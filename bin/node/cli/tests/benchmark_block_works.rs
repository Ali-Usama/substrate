// This file is part of Substrate.

// Copyright (C) Parity Technologies (UK) Ltd.
// SPDX-License-Identifier: GPL-3.0-or-later WITH Classpath-exception-2.0

// This program is free software: you can redistribute it and/or modify
// it under the terms of the GNU General Public License as published by
// the Free Software Foundation, either version 3 of the License, or
// (at your option) any later version.

// This program is distributed in the hope that it will be useful,
// but WITHOUT ANY WARRANTY; without even the implied warranty of
// MERCHANTABILITY or FITNESS FOR A PARTICULAR PURPOSE. See the
// GNU General Public License for more details.

// You should have received a copy of the GNU General Public License
// along with this program. If not, see <https://www.gnu.org/licenses/>.

// Unix only since it uses signals from [`common::run_node_for_a_while`].
#![cfg(unix)]

use assert_cmd::cargo::cargo_bin;
use std::process::Command;
use tempfile::tempdir;

use substrate_cli_test_utils as common;

/// `benchmark block` works for the dev runtime using the wasm executor.
#[tokio::test]
async fn benchmark_block_works() {
	let base_dir = tempdir().expect("could not create a temp dir");

	common::run_node_for_a_while(base_dir.path(), &["--dev", "--no-hardware-benchmarks"]).await;

	// Invoke `benchmark block` with all options to make sure that they are valid.
	let status = Command::new(cargo_bin("substrate-node"))
		.args(["benchmark", "block", "--dev"])
		.arg("-d")
		.arg(base_dir.path())
		.args(["--from", "1", "--to", "1"])
		.args(["--repeat", "1"])
<<<<<<< HEAD
		.args(["--wasm-execution", "compiled"])
=======
		.args(["--wasm-execution=compiled"])
>>>>>>> 0cdf7029
		.status()
		.unwrap();

	assert!(status.success())
}<|MERGE_RESOLUTION|>--- conflicted
+++ resolved
@@ -39,11 +39,7 @@
 		.arg(base_dir.path())
 		.args(["--from", "1", "--to", "1"])
 		.args(["--repeat", "1"])
-<<<<<<< HEAD
-		.args(["--wasm-execution", "compiled"])
-=======
 		.args(["--wasm-execution=compiled"])
->>>>>>> 0cdf7029
 		.status()
 		.unwrap();
 
