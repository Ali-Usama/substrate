// This file is part of Substrate.

// Copyright (C) 2018-2022 Parity Technologies (UK) Ltd.
// SPDX-License-Identifier: GPL-3.0-or-later WITH Classpath-exception-2.0

// This program is free software: you can redistribute it and/or modify
// it under the terms of the GNU General Public License as published by
// the Free Software Foundation, either version 3 of the License, or
// (at your option) any later version.

// This program is distributed in the hope that it will be useful,
// but WITHOUT ANY WARRANTY; without even the implied warranty of
// MERCHANTABILITY or FITNESS FOR A PARTICULAR PURPOSE. See the
// GNU General Public License for more details.

// You should have received a copy of the GNU General Public License
// along with this program. If not, see <https://www.gnu.org/licenses/>.

//! The Substrate runtime. This can be compiled with `#[no_std]`, ready for Wasm.

#![cfg_attr(not(feature = "std"), no_std)]
// `construct_runtime!` does a lot of recursion and requires us to increase the limit to 512.
#![recursion_limit = "512"]

use codec::{Decode, Encode, MaxEncodedLen};
use frame_election_provider_support::{
	onchain, BalancingConfig, ElectionDataProvider, SequentialPhragmen, VoteWeight,
};
use frame_support::{
	construct_runtime,
	dispatch::DispatchClass,
	pallet_prelude::Get,
	parameter_types,
	traits::{
		fungible::ItemOf, AsEnsureOriginWithArg, ConstBool, ConstU128, ConstU16, ConstU32,
		Currency, EitherOfDiverse, EqualPrivilegeOnly, Everything, Imbalance, InstanceFilter,
		KeyOwnerProofSystem, LockIdentifier, Nothing, OnUnbalanced, U128CurrencyToVote,
		WithdrawReasons,
	},
	weights::{
		constants::{
			BlockExecutionWeight, ExtrinsicBaseWeight, RocksDbWeight, WEIGHT_REF_TIME_PER_SECOND,
		},
		ConstantMultiplier, IdentityFee, Weight,
	},
	PalletId, RuntimeDebug,
};
use frame_system::{
	limits::{BlockLength, BlockWeights},
	EnsureRoot, EnsureRootWithSuccess, EnsureSigned, EnsureWithSuccess,
};
pub use node_primitives::{AccountId, Signature};
use node_primitives::{AccountIndex, Balance, BlockNumber, Hash, Index, Moment};
use pallet_election_provider_multi_phase::SolutionAccuracyOf;
use pallet_grandpa::{
	fg_primitives, AuthorityId as GrandpaId, AuthorityList as GrandpaAuthorityList,
};
use pallet_im_online::sr25519::AuthorityId as ImOnlineId;
use pallet_nfts::PalletFeatures;
use pallet_nis::WithMaximumOf;
use pallet_session::historical::{self as pallet_session_historical};
pub use pallet_transaction_payment::{CurrencyAdapter, Multiplier, TargetedFeeAdjustment};
use pallet_transaction_payment::{FeeDetails, RuntimeDispatchInfo};
use sp_api::impl_runtime_apis;
use sp_authority_discovery::AuthorityId as AuthorityDiscoveryId;
use sp_core::{crypto::KeyTypeId, OpaqueMetadata};
use sp_inherents::{CheckInherentsResult, InherentData};
use sp_runtime::{
	create_runtime_str,
	curve::PiecewiseLinear,
	generic, impl_opaque_keys,
	traits::{
		self, BlakeTwo256, Block as BlockT, Bounded, ConvertInto, NumberFor, OpaqueKeys,
		SaturatedConversion, StaticLookup,
	},
	transaction_validity::{TransactionPriority, TransactionSource, TransactionValidity},
	ApplyExtrinsicResult, FixedPointNumber, FixedU128, Perbill, Percent, Permill, Perquintill,
};
use sp_std::prelude::*;
#[cfg(any(feature = "std", test))]
use sp_version::NativeVersion;
use sp_version::RuntimeVersion;
use static_assertions::const_assert;

#[cfg(any(feature = "std", test))]
pub use frame_system::Call as SystemCall;
#[cfg(any(feature = "std", test))]
pub use pallet_balances::Call as BalancesCall;
#[cfg(any(feature = "std", test))]
pub use pallet_staking::StakerStatus;
#[cfg(any(feature = "std", test))]
pub use pallet_sudo::Call as SudoCall;
#[cfg(any(feature = "std", test))]
pub use sp_runtime::BuildStorage;

/// Implementations of some helper traits passed into runtime modules as associated types.
pub mod impls;
#[cfg(not(feature = "runtime-benchmarks"))]
use impls::AllianceIdentityVerifier;
use impls::{AllianceProposalProvider, Author, CreditToBlockAuthor};

/// Constant values used within the runtime.
pub mod constants;
use constants::{currency::*, time::*};
use sp_runtime::generic::Era;

/// Generated voter bag information.
mod voter_bags;

// Make the WASM binary available.
#[cfg(feature = "std")]
include!(concat!(env!("OUT_DIR"), "/wasm_binary.rs"));

/// Wasm binary unwrapped. If built with `SKIP_WASM_BUILD`, the function panics.
#[cfg(feature = "std")]
pub fn wasm_binary_unwrap() -> &'static [u8] {
	WASM_BINARY.expect(
		"Development wasm binary is not available. This means the client is built with \
		 `SKIP_WASM_BUILD` flag and it is only usable for production chains. Please rebuild with \
		 the flag disabled.",
	)
}

/// Runtime version.
#[sp_version::runtime_version]
pub const VERSION: RuntimeVersion = RuntimeVersion {
	spec_name: create_runtime_str!("node"),
	impl_name: create_runtime_str!("substrate-node"),
	authoring_version: 10,
	// Per convention: if the runtime behavior changes, increment spec_version
	// and set impl_version to 0. If only runtime
	// implementation changes and behavior does not, then leave spec_version as
	// is and increment impl_version.
	spec_version: 268,
	impl_version: 0,
	apis: RUNTIME_API_VERSIONS,
	transaction_version: 2,
	state_version: 1,
};

/// The BABE epoch configuration at genesis.
pub const BABE_GENESIS_EPOCH_CONFIG: sp_consensus_babe::BabeEpochConfiguration =
	sp_consensus_babe::BabeEpochConfiguration {
		c: PRIMARY_PROBABILITY,
		allowed_slots: sp_consensus_babe::AllowedSlots::PrimaryAndSecondaryPlainSlots,
	};

/// Native version.
#[cfg(any(feature = "std", test))]
pub fn native_version() -> NativeVersion {
	NativeVersion { runtime_version: VERSION, can_author_with: Default::default() }
}

type NegativeImbalance = <Balances as Currency<AccountId>>::NegativeImbalance;

pub struct DealWithFees;
impl OnUnbalanced<NegativeImbalance> for DealWithFees {
	fn on_unbalanceds<B>(mut fees_then_tips: impl Iterator<Item = NegativeImbalance>) {
		if let Some(fees) = fees_then_tips.next() {
			// for fees, 80% to treasury, 20% to author
			let mut split = fees.ration(80, 20);
			if let Some(tips) = fees_then_tips.next() {
				// for tips, if any, 80% to treasury, 20% to author (though this can be anything)
				tips.ration_merge_into(80, 20, &mut split);
			}
			Treasury::on_unbalanced(split.0);
			Author::on_unbalanced(split.1);
		}
	}
}

/// We assume that ~10% of the block weight is consumed by `on_initialize` handlers.
/// This is used to limit the maximal weight of a single extrinsic.
const AVERAGE_ON_INITIALIZE_RATIO: Perbill = Perbill::from_percent(10);
/// We allow `Normal` extrinsics to fill up the block up to 75%, the rest can be used
/// by  Operational  extrinsics.
const NORMAL_DISPATCH_RATIO: Perbill = Perbill::from_percent(75);
/// We allow for 2 seconds of compute with a 6 second average block time, with maximum proof size.
const MAXIMUM_BLOCK_WEIGHT: Weight =
	Weight::from_parts(WEIGHT_REF_TIME_PER_SECOND.saturating_mul(2), u64::MAX);

parameter_types! {
	pub const BlockHashCount: BlockNumber = 2400;
	pub const Version: RuntimeVersion = VERSION;
	pub RuntimeBlockLength: BlockLength =
		BlockLength::max_with_normal_ratio(5 * 1024 * 1024, NORMAL_DISPATCH_RATIO);
	pub RuntimeBlockWeights: BlockWeights = BlockWeights::builder()
		.base_block(BlockExecutionWeight::get())
		.for_class(DispatchClass::all(), |weights| {
			weights.base_extrinsic = ExtrinsicBaseWeight::get();
		})
		.for_class(DispatchClass::Normal, |weights| {
			weights.max_total = Some(NORMAL_DISPATCH_RATIO * MAXIMUM_BLOCK_WEIGHT);
		})
		.for_class(DispatchClass::Operational, |weights| {
			weights.max_total = Some(MAXIMUM_BLOCK_WEIGHT);
			// Operational transactions have some extra reserved space, so that they
			// are included even if block reached `MAXIMUM_BLOCK_WEIGHT`.
			weights.reserved = Some(
				MAXIMUM_BLOCK_WEIGHT - NORMAL_DISPATCH_RATIO * MAXIMUM_BLOCK_WEIGHT
			);
		})
		.avg_block_initialization(AVERAGE_ON_INITIALIZE_RATIO)
		.build_or_panic();
}

const_assert!(NORMAL_DISPATCH_RATIO.deconstruct() >= AVERAGE_ON_INITIALIZE_RATIO.deconstruct());

impl frame_system::Config for Runtime {
	type BaseCallFilter = Everything;
	type BlockWeights = RuntimeBlockWeights;
	type BlockLength = RuntimeBlockLength;
	type DbWeight = RocksDbWeight;
	type RuntimeOrigin = RuntimeOrigin;
	type RuntimeCall = RuntimeCall;
	type Index = Index;
	type BlockNumber = BlockNumber;
	type Hash = Hash;
	type Hashing = BlakeTwo256;
	type AccountId = AccountId;
	type Lookup = Indices;
	type Header = generic::Header<BlockNumber, BlakeTwo256>;
	type RuntimeEvent = RuntimeEvent;
	type BlockHashCount = BlockHashCount;
	type Version = Version;
	type PalletInfo = PalletInfo;
	type AccountData = pallet_balances::AccountData<Balance>;
	type OnNewAccount = ();
	type OnKilledAccount = ();
	type SystemWeightInfo = frame_system::weights::SubstrateWeight<Runtime>;
	type SS58Prefix = ConstU16<42>;
	type OnSetCode = ();
	type MaxConsumers = ConstU32<16>;
}

impl pallet_insecure_randomness_collective_flip::Config for Runtime {}

impl pallet_utility::Config for Runtime {
	type RuntimeEvent = RuntimeEvent;
	type RuntimeCall = RuntimeCall;
	type PalletsOrigin = OriginCaller;
	type WeightInfo = pallet_utility::weights::SubstrateWeight<Runtime>;
}

parameter_types! {
	// One storage item; key size is 32; value is size 4+4+16+32 bytes = 56 bytes.
	pub const DepositBase: Balance = deposit(1, 88);
	// Additional storage item size of 32 bytes.
	pub const DepositFactor: Balance = deposit(0, 32);
}

impl pallet_multisig::Config for Runtime {
	type RuntimeEvent = RuntimeEvent;
	type RuntimeCall = RuntimeCall;
	type Currency = Balances;
	type DepositBase = DepositBase;
	type DepositFactor = DepositFactor;
	type MaxSignatories = ConstU32<100>;
	type WeightInfo = pallet_multisig::weights::SubstrateWeight<Runtime>;
}

parameter_types! {
	// One storage item; key size 32, value size 8; .
	pub const ProxyDepositBase: Balance = deposit(1, 8);
	// Additional storage item size of 33 bytes.
	pub const ProxyDepositFactor: Balance = deposit(0, 33);
	pub const AnnouncementDepositBase: Balance = deposit(1, 8);
	pub const AnnouncementDepositFactor: Balance = deposit(0, 66);
}

/// The type used to represent the kinds of proxying allowed.
#[derive(
	Copy,
	Clone,
	Eq,
	PartialEq,
	Ord,
	PartialOrd,
	Encode,
	Decode,
	RuntimeDebug,
	MaxEncodedLen,
	scale_info::TypeInfo,
)]
pub enum ProxyType {
	Any,
	NonTransfer,
	Governance,
	Staking,
}
impl Default for ProxyType {
	fn default() -> Self {
		Self::Any
	}
}
impl InstanceFilter<RuntimeCall> for ProxyType {
	fn filter(&self, c: &RuntimeCall) -> bool {
		match self {
			ProxyType::Any => true,
			ProxyType::NonTransfer => !matches!(
				c,
				RuntimeCall::Balances(..) |
					RuntimeCall::Assets(..) |
					RuntimeCall::Uniques(..) |
					RuntimeCall::Nfts(..) |
					RuntimeCall::Vesting(pallet_vesting::Call::vested_transfer { .. }) |
					RuntimeCall::Indices(pallet_indices::Call::transfer { .. })
			),
			ProxyType::Governance => matches!(
				c,
				RuntimeCall::Democracy(..) |
					RuntimeCall::Council(..) |
					RuntimeCall::Society(..) |
					RuntimeCall::TechnicalCommittee(..) |
					RuntimeCall::Elections(..) |
					RuntimeCall::Treasury(..)
			),
			ProxyType::Staking => matches!(c, RuntimeCall::Staking(..)),
		}
	}
	fn is_superset(&self, o: &Self) -> bool {
		match (self, o) {
			(x, y) if x == y => true,
			(ProxyType::Any, _) => true,
			(_, ProxyType::Any) => false,
			(ProxyType::NonTransfer, _) => true,
			_ => false,
		}
	}
}

impl pallet_proxy::Config for Runtime {
	type RuntimeEvent = RuntimeEvent;
	type RuntimeCall = RuntimeCall;
	type Currency = Balances;
	type ProxyType = ProxyType;
	type ProxyDepositBase = ProxyDepositBase;
	type ProxyDepositFactor = ProxyDepositFactor;
	type MaxProxies = ConstU32<32>;
	type WeightInfo = pallet_proxy::weights::SubstrateWeight<Runtime>;
	type MaxPending = ConstU32<32>;
	type CallHasher = BlakeTwo256;
	type AnnouncementDepositBase = AnnouncementDepositBase;
	type AnnouncementDepositFactor = AnnouncementDepositFactor;
}

parameter_types! {
	pub MaximumSchedulerWeight: Weight = Perbill::from_percent(80) *
		RuntimeBlockWeights::get().max_block;
}

impl pallet_scheduler::Config for Runtime {
	type RuntimeEvent = RuntimeEvent;
	type RuntimeOrigin = RuntimeOrigin;
	type PalletsOrigin = OriginCaller;
	type RuntimeCall = RuntimeCall;
	type MaximumWeight = MaximumSchedulerWeight;
	type ScheduleOrigin = EnsureRoot<AccountId>;
	type MaxScheduledPerBlock = ConstU32<512>;
	type WeightInfo = pallet_scheduler::weights::SubstrateWeight<Runtime>;
	type OriginPrivilegeCmp = EqualPrivilegeOnly;
	type Preimages = Preimage;
}

parameter_types! {
	pub const PreimageMaxSize: u32 = 4096 * 1024;
	pub const PreimageBaseDeposit: Balance = 1 * DOLLARS;
	// One cent: $10,000 / MB
	pub const PreimageByteDeposit: Balance = 1 * CENTS;
}

impl pallet_preimage::Config for Runtime {
	type WeightInfo = pallet_preimage::weights::SubstrateWeight<Runtime>;
	type RuntimeEvent = RuntimeEvent;
	type Currency = Balances;
	type ManagerOrigin = EnsureRoot<AccountId>;
	type BaseDeposit = PreimageBaseDeposit;
	type ByteDeposit = PreimageByteDeposit;
}

parameter_types! {
	// NOTE: Currently it is not possible to change the epoch duration after the chain has started.
	//       Attempting to do so will brick block production.
	pub const EpochDuration: u64 = EPOCH_DURATION_IN_SLOTS;
	pub const ExpectedBlockTime: Moment = MILLISECS_PER_BLOCK;
	pub const ReportLongevity: u64 =
		BondingDuration::get() as u64 * SessionsPerEra::get() as u64 * EpochDuration::get();
}

impl pallet_babe::Config for Runtime {
	type EpochDuration = EpochDuration;
	type ExpectedBlockTime = ExpectedBlockTime;
	type EpochChangeTrigger = pallet_babe::ExternalTrigger;
	type DisabledValidators = Session;

	type KeyOwnerProofSystem = Historical;

	type KeyOwnerProof = <Self::KeyOwnerProofSystem as KeyOwnerProofSystem<(
		KeyTypeId,
		pallet_babe::AuthorityId,
	)>>::Proof;

	type KeyOwnerIdentification = <Self::KeyOwnerProofSystem as KeyOwnerProofSystem<(
		KeyTypeId,
		pallet_babe::AuthorityId,
	)>>::IdentificationTuple;

	type HandleEquivocation =
		pallet_babe::EquivocationHandler<Self::KeyOwnerIdentification, Offences, ReportLongevity>;

	type WeightInfo = ();
	type MaxAuthorities = MaxAuthorities;
}

parameter_types! {
	pub const IndexDeposit: Balance = 1 * DOLLARS;
}

impl pallet_indices::Config for Runtime {
	type AccountIndex = AccountIndex;
	type Currency = Balances;
	type Deposit = IndexDeposit;
	type RuntimeEvent = RuntimeEvent;
	type WeightInfo = pallet_indices::weights::SubstrateWeight<Runtime>;
}

parameter_types! {
	pub const ExistentialDeposit: Balance = 1 * DOLLARS;
	// For weight estimation, we assume that the most locks on an individual account will be 50.
	// This number may need to be adjusted in the future if this assumption no longer holds true.
	pub const MaxLocks: u32 = 50;
	pub const MaxReserves: u32 = 50;
}

impl pallet_balances::Config for Runtime {
	type MaxLocks = MaxLocks;
	type MaxReserves = MaxReserves;
	type ReserveIdentifier = [u8; 8];
	type Balance = Balance;
	type DustRemoval = ();
	type RuntimeEvent = RuntimeEvent;
	type ExistentialDeposit = ExistentialDeposit;
	type AccountStore = frame_system::Pallet<Runtime>;
	type WeightInfo = pallet_balances::weights::SubstrateWeight<Runtime>;
}

parameter_types! {
	pub const TransactionByteFee: Balance = 10 * MILLICENTS;
	pub const OperationalFeeMultiplier: u8 = 5;
	pub const TargetBlockFullness: Perquintill = Perquintill::from_percent(25);
	pub AdjustmentVariable: Multiplier = Multiplier::saturating_from_rational(1, 100_000);
	pub MinimumMultiplier: Multiplier = Multiplier::saturating_from_rational(1, 1_000_000_000u128);
	pub MaximumMultiplier: Multiplier = Bounded::max_value();
}

impl pallet_transaction_payment::Config for Runtime {
	type RuntimeEvent = RuntimeEvent;
	type OnChargeTransaction = CurrencyAdapter<Balances, DealWithFees>;
	type OperationalFeeMultiplier = OperationalFeeMultiplier;
	type WeightToFee = IdentityFee<Balance>;
	type LengthToFee = ConstantMultiplier<Balance, TransactionByteFee>;
	type FeeMultiplierUpdate = TargetedFeeAdjustment<
		Self,
		TargetBlockFullness,
		AdjustmentVariable,
		MinimumMultiplier,
		MaximumMultiplier,
	>;
}

impl pallet_asset_tx_payment::Config for Runtime {
	type RuntimeEvent = RuntimeEvent;
	type Fungibles = Assets;
	type OnChargeAssetTransaction = pallet_asset_tx_payment::FungiblesAdapter<
		pallet_assets::BalanceToAssetBalance<Balances, Runtime, ConvertInto>,
		CreditToBlockAuthor,
	>;
}

parameter_types! {
	pub const MinimumPeriod: Moment = SLOT_DURATION / 2;
}

impl pallet_timestamp::Config for Runtime {
	type Moment = Moment;
	type OnTimestampSet = Babe;
	type MinimumPeriod = MinimumPeriod;
	type WeightInfo = pallet_timestamp::weights::SubstrateWeight<Runtime>;
}

impl pallet_authorship::Config for Runtime {
	type FindAuthor = pallet_session::FindAccountFromAuthorIndex<Self, Babe>;
	type EventHandler = (Staking, ImOnline);
}

impl_opaque_keys! {
	pub struct SessionKeys {
		pub grandpa: Grandpa,
		pub babe: Babe,
		pub im_online: ImOnline,
		pub authority_discovery: AuthorityDiscovery,
	}
}

impl pallet_session::Config for Runtime {
	type RuntimeEvent = RuntimeEvent;
	type ValidatorId = <Self as frame_system::Config>::AccountId;
	type ValidatorIdOf = pallet_staking::StashOf<Self>;
	type ShouldEndSession = Babe;
	type NextSessionRotation = Babe;
	type SessionManager = pallet_session::historical::NoteHistoricalRoot<Self, Staking>;
	type SessionHandler = <SessionKeys as OpaqueKeys>::KeyTypeIdProviders;
	type Keys = SessionKeys;
	type WeightInfo = pallet_session::weights::SubstrateWeight<Runtime>;
}

impl pallet_session::historical::Config for Runtime {
	type FullIdentification = pallet_staking::Exposure<AccountId, Balance>;
	type FullIdentificationOf = pallet_staking::ExposureOf<Runtime>;
}

	// Changes to `ideal_stake` and `falloff` must also be applied in pallet_staking_runtime_api's
	//  `inflation_rate`.
pallet_staking_reward_curve::build! {
	const REWARD_CURVE: PiecewiseLinear<'static> = curve!(
		min_inflation: 0_025_000,
		max_inflation: 0_100_000,
		ideal_stake: 0_500_000,
		falloff: 0_050_000,
		max_piece_count: 40,
		test_precision: 0_005_000,
	);
}

parameter_types! {
	pub const SessionsPerEra: sp_staking::SessionIndex = 6;
	pub const BondingDuration: sp_staking::EraIndex = 24 * 28;
	pub const SlashDeferDuration: sp_staking::EraIndex = 24 * 7; // 1/4 the bonding duration.
	pub const RewardCurve: &'static PiecewiseLinear<'static> = &REWARD_CURVE;
	pub const MaxNominatorRewardedPerValidator: u32 = 256;
	pub const OffendingValidatorsThreshold: Perbill = Perbill::from_percent(17);
	pub OffchainRepeat: BlockNumber = 5;
	pub HistoryDepth: u32 = 84;
}

pub struct StakingBenchmarkingConfig;
impl pallet_staking::BenchmarkingConfig for StakingBenchmarkingConfig {
	type MaxNominators = ConstU32<1000>;
	type MaxValidators = ConstU32<1000>;
}

impl pallet_staking::Config for Runtime {
	type MaxNominations = MaxNominations;
	type Currency = Balances;
	type CurrencyBalance = Balance;
	type UnixTime = Timestamp;
	type CurrencyToVote = U128CurrencyToVote;
	type RewardRemainder = Treasury;
	type RuntimeEvent = RuntimeEvent;
	type Slash = Treasury; // send the slashed funds to the treasury.
	type Reward = (); // rewards are minted from the void
	type SessionsPerEra = SessionsPerEra;
	type BondingDuration = BondingDuration;
	type SlashDeferDuration = SlashDeferDuration;
	/// A super-majority of the council can cancel the slash.
	type AdminOrigin = EitherOfDiverse<
		EnsureRoot<AccountId>,
		pallet_collective::EnsureProportionAtLeast<AccountId, CouncilCollective, 3, 4>,
	>;
	type SessionInterface = Self;
	type EraPayout = pallet_staking::ConvertCurve<RewardCurve>;
	type NextNewSession = Session;
	type MaxNominatorRewardedPerValidator = MaxNominatorRewardedPerValidator;
	type OffendingValidatorsThreshold = OffendingValidatorsThreshold;
	type ElectionProvider = ElectionProviderMultiPhase;
	type GenesisElectionProvider = onchain::OnChainExecution<OnChainSeqPhragmen>;
	type VoterList = VoterList;
	// This a placeholder, to be introduced in the next PR as an instance of bags-list
	type TargetList = pallet_staking::UseValidatorsMap<Self>;
	type MaxUnlockingChunks = ConstU32<32>;
	type HistoryDepth = HistoryDepth;
	type OnStakerSlash = NominationPools;
	type WeightInfo = pallet_staking::weights::SubstrateWeight<Runtime>;
	type BenchmarkingConfig = StakingBenchmarkingConfig;
}

impl pallet_fast_unstake::Config for Runtime {
	type RuntimeEvent = RuntimeEvent;
	type ControlOrigin = frame_system::EnsureRoot<AccountId>;
	type BatchSize = ConstU32<64>;
	type Deposit = ConstU128<{ DOLLARS }>;
	type Currency = Balances;
	type Staking = Staking;
	type MaxErasToCheckPerBlock = ConstU32<1>;
	#[cfg(feature = "runtime-benchmarks")]
	type MaxBackersPerValidator = MaxNominatorRewardedPerValidator;
	type WeightInfo = ();
}

parameter_types! {
	// phase durations. 1/4 of the last session for each.
	pub const SignedPhase: u32 = EPOCH_DURATION_IN_BLOCKS / 4;
	pub const UnsignedPhase: u32 = EPOCH_DURATION_IN_BLOCKS / 4;

	// signed config
	pub const SignedRewardBase: Balance = 1 * DOLLARS;
	pub const SignedDepositBase: Balance = 1 * DOLLARS;
	pub const SignedDepositByte: Balance = 1 * CENTS;

	pub BetterUnsignedThreshold: Perbill = Perbill::from_rational(1u32, 10_000);

	// miner configs
	pub const MultiPhaseUnsignedPriority: TransactionPriority = StakingUnsignedPriority::get() - 1u64;
	pub MinerMaxWeight: Weight = RuntimeBlockWeights::get()
		.get(DispatchClass::Normal)
		.max_extrinsic.expect("Normal extrinsics have a weight limit configured; qed")
		.saturating_sub(BlockExecutionWeight::get());
	// Solution can occupy 90% of normal block size
	pub MinerMaxLength: u32 = Perbill::from_rational(9u32, 10) *
		*RuntimeBlockLength::get()
		.max
		.get(DispatchClass::Normal);
}

frame_election_provider_support::generate_solution_type!(
	#[compact]
	pub struct NposSolution16::<
		VoterIndex = u32,
		TargetIndex = u16,
		Accuracy = sp_runtime::PerU16,
		MaxVoters = MaxElectingVoters,
	>(16)
);

parameter_types! {
	pub MaxNominations: u32 = <NposSolution16 as frame_election_provider_support::NposSolution>::LIMIT as u32;
	pub MaxElectingVoters: u32 = 40_000;
	pub MaxElectableTargets: u16 = 10_000;
	// OnChain values are lower.
	pub MaxOnChainElectingVoters: u32 = 5000;
	pub MaxOnChainElectableTargets: u16 = 1250;
	// The maximum winners that can be elected by the Election pallet which is equivalent to the
	// maximum active validators the staking pallet can have.
	pub MaxActiveValidators: u32 = 1000;
}

/// The numbers configured here could always be more than the the maximum limits of staking pallet
/// to ensure election snapshot will not run out of memory. For now, we set them to smaller values
/// since the staking is bounded and the weight pipeline takes hours for this single pallet.
pub struct ElectionProviderBenchmarkConfig;
impl pallet_election_provider_multi_phase::BenchmarkingConfig for ElectionProviderBenchmarkConfig {
	const VOTERS: [u32; 2] = [1000, 2000];
	const TARGETS: [u32; 2] = [500, 1000];
	const ACTIVE_VOTERS: [u32; 2] = [500, 800];
	const DESIRED_TARGETS: [u32; 2] = [200, 400];
	const SNAPSHOT_MAXIMUM_VOTERS: u32 = 1000;
	const MINER_MAXIMUM_VOTERS: u32 = 1000;
	const MAXIMUM_TARGETS: u32 = 300;
}

/// Maximum number of iterations for balancing that will be executed in the embedded OCW
/// miner of election provider multi phase.
pub const MINER_MAX_ITERATIONS: u32 = 10;

/// A source of random balance for NposSolver, which is meant to be run by the OCW election miner.
pub struct OffchainRandomBalancing;
impl Get<Option<BalancingConfig>> for OffchainRandomBalancing {
	fn get() -> Option<BalancingConfig> {
		use sp_runtime::traits::TrailingZeroInput;
		let iterations = match MINER_MAX_ITERATIONS {
			0 => 0,
			max => {
				let seed = sp_io::offchain::random_seed();
				let random = <u32>::decode(&mut TrailingZeroInput::new(&seed))
					.expect("input is padded with zeroes; qed") %
					max.saturating_add(1);
				random as usize
			},
		};

		let config = BalancingConfig { iterations, tolerance: 0 };
		Some(config)
	}
}

pub struct OnChainSeqPhragmen;
impl onchain::Config for OnChainSeqPhragmen {
	type System = Runtime;
	type Solver = SequentialPhragmen<
		AccountId,
		pallet_election_provider_multi_phase::SolutionAccuracyOf<Runtime>,
	>;
	type DataProvider = <Runtime as pallet_election_provider_multi_phase::Config>::DataProvider;
	type WeightInfo = frame_election_provider_support::weights::SubstrateWeight<Runtime>;
	type MaxWinners = <Runtime as pallet_election_provider_multi_phase::Config>::MaxWinners;
	type VotersBound = MaxOnChainElectingVoters;
	type TargetsBound = MaxOnChainElectableTargets;
}

impl pallet_election_provider_multi_phase::MinerConfig for Runtime {
	type AccountId = AccountId;
	type MaxLength = MinerMaxLength;
	type MaxWeight = MinerMaxWeight;
	type Solution = NposSolution16;
	type MaxVotesPerVoter =
	<<Self as pallet_election_provider_multi_phase::Config>::DataProvider as ElectionDataProvider>::MaxVotesPerVoter;

	// The unsigned submissions have to respect the weight of the submit_unsigned call, thus their
	// weight estimate function is wired to this call's weight.
	fn solution_weight(v: u32, t: u32, a: u32, d: u32) -> Weight {
		<
			<Self as pallet_election_provider_multi_phase::Config>::WeightInfo
			as
			pallet_election_provider_multi_phase::WeightInfo
		>::submit_unsigned(v, t, a, d)
	}
}

impl pallet_election_provider_multi_phase::Config for Runtime {
	type RuntimeEvent = RuntimeEvent;
	type Currency = Balances;
	type EstimateCallFee = TransactionPayment;
	type SignedPhase = SignedPhase;
	type UnsignedPhase = UnsignedPhase;
	type BetterUnsignedThreshold = BetterUnsignedThreshold;
	type BetterSignedThreshold = ();
	type OffchainRepeat = OffchainRepeat;
	type MinerTxPriority = MultiPhaseUnsignedPriority;
	type MinerConfig = Self;
	type SignedMaxSubmissions = ConstU32<10>;
	type SignedRewardBase = SignedRewardBase;
	type SignedDepositBase = SignedDepositBase;
	type SignedDepositByte = SignedDepositByte;
	type SignedMaxRefunds = ConstU32<3>;
	type SignedDepositWeight = ();
	type SignedMaxWeight = MinerMaxWeight;
	type SlashHandler = (); // burn slashes
	type RewardHandler = (); // nothing to do upon rewards
	type DataProvider = Staking;
	type Fallback = onchain::OnChainExecution<OnChainSeqPhragmen>;
	type GovernanceFallback = onchain::OnChainExecution<OnChainSeqPhragmen>;
	type Solver = SequentialPhragmen<AccountId, SolutionAccuracyOf<Self>, OffchainRandomBalancing>;
	type ForceOrigin = EnsureRootOrHalfCouncil;
	type MaxElectableTargets = MaxElectableTargets;
	type MaxWinners = MaxActiveValidators;
	type MaxElectingVoters = MaxElectingVoters;
	type BenchmarkingConfig = ElectionProviderBenchmarkConfig;
	type WeightInfo = pallet_election_provider_multi_phase::weights::SubstrateWeight<Self>;
}

parameter_types! {
	pub const BagThresholds: &'static [u64] = &voter_bags::THRESHOLDS;
}

type VoterBagsListInstance = pallet_bags_list::Instance1;
impl pallet_bags_list::Config<VoterBagsListInstance> for Runtime {
	type RuntimeEvent = RuntimeEvent;
	/// The voter bags-list is loosely kept up to date, and the real source of truth for the score
	/// of each node is the staking pallet.
	type ScoreProvider = Staking;
	type BagThresholds = BagThresholds;
	type Score = VoteWeight;
	type WeightInfo = pallet_bags_list::weights::SubstrateWeight<Runtime>;
}

parameter_types! {
	pub const PostUnbondPoolsWindow: u32 = 4;
	pub const NominationPoolsPalletId: PalletId = PalletId(*b"py/nopls");
	pub const MaxPointsToBalance: u8 = 10;
}

use sp_runtime::traits::Convert;
pub struct BalanceToU256;
impl Convert<Balance, sp_core::U256> for BalanceToU256 {
	fn convert(balance: Balance) -> sp_core::U256 {
		sp_core::U256::from(balance)
	}
}
pub struct U256ToBalance;
impl Convert<sp_core::U256, Balance> for U256ToBalance {
	fn convert(n: sp_core::U256) -> Balance {
		n.try_into().unwrap_or(Balance::max_value())
	}
}

impl pallet_nomination_pools::Config for Runtime {
	type WeightInfo = ();
	type RuntimeEvent = RuntimeEvent;
	type Currency = Balances;
	type RewardCounter = FixedU128;
	type BalanceToU256 = BalanceToU256;
	type U256ToBalance = U256ToBalance;
	type Staking = Staking;
	type PostUnbondingPoolsWindow = PostUnbondPoolsWindow;
	type MaxMetadataLen = ConstU32<256>;
	type MaxUnbonding = ConstU32<8>;
	type PalletId = NominationPoolsPalletId;
	type MaxPointsToBalance = MaxPointsToBalance;
}

parameter_types! {
	pub const VoteLockingPeriod: BlockNumber = 30 * DAYS;
}

impl pallet_conviction_voting::Config for Runtime {
	type WeightInfo = pallet_conviction_voting::weights::SubstrateWeight<Self>;
	type RuntimeEvent = RuntimeEvent;
	type Currency = Balances;
	type VoteLockingPeriod = VoteLockingPeriod;
	type MaxVotes = ConstU32<512>;
	type MaxTurnout = frame_support::traits::TotalIssuanceOf<Balances, Self::AccountId>;
	type Polls = Referenda;
}

parameter_types! {
	pub const AlarmInterval: BlockNumber = 1;
	pub const SubmissionDeposit: Balance = 100 * DOLLARS;
	pub const UndecidingTimeout: BlockNumber = 28 * DAYS;
}

pub struct TracksInfo;
impl pallet_referenda::TracksInfo<Balance, BlockNumber> for TracksInfo {
	type Id = u16;
	type RuntimeOrigin = <RuntimeOrigin as frame_support::traits::OriginTrait>::PalletsOrigin;
	fn tracks() -> &'static [(Self::Id, pallet_referenda::TrackInfo<Balance, BlockNumber>)] {
		static DATA: [(u16, pallet_referenda::TrackInfo<Balance, BlockNumber>); 1] = [(
			0u16,
			pallet_referenda::TrackInfo {
				name: "root",
				max_deciding: 1,
				decision_deposit: 10,
				prepare_period: 4,
				decision_period: 4,
				confirm_period: 2,
				min_enactment_period: 4,
				min_approval: pallet_referenda::Curve::LinearDecreasing {
					length: Perbill::from_percent(100),
					floor: Perbill::from_percent(50),
					ceil: Perbill::from_percent(100),
				},
				min_support: pallet_referenda::Curve::LinearDecreasing {
					length: Perbill::from_percent(100),
					floor: Perbill::from_percent(0),
					ceil: Perbill::from_percent(100),
				},
			},
		)];
		&DATA[..]
	}
	fn track_for(id: &Self::RuntimeOrigin) -> Result<Self::Id, ()> {
		if let Ok(system_origin) = frame_system::RawOrigin::try_from(id.clone()) {
			match system_origin {
				frame_system::RawOrigin::Root => Ok(0),
				_ => Err(()),
			}
		} else {
			Err(())
		}
	}
}
pallet_referenda::impl_tracksinfo_get!(TracksInfo, Balance, BlockNumber);

impl pallet_referenda::Config for Runtime {
	type WeightInfo = pallet_referenda::weights::SubstrateWeight<Self>;
	type RuntimeCall = RuntimeCall;
	type RuntimeEvent = RuntimeEvent;
	type Scheduler = Scheduler;
	type Currency = pallet_balances::Pallet<Self>;
	type SubmitOrigin = EnsureSigned<AccountId>;
	type CancelOrigin = EnsureRoot<AccountId>;
	type KillOrigin = EnsureRoot<AccountId>;
	type Slash = ();
	type Votes = pallet_conviction_voting::VotesOf<Runtime>;
	type Tally = pallet_conviction_voting::TallyOf<Runtime>;
	type SubmissionDeposit = SubmissionDeposit;
	type MaxQueued = ConstU32<100>;
	type UndecidingTimeout = UndecidingTimeout;
	type AlarmInterval = AlarmInterval;
	type Tracks = TracksInfo;
	type Preimages = Preimage;
}

impl pallet_referenda::Config<pallet_referenda::Instance2> for Runtime {
	type WeightInfo = pallet_referenda::weights::SubstrateWeight<Self>;
	type RuntimeCall = RuntimeCall;
	type RuntimeEvent = RuntimeEvent;
	type Scheduler = Scheduler;
	type Currency = pallet_balances::Pallet<Self>;
	type SubmitOrigin = EnsureSigned<AccountId>;
	type CancelOrigin = EnsureRoot<AccountId>;
	type KillOrigin = EnsureRoot<AccountId>;
	type Slash = ();
	type Votes = pallet_ranked_collective::Votes;
	type Tally = pallet_ranked_collective::TallyOf<Runtime>;
	type SubmissionDeposit = SubmissionDeposit;
	type MaxQueued = ConstU32<100>;
	type UndecidingTimeout = UndecidingTimeout;
	type AlarmInterval = AlarmInterval;
	type Tracks = TracksInfo;
	type Preimages = Preimage;
}

impl pallet_ranked_collective::Config for Runtime {
	type WeightInfo = pallet_ranked_collective::weights::SubstrateWeight<Self>;
	type RuntimeEvent = RuntimeEvent;
	type PromoteOrigin = EnsureRootWithSuccess<AccountId, ConstU16<65535>>;
	type DemoteOrigin = EnsureRootWithSuccess<AccountId, ConstU16<65535>>;
	type Polls = RankedPolls;
	type MinRankOfClass = traits::Identity;
	type VoteWeight = pallet_ranked_collective::Geometric;
}

impl pallet_remark::Config for Runtime {
	type WeightInfo = pallet_remark::weights::SubstrateWeight<Self>;
	type RuntimeEvent = RuntimeEvent;
}

impl pallet_root_testing::Config for Runtime {}

parameter_types! {
	pub const LaunchPeriod: BlockNumber = 28 * 24 * 60 * MINUTES;
	pub const VotingPeriod: BlockNumber = 28 * 24 * 60 * MINUTES;
	pub const FastTrackVotingPeriod: BlockNumber = 3 * 24 * 60 * MINUTES;
	pub const MinimumDeposit: Balance = 100 * DOLLARS;
	pub const EnactmentPeriod: BlockNumber = 30 * 24 * 60 * MINUTES;
	pub const CooloffPeriod: BlockNumber = 28 * 24 * 60 * MINUTES;
	pub const MaxProposals: u32 = 100;
}

impl pallet_democracy::Config for Runtime {
	type RuntimeEvent = RuntimeEvent;
	type Currency = Balances;
	type EnactmentPeriod = EnactmentPeriod;
	type LaunchPeriod = LaunchPeriod;
	type VotingPeriod = VotingPeriod;
	type VoteLockingPeriod = EnactmentPeriod; // Same as EnactmentPeriod
	type MinimumDeposit = MinimumDeposit;
	/// A straight majority of the council can decide what their next motion is.
	type ExternalOrigin =
		pallet_collective::EnsureProportionAtLeast<AccountId, CouncilCollective, 1, 2>;
	/// A super-majority can have the next scheduled referendum be a straight majority-carries vote.
	type ExternalMajorityOrigin =
		pallet_collective::EnsureProportionAtLeast<AccountId, CouncilCollective, 3, 4>;
	/// A unanimous council can have the next scheduled referendum be a straight default-carries
	/// (NTB) vote.
	type ExternalDefaultOrigin =
		pallet_collective::EnsureProportionAtLeast<AccountId, CouncilCollective, 1, 1>;
	/// Two thirds of the technical committee can have an ExternalMajority/ExternalDefault vote
	/// be tabled immediately and with a shorter voting/enactment period.
	type FastTrackOrigin =
		pallet_collective::EnsureProportionAtLeast<AccountId, TechnicalCollective, 2, 3>;
	type InstantOrigin =
		pallet_collective::EnsureProportionAtLeast<AccountId, TechnicalCollective, 1, 1>;
	type InstantAllowed = frame_support::traits::ConstBool<true>;
	type FastTrackVotingPeriod = FastTrackVotingPeriod;
	// To cancel a proposal which has been passed, 2/3 of the council must agree to it.
	type CancellationOrigin =
		pallet_collective::EnsureProportionAtLeast<AccountId, CouncilCollective, 2, 3>;
	// To cancel a proposal before it has been passed, the technical committee must be unanimous or
	// Root must agree.
	type CancelProposalOrigin = EitherOfDiverse<
		EnsureRoot<AccountId>,
		pallet_collective::EnsureProportionAtLeast<AccountId, TechnicalCollective, 1, 1>,
	>;
	type BlacklistOrigin = EnsureRoot<AccountId>;
	// Any single technical committee member may veto a coming council proposal, however they can
	// only do it once and it lasts only for the cool-off period.
	type VetoOrigin = pallet_collective::EnsureMember<AccountId, TechnicalCollective>;
	type CooloffPeriod = CooloffPeriod;
	type Slash = Treasury;
	type Scheduler = Scheduler;
	type PalletsOrigin = OriginCaller;
	type MaxVotes = ConstU32<100>;
	type WeightInfo = pallet_democracy::weights::SubstrateWeight<Runtime>;
	type MaxProposals = MaxProposals;
	type Preimages = Preimage;
	type MaxDeposits = ConstU32<100>;
	type MaxBlacklisted = ConstU32<100>;
}

parameter_types! {
	pub const CouncilMotionDuration: BlockNumber = 5 * DAYS;
	pub const CouncilMaxProposals: u32 = 100;
	pub const CouncilMaxMembers: u32 = 100;
}

type CouncilCollective = pallet_collective::Instance1;
impl pallet_collective::Config<CouncilCollective> for Runtime {
	type RuntimeOrigin = RuntimeOrigin;
	type Proposal = RuntimeCall;
	type RuntimeEvent = RuntimeEvent;
	type MotionDuration = CouncilMotionDuration;
	type MaxProposals = CouncilMaxProposals;
	type MaxMembers = CouncilMaxMembers;
	type DefaultVote = pallet_collective::PrimeDefaultVote;
	type WeightInfo = pallet_collective::weights::SubstrateWeight<Runtime>;
	type SetMembersOrigin = EnsureRoot<Self::AccountId>;
}

parameter_types! {
	pub const CandidacyBond: Balance = 10 * DOLLARS;
	// 1 storage item created, key size is 32 bytes, value size is 16+16.
	pub const VotingBondBase: Balance = deposit(1, 64);
	// additional data per vote is 32 bytes (account id).
	pub const VotingBondFactor: Balance = deposit(0, 32);
	pub const TermDuration: BlockNumber = 7 * DAYS;
	pub const DesiredMembers: u32 = 13;
	pub const DesiredRunnersUp: u32 = 7;
	pub const MaxVotesPerVoter: u32 = 16;
	pub const MaxVoters: u32 = 512;
	pub const MaxCandidates: u32 = 64;
	pub const ElectionsPhragmenPalletId: LockIdentifier = *b"phrelect";
}

// Make sure that there are no more than `MaxMembers` members elected via elections-phragmen.
const_assert!(DesiredMembers::get() <= CouncilMaxMembers::get());

impl pallet_elections_phragmen::Config for Runtime {
	type RuntimeEvent = RuntimeEvent;
	type PalletId = ElectionsPhragmenPalletId;
	type Currency = Balances;
	type ChangeMembers = Council;
	// NOTE: this implies that council's genesis members cannot be set directly and must come from
	// this module.
	type InitializeMembers = Council;
	type CurrencyToVote = U128CurrencyToVote;
	type CandidacyBond = CandidacyBond;
	type VotingBondBase = VotingBondBase;
	type VotingBondFactor = VotingBondFactor;
	type LoserCandidate = ();
	type KickedMember = ();
	type DesiredMembers = DesiredMembers;
	type DesiredRunnersUp = DesiredRunnersUp;
	type TermDuration = TermDuration;
	type MaxVoters = MaxVoters;
	type MaxVotesPerVoter = MaxVotesPerVoter;
	type MaxCandidates = MaxCandidates;
	type WeightInfo = pallet_elections_phragmen::weights::SubstrateWeight<Runtime>;
}

parameter_types! {
	pub const TechnicalMotionDuration: BlockNumber = 5 * DAYS;
	pub const TechnicalMaxProposals: u32 = 100;
	pub const TechnicalMaxMembers: u32 = 100;
}

type TechnicalCollective = pallet_collective::Instance2;
impl pallet_collective::Config<TechnicalCollective> for Runtime {
	type RuntimeOrigin = RuntimeOrigin;
	type Proposal = RuntimeCall;
	type RuntimeEvent = RuntimeEvent;
	type MotionDuration = TechnicalMotionDuration;
	type MaxProposals = TechnicalMaxProposals;
	type MaxMembers = TechnicalMaxMembers;
	type DefaultVote = pallet_collective::PrimeDefaultVote;
	type WeightInfo = pallet_collective::weights::SubstrateWeight<Runtime>;
	type SetMembersOrigin = EnsureRoot<Self::AccountId>;
}

type EnsureRootOrHalfCouncil = EitherOfDiverse<
	EnsureRoot<AccountId>,
	pallet_collective::EnsureProportionMoreThan<AccountId, CouncilCollective, 1, 2>,
>;
impl pallet_membership::Config<pallet_membership::Instance1> for Runtime {
	type RuntimeEvent = RuntimeEvent;
	type AddOrigin = EnsureRootOrHalfCouncil;
	type RemoveOrigin = EnsureRootOrHalfCouncil;
	type SwapOrigin = EnsureRootOrHalfCouncil;
	type ResetOrigin = EnsureRootOrHalfCouncil;
	type PrimeOrigin = EnsureRootOrHalfCouncil;
	type MembershipInitialized = TechnicalCommittee;
	type MembershipChanged = TechnicalCommittee;
	type MaxMembers = TechnicalMaxMembers;
	type WeightInfo = pallet_membership::weights::SubstrateWeight<Runtime>;
}

parameter_types! {
	pub const ProposalBond: Permill = Permill::from_percent(5);
	pub const ProposalBondMinimum: Balance = 1 * DOLLARS;
	pub const SpendPeriod: BlockNumber = 1 * DAYS;
	pub const Burn: Permill = Permill::from_percent(50);
	pub const TipCountdown: BlockNumber = 1 * DAYS;
	pub const TipFindersFee: Percent = Percent::from_percent(20);
	pub const TipReportDepositBase: Balance = 1 * DOLLARS;
	pub const DataDepositPerByte: Balance = 1 * CENTS;
	pub const TreasuryPalletId: PalletId = PalletId(*b"py/trsry");
	pub const MaximumReasonLength: u32 = 300;
	pub const MaxApprovals: u32 = 100;
	pub const MaxBalance: Balance = Balance::max_value();
}

impl pallet_treasury::Config for Runtime {
	type PalletId = TreasuryPalletId;
	type Currency = Balances;
	type ApproveOrigin = EitherOfDiverse<
		EnsureRoot<AccountId>,
		pallet_collective::EnsureProportionAtLeast<AccountId, CouncilCollective, 3, 5>,
	>;
	type RejectOrigin = EitherOfDiverse<
		EnsureRoot<AccountId>,
		pallet_collective::EnsureProportionMoreThan<AccountId, CouncilCollective, 1, 2>,
	>;
	type RuntimeEvent = RuntimeEvent;
	type OnSlash = ();
	type ProposalBond = ProposalBond;
	type ProposalBondMinimum = ProposalBondMinimum;
	type ProposalBondMaximum = ();
	type SpendPeriod = SpendPeriod;
	type Burn = Burn;
	type BurnDestination = ();
	type SpendFunds = Bounties;
	type WeightInfo = pallet_treasury::weights::SubstrateWeight<Runtime>;
	type MaxApprovals = MaxApprovals;
	type SpendOrigin = EnsureWithSuccess<EnsureRoot<AccountId>, AccountId, MaxBalance>;
}

parameter_types! {
	pub const BountyCuratorDeposit: Permill = Permill::from_percent(50);
	pub const BountyValueMinimum: Balance = 5 * DOLLARS;
	pub const BountyDepositBase: Balance = 1 * DOLLARS;
	pub const CuratorDepositMultiplier: Permill = Permill::from_percent(50);
	pub const CuratorDepositMin: Balance = 1 * DOLLARS;
	pub const CuratorDepositMax: Balance = 100 * DOLLARS;
	pub const BountyDepositPayoutDelay: BlockNumber = 1 * DAYS;
	pub const BountyUpdatePeriod: BlockNumber = 14 * DAYS;
}

impl pallet_bounties::Config for Runtime {
	type RuntimeEvent = RuntimeEvent;
	type BountyDepositBase = BountyDepositBase;
	type BountyDepositPayoutDelay = BountyDepositPayoutDelay;
	type BountyUpdatePeriod = BountyUpdatePeriod;
	type CuratorDepositMultiplier = CuratorDepositMultiplier;
	type CuratorDepositMin = CuratorDepositMin;
	type CuratorDepositMax = CuratorDepositMax;
	type BountyValueMinimum = BountyValueMinimum;
	type DataDepositPerByte = DataDepositPerByte;
	type MaximumReasonLength = MaximumReasonLength;
	type WeightInfo = pallet_bounties::weights::SubstrateWeight<Runtime>;
	type ChildBountyManager = ChildBounties;
}

parameter_types! {
	/// Allocate at most 20% of each block for message processing.
	///
	/// Is set to 20% since the scheduler can already consume a maximum of 80%.
	pub MessageQueueServiceWeight: Option<Weight> = Some(Perbill::from_percent(20) * RuntimeBlockWeights::get().max_block);
}

impl pallet_message_queue::Config for Runtime {
	type RuntimeEvent = RuntimeEvent;
	type WeightInfo = ();
	/// NOTE: Always set this to `NoopMessageProcessor` for benchmarking.
	type MessageProcessor = pallet_message_queue::mock_helpers::NoopMessageProcessor;
	type Size = u32;
	type QueueChangeHandler = ();
	type HeapSize = ConstU32<{ 64 * 1024 }>;
	type MaxStale = ConstU32<128>;
	type ServiceWeight = MessageQueueServiceWeight;
}

parameter_types! {
	pub const ChildBountyValueMinimum: Balance = 1 * DOLLARS;
}

impl pallet_child_bounties::Config for Runtime {
	type RuntimeEvent = RuntimeEvent;
	type MaxActiveChildBountyCount = ConstU32<5>;
	type ChildBountyValueMinimum = ChildBountyValueMinimum;
	type WeightInfo = pallet_child_bounties::weights::SubstrateWeight<Runtime>;
}

impl pallet_tips::Config for Runtime {
	type RuntimeEvent = RuntimeEvent;
	type DataDepositPerByte = DataDepositPerByte;
	type MaximumReasonLength = MaximumReasonLength;
	type Tippers = Elections;
	type TipCountdown = TipCountdown;
	type TipFindersFee = TipFindersFee;
	type TipReportDepositBase = TipReportDepositBase;
	type WeightInfo = pallet_tips::weights::SubstrateWeight<Runtime>;
}

parameter_types! {
	pub const DepositPerItem: Balance = deposit(1, 0);
	pub const DepositPerByte: Balance = deposit(0, 1);
	pub const DeletionQueueDepth: u32 = 128;
	// The lazy deletion runs inside on_initialize.
	pub DeletionWeightLimit: Weight = RuntimeBlockWeights::get()
		.per_class
		.get(DispatchClass::Normal)
		.max_total
		.unwrap_or(RuntimeBlockWeights::get().max_block);
	pub Schedule: pallet_contracts::Schedule<Runtime> = Default::default();
}

impl pallet_contracts::Config for Runtime {
	type Time = Timestamp;
	type Randomness = RandomnessCollectiveFlip;
	type Currency = Balances;
	type RuntimeEvent = RuntimeEvent;
	type RuntimeCall = RuntimeCall;
	/// The safest default is to allow no calls at all.
	///
	/// Runtimes should whitelist dispatchables that are allowed to be called from contracts
	/// and make sure they are stable. Dispatchables exposed to contracts are not allowed to
	/// change because that would break already deployed contracts. The `Call` structure itself
	/// is not allowed to change the indices of existing pallets, too.
	type CallFilter = Nothing;
	type DepositPerItem = DepositPerItem;
	type DepositPerByte = DepositPerByte;
	type CallStack = [pallet_contracts::Frame<Self>; 5];
	type WeightPrice = pallet_transaction_payment::Pallet<Self>;
	type WeightInfo = pallet_contracts::weights::SubstrateWeight<Self>;
	type ChainExtension = ();
	type DeletionQueueDepth = DeletionQueueDepth;
	type DeletionWeightLimit = DeletionWeightLimit;
	type Schedule = Schedule;
	type AddressGenerator = pallet_contracts::DefaultAddressGenerator;
	type MaxCodeLen = ConstU32<{ 123 * 1024 }>;
	type MaxStorageKeyLen = ConstU32<128>;
	type UnsafeUnstableInterface = ConstBool<false>;
	type MaxDebugBufferLen = ConstU32<{ 2 * 1024 * 1024 }>;
}

impl pallet_sudo::Config for Runtime {
	type RuntimeEvent = RuntimeEvent;
	type RuntimeCall = RuntimeCall;
}

parameter_types! {
	pub const ImOnlineUnsignedPriority: TransactionPriority = TransactionPriority::max_value();
	/// We prioritize im-online heartbeats over election solution submission.
	pub const StakingUnsignedPriority: TransactionPriority = TransactionPriority::max_value() / 2;
	pub const MaxAuthorities: u32 = 100;
	pub const MaxKeys: u32 = 10_000;
	pub const MaxPeerInHeartbeats: u32 = 10_000;
	pub const MaxPeerDataEncodingSize: u32 = 1_000;
}

impl<LocalCall> frame_system::offchain::CreateSignedTransaction<LocalCall> for Runtime
where
	RuntimeCall: From<LocalCall>,
{
	fn create_transaction<C: frame_system::offchain::AppCrypto<Self::Public, Self::Signature>>(
		call: RuntimeCall,
		public: <Signature as traits::Verify>::Signer,
		account: AccountId,
		nonce: Index,
	) -> Option<(RuntimeCall, <UncheckedExtrinsic as traits::Extrinsic>::SignaturePayload)> {
		let tip = 0;
		// take the biggest period possible.
		let period =
			BlockHashCount::get().checked_next_power_of_two().map(|c| c / 2).unwrap_or(2) as u64;
		let current_block = System::block_number()
			.saturated_into::<u64>()
			// The `System::block_number` is initialized with `n+1`,
			// so the actual block number is `n`.
			.saturating_sub(1);
		let era = Era::mortal(period, current_block);
		let extra = (
			frame_system::CheckNonZeroSender::<Runtime>::new(),
			frame_system::CheckSpecVersion::<Runtime>::new(),
			frame_system::CheckTxVersion::<Runtime>::new(),
			frame_system::CheckGenesis::<Runtime>::new(),
			frame_system::CheckEra::<Runtime>::from(era),
			frame_system::CheckNonce::<Runtime>::from(nonce),
			frame_system::CheckWeight::<Runtime>::new(),
			pallet_asset_tx_payment::ChargeAssetTxPayment::<Runtime>::from(tip, None),
		);
		let raw_payload = SignedPayload::new(call, extra)
			.map_err(|e| {
				log::warn!("Unable to create signed payload: {:?}", e);
			})
			.ok()?;
		let signature = raw_payload.using_encoded(|payload| C::sign(payload, public))?;
		let address = Indices::unlookup(account);
		let (call, extra, _) = raw_payload.deconstruct();
		Some((call, (address, signature, extra)))
	}
}

impl frame_system::offchain::SigningTypes for Runtime {
	type Public = <Signature as traits::Verify>::Signer;
	type Signature = Signature;
}

impl<C> frame_system::offchain::SendTransactionTypes<C> for Runtime
where
	RuntimeCall: From<C>,
{
	type Extrinsic = UncheckedExtrinsic;
	type OverarchingCall = RuntimeCall;
}

impl pallet_im_online::Config for Runtime {
	type AuthorityId = ImOnlineId;
	type RuntimeEvent = RuntimeEvent;
	type NextSessionRotation = Babe;
	type ValidatorSet = Historical;
	type ReportUnresponsiveness = Offences;
	type UnsignedPriority = ImOnlineUnsignedPriority;
	type WeightInfo = pallet_im_online::weights::SubstrateWeight<Runtime>;
	type MaxKeys = MaxKeys;
	type MaxPeerInHeartbeats = MaxPeerInHeartbeats;
	type MaxPeerDataEncodingSize = MaxPeerDataEncodingSize;
}

impl pallet_offences::Config for Runtime {
	type RuntimeEvent = RuntimeEvent;
	type IdentificationTuple = pallet_session::historical::IdentificationTuple<Self>;
	type OnOffenceHandler = Staking;
}

impl pallet_authority_discovery::Config for Runtime {
	type MaxAuthorities = MaxAuthorities;
}

parameter_types! {
	pub const MaxSetIdSessionEntries: u32 = BondingDuration::get() * SessionsPerEra::get();
}

impl pallet_grandpa::Config for Runtime {
	type RuntimeEvent = RuntimeEvent;

	type KeyOwnerProofSystem = Historical;

	type KeyOwnerProof =
		<Self::KeyOwnerProofSystem as KeyOwnerProofSystem<(KeyTypeId, GrandpaId)>>::Proof;

	type KeyOwnerIdentification = <Self::KeyOwnerProofSystem as KeyOwnerProofSystem<(
		KeyTypeId,
		GrandpaId,
	)>>::IdentificationTuple;

	type HandleEquivocation = pallet_grandpa::EquivocationHandler<
		Self::KeyOwnerIdentification,
		Offences,
		ReportLongevity,
	>;

	type WeightInfo = ();
	type MaxAuthorities = MaxAuthorities;
	type MaxSetIdSessionEntries = MaxSetIdSessionEntries;
}

parameter_types! {
	pub const BasicDeposit: Balance = 10 * DOLLARS;       // 258 bytes on-chain
	pub const FieldDeposit: Balance = 250 * CENTS;        // 66 bytes on-chain
	pub const SubAccountDeposit: Balance = 2 * DOLLARS;   // 53 bytes on-chain
	pub const MaxSubAccounts: u32 = 100;
	pub const MaxAdditionalFields: u32 = 100;
	pub const MaxRegistrars: u32 = 20;
}

impl pallet_identity::Config for Runtime {
	type RuntimeEvent = RuntimeEvent;
	type Currency = Balances;
	type BasicDeposit = BasicDeposit;
	type FieldDeposit = FieldDeposit;
	type SubAccountDeposit = SubAccountDeposit;
	type MaxSubAccounts = MaxSubAccounts;
	type MaxAdditionalFields = MaxAdditionalFields;
	type MaxRegistrars = MaxRegistrars;
	type Slashed = Treasury;
	type ForceOrigin = EnsureRootOrHalfCouncil;
	type RegistrarOrigin = EnsureRootOrHalfCouncil;
	type WeightInfo = pallet_identity::weights::SubstrateWeight<Runtime>;
}

parameter_types! {
	pub const ConfigDepositBase: Balance = 5 * DOLLARS;
	pub const FriendDepositFactor: Balance = 50 * CENTS;
	pub const MaxFriends: u16 = 9;
	pub const RecoveryDeposit: Balance = 5 * DOLLARS;
}

impl pallet_recovery::Config for Runtime {
	type RuntimeEvent = RuntimeEvent;
	type WeightInfo = pallet_recovery::weights::SubstrateWeight<Runtime>;
	type RuntimeCall = RuntimeCall;
	type Currency = Balances;
	type ConfigDepositBase = ConfigDepositBase;
	type FriendDepositFactor = FriendDepositFactor;
	type MaxFriends = MaxFriends;
	type RecoveryDeposit = RecoveryDeposit;
}

parameter_types! {
	pub const CandidateDeposit: Balance = 10 * DOLLARS;
	pub const WrongSideDeduction: Balance = 2 * DOLLARS;
	pub const MaxStrikes: u32 = 10;
	pub const RotationPeriod: BlockNumber = 80 * HOURS;
	pub const PeriodSpend: Balance = 500 * DOLLARS;
	pub const MaxLockDuration: BlockNumber = 36 * 30 * DAYS;
	pub const ChallengePeriod: BlockNumber = 7 * DAYS;
	pub const MaxCandidateIntake: u32 = 10;
	pub const SocietyPalletId: PalletId = PalletId(*b"py/socie");
}

impl pallet_society::Config for Runtime {
	type RuntimeEvent = RuntimeEvent;
	type PalletId = SocietyPalletId;
	type Currency = Balances;
	type Randomness = RandomnessCollectiveFlip;
	type CandidateDeposit = CandidateDeposit;
	type WrongSideDeduction = WrongSideDeduction;
	type MaxStrikes = MaxStrikes;
	type PeriodSpend = PeriodSpend;
	type MembershipChanged = ();
	type RotationPeriod = RotationPeriod;
	type MaxLockDuration = MaxLockDuration;
	type FounderSetOrigin =
		pallet_collective::EnsureProportionMoreThan<AccountId, CouncilCollective, 1, 2>;
	type SuspensionJudgementOrigin = pallet_society::EnsureFounder<Runtime>;
	type MaxCandidateIntake = MaxCandidateIntake;
	type ChallengePeriod = ChallengePeriod;
}

parameter_types! {
	pub const MinVestedTransfer: Balance = 100 * DOLLARS;
	pub UnvestedFundsAllowedWithdrawReasons: WithdrawReasons =
		WithdrawReasons::except(WithdrawReasons::TRANSFER | WithdrawReasons::RESERVE);
}

impl pallet_vesting::Config for Runtime {
	type RuntimeEvent = RuntimeEvent;
	type Currency = Balances;
	type BlockNumberToBalance = ConvertInto;
	type MinVestedTransfer = MinVestedTransfer;
	type WeightInfo = pallet_vesting::weights::SubstrateWeight<Runtime>;
	type UnvestedFundsAllowedWithdrawReasons = UnvestedFundsAllowedWithdrawReasons;
	// `VestingInfo` encode length is 36bytes. 28 schedules gets encoded as 1009 bytes, which is the
	// highest number of schedules that encodes less than 2^10.
	const MAX_VESTING_SCHEDULES: u32 = 28;
}

impl pallet_mmr::Config for Runtime {
	const INDEXING_PREFIX: &'static [u8] = b"mmr";
	type Hashing = <Runtime as frame_system::Config>::Hashing;
	type Hash = <Runtime as frame_system::Config>::Hash;
	type LeafData = pallet_mmr::ParentNumberAndHash<Self>;
	type OnNewRoot = ();
	type WeightInfo = ();
}

parameter_types! {
	pub const LotteryPalletId: PalletId = PalletId(*b"py/lotto");
	pub const MaxCalls: u32 = 10;
	pub const MaxGenerateRandom: u32 = 10;
}

impl pallet_lottery::Config for Runtime {
	type PalletId = LotteryPalletId;
	type RuntimeCall = RuntimeCall;
	type Currency = Balances;
	type Randomness = RandomnessCollectiveFlip;
	type RuntimeEvent = RuntimeEvent;
	type ManagerOrigin = EnsureRoot<AccountId>;
	type MaxCalls = MaxCalls;
	type ValidateCall = Lottery;
	type MaxGenerateRandom = MaxGenerateRandom;
	type WeightInfo = pallet_lottery::weights::SubstrateWeight<Runtime>;
}

parameter_types! {
	pub const AssetDeposit: Balance = 100 * DOLLARS;
	pub const ApprovalDeposit: Balance = 1 * DOLLARS;
	pub const StringLimit: u32 = 50;
	pub const MetadataDepositBase: Balance = 10 * DOLLARS;
	pub const MetadataDepositPerByte: Balance = 1 * DOLLARS;
}

impl pallet_assets::Config for Runtime {
	type RuntimeEvent = RuntimeEvent;
	type Balance = u128;
	type AssetId = u32;
	type AssetIdParameter = codec::Compact<u32>;
	type Currency = Balances;
	type CreateOrigin = AsEnsureOriginWithArg<EnsureSigned<AccountId>>;
	type ForceOrigin = EnsureRoot<AccountId>;
	type AssetDeposit = AssetDeposit;
	type AssetAccountDeposit = ConstU128<DOLLARS>;
	type MetadataDepositBase = MetadataDepositBase;
	type MetadataDepositPerByte = MetadataDepositPerByte;
	type ApprovalDeposit = ApprovalDeposit;
	type StringLimit = StringLimit;
	type Freezer = ();
	type Extra = ();
	type CallbackHandle = ();
	type WeightInfo = pallet_assets::weights::SubstrateWeight<Runtime>;
	type RemoveItemsLimit = ConstU32<1000>;
	#[cfg(feature = "runtime-benchmarks")]
	type BenchmarkHelper = ();
}

parameter_types! {
	pub IgnoredIssuance: Balance = Treasury::pot();
	pub const QueueCount: u32 = 300;
	pub const MaxQueueLen: u32 = 1000;
	pub const FifoQueueLen: u32 = 500;
	pub const NisBasePeriod: BlockNumber = 30 * DAYS;
	pub const MinBid: Balance = 100 * DOLLARS;
	pub const MinReceipt: Perquintill = Perquintill::from_percent(1);
	pub const IntakePeriod: BlockNumber = 10;
	pub MaxIntakeWeight: Weight = MAXIMUM_BLOCK_WEIGHT / 10;
	pub const ThawThrottle: (Perquintill, BlockNumber) = (Perquintill::from_percent(25), 5);
	pub Target: Perquintill = Perquintill::zero();
	pub const NisPalletId: PalletId = PalletId(*b"py/nis  ");
	pub const NisReserveId: [u8; 8] = *b"py/nis  ";
}

impl pallet_nis::Config for Runtime {
	type WeightInfo = pallet_nis::weights::SubstrateWeight<Runtime>;
	type RuntimeEvent = RuntimeEvent;
	type Currency = Balances;
	type CurrencyBalance = Balance;
	type FundOrigin = frame_system::EnsureSigned<AccountId>;
	type Counterpart = ItemOf<Assets, ConstU32<9u32>, AccountId>;
	type CounterpartAmount = WithMaximumOf<ConstU128<21_000_000_000_000_000_000u128>>;
	type Deficit = ();
	type IgnoredIssuance = IgnoredIssuance;
	type Target = Target;
	type PalletId = NisPalletId;
	type QueueCount = QueueCount;
	type MaxQueueLen = MaxQueueLen;
	type FifoQueueLen = FifoQueueLen;
	type BasePeriod = NisBasePeriod;
	type MinBid = MinBid;
	type MinReceipt = MinReceipt;
	type IntakePeriod = IntakePeriod;
	type MaxIntakeWeight = MaxIntakeWeight;
	type ThawThrottle = ThawThrottle;
	type ReserveId = NisReserveId;
}

parameter_types! {
	pub const CollectionDeposit: Balance = 100 * DOLLARS;
	pub const ItemDeposit: Balance = 1 * DOLLARS;
	pub const KeyLimit: u32 = 32;
	pub const ValueLimit: u32 = 256;
	pub const ApprovalsLimit: u32 = 20;
	pub const ItemAttributesApprovalsLimit: u32 = 20;
	pub const MaxTips: u32 = 10;
	pub const MaxDeadlineDuration: BlockNumber = 12 * 30 * DAYS;
}

impl pallet_uniques::Config for Runtime {
	type RuntimeEvent = RuntimeEvent;
	type CollectionId = u32;
	type ItemId = u32;
	type Currency = Balances;
	type ForceOrigin = frame_system::EnsureRoot<AccountId>;
	type CollectionDeposit = CollectionDeposit;
	type ItemDeposit = ItemDeposit;
	type MetadataDepositBase = MetadataDepositBase;
	type AttributeDepositBase = MetadataDepositBase;
	type DepositPerByte = MetadataDepositPerByte;
	type StringLimit = StringLimit;
	type KeyLimit = KeyLimit;
	type ValueLimit = ValueLimit;
	type WeightInfo = pallet_uniques::weights::SubstrateWeight<Runtime>;
	#[cfg(feature = "runtime-benchmarks")]
	type Helper = ();
	type CreateOrigin = AsEnsureOriginWithArg<EnsureSigned<AccountId>>;
	type Locker = ();
}

parameter_types! {
	pub Features: PalletFeatures = PalletFeatures::all_enabled();
	pub const MaxAttributesPerCall: u32 = 10;
}

impl pallet_nfts::Config for Runtime {
	type RuntimeEvent = RuntimeEvent;
	type CollectionId = u32;
	type ItemId = u32;
	type Currency = Balances;
	type ForceOrigin = frame_system::EnsureRoot<AccountId>;
	type CollectionDeposit = CollectionDeposit;
	type ItemDeposit = ItemDeposit;
	type MetadataDepositBase = MetadataDepositBase;
	type AttributeDepositBase = MetadataDepositBase;
	type DepositPerByte = MetadataDepositPerByte;
	type StringLimit = StringLimit;
	type KeyLimit = KeyLimit;
	type ValueLimit = ValueLimit;
	type ApprovalsLimit = ApprovalsLimit;
	type ItemAttributesApprovalsLimit = ItemAttributesApprovalsLimit;
	type MaxTips = MaxTips;
	type MaxDeadlineDuration = MaxDeadlineDuration;
	type MaxAttributesPerCall = MaxAttributesPerCall;
	type Features = Features;
	type OffchainSignature = Signature;
	type OffchainPublic = <Signature as traits::Verify>::Signer;
	type WeightInfo = pallet_nfts::weights::SubstrateWeight<Runtime>;
	#[cfg(feature = "runtime-benchmarks")]
	type Helper = ();
	type CreateOrigin = AsEnsureOriginWithArg<EnsureSigned<AccountId>>;
	type Locker = ();
}

impl pallet_transaction_storage::Config for Runtime {
	type RuntimeEvent = RuntimeEvent;
	type Currency = Balances;
	type RuntimeCall = RuntimeCall;
	type FeeDestination = ();
	type WeightInfo = pallet_transaction_storage::weights::SubstrateWeight<Runtime>;
	type MaxBlockTransactions =
		ConstU32<{ pallet_transaction_storage::DEFAULT_MAX_BLOCK_TRANSACTIONS }>;
	type MaxTransactionSize =
		ConstU32<{ pallet_transaction_storage::DEFAULT_MAX_TRANSACTION_SIZE }>;
}

impl pallet_whitelist::Config for Runtime {
	type RuntimeEvent = RuntimeEvent;
	type RuntimeCall = RuntimeCall;
	type WhitelistOrigin = EnsureRoot<AccountId>;
	type DispatchWhitelistedOrigin = EnsureRoot<AccountId>;
	type Preimages = Preimage;
	type WeightInfo = pallet_whitelist::weights::SubstrateWeight<Runtime>;
}

parameter_types! {
	pub const MigrationSignedDepositPerItem: Balance = 1 * CENTS;
	pub const MigrationSignedDepositBase: Balance = 20 * DOLLARS;
	pub const MigrationMaxKeyLen: u32 = 512;
}

impl pallet_state_trie_migration::Config for Runtime {
	type RuntimeEvent = RuntimeEvent;
	type ControlOrigin = EnsureRoot<AccountId>;
	type Currency = Balances;
	type MaxKeyLen = MigrationMaxKeyLen;
	type SignedDepositPerItem = MigrationSignedDepositPerItem;
	type SignedDepositBase = MigrationSignedDepositBase;
	// Warning: this is not advised, as it might allow the chain to be temporarily DOS-ed.
	// Preferably, if the chain's governance/maintenance team is planning on using a specific
	// account for the migration, put it here to make sure only that account can trigger the signed
	// migrations.
	type SignedFilter = EnsureSigned<Self::AccountId>;
	type WeightInfo = ();
}

const ALLIANCE_MOTION_DURATION_IN_BLOCKS: BlockNumber = 5 * DAYS;

parameter_types! {
	pub const AllianceMotionDuration: BlockNumber = ALLIANCE_MOTION_DURATION_IN_BLOCKS;
	pub const AllianceMaxProposals: u32 = 100;
	pub const AllianceMaxMembers: u32 = 100;
}

type AllianceCollective = pallet_collective::Instance3;
impl pallet_collective::Config<AllianceCollective> for Runtime {
	type RuntimeOrigin = RuntimeOrigin;
	type Proposal = RuntimeCall;
	type RuntimeEvent = RuntimeEvent;
	type MotionDuration = AllianceMotionDuration;
	type MaxProposals = AllianceMaxProposals;
	type MaxMembers = AllianceMaxMembers;
	type DefaultVote = pallet_collective::PrimeDefaultVote;
	type WeightInfo = pallet_collective::weights::SubstrateWeight<Runtime>;
	type SetMembersOrigin = EnsureRoot<Self::AccountId>;
}

parameter_types! {
	pub const MaxFellows: u32 = AllianceMaxMembers::get();
	pub const MaxAllies: u32 = 100;
	pub const AllyDeposit: Balance = 10 * DOLLARS;
	pub const RetirementPeriod: BlockNumber = ALLIANCE_MOTION_DURATION_IN_BLOCKS + (1 * DAYS);
}

impl pallet_alliance::Config for Runtime {
	type RuntimeEvent = RuntimeEvent;
	type Proposal = RuntimeCall;
	type AdminOrigin = EitherOfDiverse<
		EnsureRoot<AccountId>,
		pallet_collective::EnsureProportionMoreThan<AccountId, AllianceCollective, 2, 3>,
	>;
	type MembershipManager = EitherOfDiverse<
		EnsureRoot<AccountId>,
		pallet_collective::EnsureProportionMoreThan<AccountId, AllianceCollective, 2, 3>,
	>;
	type AnnouncementOrigin = EitherOfDiverse<
		EnsureRoot<AccountId>,
		pallet_collective::EnsureProportionMoreThan<AccountId, AllianceCollective, 2, 3>,
	>;
	type Currency = Balances;
	type Slashed = Treasury;
	type InitializeMembers = AllianceMotion;
	type MembershipChanged = AllianceMotion;
	#[cfg(not(feature = "runtime-benchmarks"))]
	type IdentityVerifier = AllianceIdentityVerifier;
	#[cfg(feature = "runtime-benchmarks")]
	type IdentityVerifier = ();
	type ProposalProvider = AllianceProposalProvider;
	type MaxProposals = AllianceMaxProposals;
	type MaxFellows = MaxFellows;
	type MaxAllies = MaxAllies;
	type MaxUnscrupulousItems = ConstU32<100>;
	type MaxWebsiteUrlLength = ConstU32<255>;
	type MaxAnnouncementsCount = ConstU32<100>;
	type MaxMembersCount = AllianceMaxMembers;
	type AllyDeposit = AllyDeposit;
	type WeightInfo = pallet_alliance::weights::SubstrateWeight<Runtime>;
	type RetirementPeriod = RetirementPeriod;
}

impl frame_benchmarking_pallet_pov::Config for Runtime {
	type RuntimeEvent = RuntimeEvent;
}

construct_runtime!(
	pub enum Runtime where
		Block = Block,
		NodeBlock = node_primitives::Block,
		UncheckedExtrinsic = UncheckedExtrinsic
	{
		System: frame_system,
		Utility: pallet_utility,
		Babe: pallet_babe,
		Timestamp: pallet_timestamp,
		// Authorship must be before session in order to note author in the correct session and era
		// for im-online and staking.
		Authorship: pallet_authorship,
		Indices: pallet_indices,
		Balances: pallet_balances,
		TransactionPayment: pallet_transaction_payment,
		AssetTxPayment: pallet_asset_tx_payment,
		ElectionProviderMultiPhase: pallet_election_provider_multi_phase,
		Staking: pallet_staking,
		Session: pallet_session,
		Democracy: pallet_democracy,
		Council: pallet_collective::<Instance1>,
		TechnicalCommittee: pallet_collective::<Instance2>,
		Elections: pallet_elections_phragmen,
		TechnicalMembership: pallet_membership::<Instance1>,
		Grandpa: pallet_grandpa,
		Treasury: pallet_treasury,
		Contracts: pallet_contracts,
		Sudo: pallet_sudo,
		ImOnline: pallet_im_online,
		AuthorityDiscovery: pallet_authority_discovery,
		Offences: pallet_offences,
		Historical: pallet_session_historical::{Pallet},
		RandomnessCollectiveFlip: pallet_insecure_randomness_collective_flip,
		Identity: pallet_identity,
		Society: pallet_society,
		Recovery: pallet_recovery,
		Vesting: pallet_vesting,
		Scheduler: pallet_scheduler,
		Preimage: pallet_preimage,
		Proxy: pallet_proxy,
		Multisig: pallet_multisig,
		Bounties: pallet_bounties,
		Tips: pallet_tips,
		Assets: pallet_assets,
		Mmr: pallet_mmr,
		Lottery: pallet_lottery,
		Nis: pallet_nis,
		Uniques: pallet_uniques,
		Nfts: pallet_nfts,
		TransactionStorage: pallet_transaction_storage,
		VoterList: pallet_bags_list::<Instance1>,
		StateTrieMigration: pallet_state_trie_migration,
		ChildBounties: pallet_child_bounties,
		Referenda: pallet_referenda,
		Remark: pallet_remark,
		RootTesting: pallet_root_testing,
		ConvictionVoting: pallet_conviction_voting,
		Whitelist: pallet_whitelist,
		AllianceMotion: pallet_collective::<Instance3>,
		Alliance: pallet_alliance,
		NominationPools: pallet_nomination_pools,
		RankedPolls: pallet_referenda::<Instance2>,
		RankedCollective: pallet_ranked_collective,
		FastUnstake: pallet_fast_unstake,
		MessageQueue: pallet_message_queue,
		Pov: frame_benchmarking_pallet_pov,
	}
);

/// The address format for describing accounts.
pub type Address = sp_runtime::MultiAddress<AccountId, AccountIndex>;
/// Block header type as expected by this runtime.
pub type Header = generic::Header<BlockNumber, BlakeTwo256>;
/// Block type as expected by this runtime.
pub type Block = generic::Block<Header, UncheckedExtrinsic>;
/// A Block signed with a Justification
pub type SignedBlock = generic::SignedBlock<Block>;
/// BlockId type as expected by this runtime.
pub type BlockId = generic::BlockId<Block>;
/// The SignedExtension to the basic transaction logic.
///
/// When you change this, you **MUST** modify [`sign`] in `bin/node/testing/src/keyring.rs`!
///
/// [`sign`]: <../../testing/src/keyring.rs.html>
pub type SignedExtra = (
	frame_system::CheckNonZeroSender<Runtime>,
	frame_system::CheckSpecVersion<Runtime>,
	frame_system::CheckTxVersion<Runtime>,
	frame_system::CheckGenesis<Runtime>,
	frame_system::CheckEra<Runtime>,
	frame_system::CheckNonce<Runtime>,
	frame_system::CheckWeight<Runtime>,
	pallet_asset_tx_payment::ChargeAssetTxPayment<Runtime>,
);

/// Unchecked extrinsic type as expected by this runtime.
pub type UncheckedExtrinsic =
	generic::UncheckedExtrinsic<Address, RuntimeCall, Signature, SignedExtra>;
/// The payload being signed in transactions.
pub type SignedPayload = generic::SignedPayload<RuntimeCall, SignedExtra>;
/// Extrinsic type that has already been checked.
pub type CheckedExtrinsic = generic::CheckedExtrinsic<AccountId, RuntimeCall, SignedExtra>;
/// Executive: handles dispatch to the various modules.
pub type Executive = frame_executive::Executive<
	Runtime,
	Block,
	frame_system::ChainContext<Runtime>,
	Runtime,
	AllPalletsWithSystem,
	Migrations,
>;

// All migrations executed on runtime upgrade as a nested tuple of types implementing
// `OnRuntimeUpgrade`.
type Migrations = (
	pallet_nomination_pools::migration::v2::MigrateToV2<Runtime>,
	pallet_alliance::migration::Migration<Runtime>,
	pallet_contracts::Migration<Runtime>,
);

/// MMR helper types.
mod mmr {
	use super::Runtime;
	pub use pallet_mmr::primitives::*;

	pub type Leaf = <<Runtime as pallet_mmr::Config>::LeafData as LeafDataProvider>::LeafData;
	pub type Hash = <Runtime as pallet_mmr::Config>::Hash;
	pub type Hashing = <Runtime as pallet_mmr::Config>::Hashing;
}

#[cfg(feature = "runtime-benchmarks")]
mod benches {
	frame_benchmarking::define_benchmarks!(
		[frame_benchmarking, BaselineBench::<Runtime>]
		[frame_benchmarking_pallet_pov, Pov]
		[pallet_alliance, Alliance]
		[pallet_assets, Assets]
		[pallet_babe, Babe]
		[pallet_bags_list, VoterList]
		[pallet_balances, Balances]
		[pallet_bounties, Bounties]
		[pallet_child_bounties, ChildBounties]
		[pallet_collective, Council]
		[pallet_conviction_voting, ConvictionVoting]
		[pallet_contracts, Contracts]
		[pallet_democracy, Democracy]
		[pallet_election_provider_multi_phase, ElectionProviderMultiPhase]
		[pallet_election_provider_support_benchmarking, EPSBench::<Runtime>]
		[pallet_elections_phragmen, Elections]
		[pallet_fast_unstake, FastUnstake]
		[pallet_nis, Nis]
		[pallet_grandpa, Grandpa]
		[pallet_identity, Identity]
		[pallet_im_online, ImOnline]
		[pallet_indices, Indices]
		[pallet_lottery, Lottery]
		[pallet_membership, TechnicalMembership]
		[pallet_message_queue, MessageQueue]
		[pallet_mmr, Mmr]
		[pallet_multisig, Multisig]
		[pallet_nomination_pools, NominationPoolsBench::<Runtime>]
		[pallet_offences, OffencesBench::<Runtime>]
		[pallet_preimage, Preimage]
		[pallet_proxy, Proxy]
		[pallet_ranked_collective, RankedCollective]
		[pallet_referenda, Referenda]
		[pallet_recovery, Recovery]
		[pallet_remark, Remark]
		[pallet_scheduler, Scheduler]
		[pallet_session, SessionBench::<Runtime>]
		[pallet_staking, Staking]
		[pallet_state_trie_migration, StateTrieMigration]
		[frame_system, SystemBench::<Runtime>]
		[pallet_timestamp, Timestamp]
		[pallet_tips, Tips]
		[pallet_transaction_storage, TransactionStorage]
		[pallet_treasury, Treasury]
		[pallet_uniques, Uniques]
		[pallet_nfts, Nfts]
		[pallet_utility, Utility]
		[pallet_vesting, Vesting]
		[pallet_whitelist, Whitelist]
	);
}

impl_runtime_apis! {
	impl sp_api::Core<Block> for Runtime {
		fn version() -> RuntimeVersion {
			VERSION
		}

		fn execute_block(block: Block) {
			Executive::execute_block(block);
		}

		fn initialize_block(header: &<Block as BlockT>::Header) {
			Executive::initialize_block(header)
		}
	}

	impl sp_api::Metadata<Block> for Runtime {
		fn metadata() -> OpaqueMetadata {
			OpaqueMetadata::new(Runtime::metadata().into())
		}
	}

	impl sp_block_builder::BlockBuilder<Block> for Runtime {
		fn apply_extrinsic(extrinsic: <Block as BlockT>::Extrinsic) -> ApplyExtrinsicResult {
			Executive::apply_extrinsic(extrinsic)
		}

		fn finalize_block() -> <Block as BlockT>::Header {
			Executive::finalize_block()
		}

		fn inherent_extrinsics(data: InherentData) -> Vec<<Block as BlockT>::Extrinsic> {
			data.create_extrinsics()
		}

		fn check_inherents(block: Block, data: InherentData) -> CheckInherentsResult {
			data.check_extrinsics(&block)
		}
	}

	impl sp_transaction_pool::runtime_api::TaggedTransactionQueue<Block> for Runtime {
		fn validate_transaction(
			source: TransactionSource,
			tx: <Block as BlockT>::Extrinsic,
			block_hash: <Block as BlockT>::Hash,
		) -> TransactionValidity {
			Executive::validate_transaction(source, tx, block_hash)
		}
	}

	impl sp_offchain::OffchainWorkerApi<Block> for Runtime {
		fn offchain_worker(header: &<Block as BlockT>::Header) {
			Executive::offchain_worker(header)
		}
	}

	impl fg_primitives::GrandpaApi<Block> for Runtime {
		fn grandpa_authorities() -> GrandpaAuthorityList {
			Grandpa::grandpa_authorities()
		}

		fn current_set_id() -> fg_primitives::SetId {
			Grandpa::current_set_id()
		}

		fn submit_report_equivocation_unsigned_extrinsic(
			equivocation_proof: fg_primitives::EquivocationProof<
				<Block as BlockT>::Hash,
				NumberFor<Block>,
			>,
			key_owner_proof: fg_primitives::OpaqueKeyOwnershipProof,
		) -> Option<()> {
			let key_owner_proof = key_owner_proof.decode()?;

			Grandpa::submit_unsigned_equivocation_report(
				equivocation_proof,
				key_owner_proof,
			)
		}

		fn generate_key_ownership_proof(
			_set_id: fg_primitives::SetId,
			authority_id: GrandpaId,
		) -> Option<fg_primitives::OpaqueKeyOwnershipProof> {
			use codec::Encode;

			Historical::prove((fg_primitives::KEY_TYPE, authority_id))
				.map(|p| p.encode())
				.map(fg_primitives::OpaqueKeyOwnershipProof::new)
		}
	}

	impl pallet_nomination_pools_runtime_api::NominationPoolsApi<Block, AccountId, Balance> for Runtime {
<<<<<<< HEAD
		fn pending_rewards(member_account: AccountId) -> Balance {
			NominationPools::api_pending_rewards(member_account).unwrap_or_default()
		}

		fn points_to_balance(pool_id: u32) -> Balance {
			NominationPools::api_points_to_balance(pool_id)
		}

		fn balance_to_points(pool_id: u32, new_funds: Balance) -> Balance {
=======
		fn pending_rewards(who: AccountId) -> Balance {
			NominationPools::api_pending_rewards(who).unwrap_or_default()
		}

		fn points_to_balance(pool_id: pallet_nomination_pools::PoolId, points: Balance) -> Balance {
			NominationPools::api_points_to_balance(pool_id, points)
		}

		fn balance_to_points(pool_id: pallet_nomination_pools::PoolId, new_funds: Balance) -> Balance {
>>>>>>> 088a7fc5
			NominationPools::api_balance_to_points(pool_id, new_funds)
		}
	}

	impl pallet_staking_runtime_api::StakingApi<Block, Balance> for Runtime {
<<<<<<< HEAD
		fn inflation_rate() -> Perquintill {
			// Changes to `ideal_stake` and `falloff` must also be applied in `REWARD_CURVE` config.
			let ideal_stake = 0_500_000_u64;
			let falloff = 0_050_000_u64;
			
			Staking::api_inflation_rate(
				Perquintill::from_rational(ideal_stake, 1_000_000_u64),
				Perquintill::from_rational(falloff, 1_000_000_u64)
			)
		}
=======
>>>>>>> 088a7fc5
		fn nominations_quota(balance: Balance) -> u32 {
			Staking::api_nominations_quota(balance)
		}
	}

	impl sp_consensus_babe::BabeApi<Block> for Runtime {
		fn configuration() -> sp_consensus_babe::BabeConfiguration {
			let epoch_config = Babe::epoch_config().unwrap_or(BABE_GENESIS_EPOCH_CONFIG);
			sp_consensus_babe::BabeConfiguration {
				slot_duration: Babe::slot_duration(),
				epoch_length: EpochDuration::get(),
				c: epoch_config.c,
				authorities: Babe::authorities().to_vec(),
				randomness: Babe::randomness(),
				allowed_slots: epoch_config.allowed_slots,
			}
		}

		fn current_epoch_start() -> sp_consensus_babe::Slot {
			Babe::current_epoch_start()
		}

		fn current_epoch() -> sp_consensus_babe::Epoch {
			Babe::current_epoch()
		}

		fn next_epoch() -> sp_consensus_babe::Epoch {
			Babe::next_epoch()
		}

		fn generate_key_ownership_proof(
			_slot: sp_consensus_babe::Slot,
			authority_id: sp_consensus_babe::AuthorityId,
		) -> Option<sp_consensus_babe::OpaqueKeyOwnershipProof> {
			use codec::Encode;

			Historical::prove((sp_consensus_babe::KEY_TYPE, authority_id))
				.map(|p| p.encode())
				.map(sp_consensus_babe::OpaqueKeyOwnershipProof::new)
		}

		fn submit_report_equivocation_unsigned_extrinsic(
			equivocation_proof: sp_consensus_babe::EquivocationProof<<Block as BlockT>::Header>,
			key_owner_proof: sp_consensus_babe::OpaqueKeyOwnershipProof,
		) -> Option<()> {
			let key_owner_proof = key_owner_proof.decode()?;

			Babe::submit_unsigned_equivocation_report(
				equivocation_proof,
				key_owner_proof,
			)
		}
	}

	impl sp_authority_discovery::AuthorityDiscoveryApi<Block> for Runtime {
		fn authorities() -> Vec<AuthorityDiscoveryId> {
			AuthorityDiscovery::authorities()
		}
	}

	impl frame_system_rpc_runtime_api::AccountNonceApi<Block, AccountId, Index> for Runtime {
		fn account_nonce(account: AccountId) -> Index {
			System::account_nonce(account)
		}
	}

	impl pallet_contracts::ContractsApi<Block, AccountId, Balance, BlockNumber, Hash> for Runtime
	{
		fn call(
			origin: AccountId,
			dest: AccountId,
			value: Balance,
			gas_limit: Option<Weight>,
			storage_deposit_limit: Option<Balance>,
			input_data: Vec<u8>,
		) -> pallet_contracts_primitives::ContractExecResult<Balance> {
			let gas_limit = gas_limit.unwrap_or(RuntimeBlockWeights::get().max_block);
			Contracts::bare_call(
				origin,
				dest,
				value,
				gas_limit,
				storage_deposit_limit,
				input_data,
				true,
				pallet_contracts::Determinism::Deterministic,
			)
		}

		fn instantiate(
			origin: AccountId,
			value: Balance,
			gas_limit: Option<Weight>,
			storage_deposit_limit: Option<Balance>,
			code: pallet_contracts_primitives::Code<Hash>,
			data: Vec<u8>,
			salt: Vec<u8>,
		) -> pallet_contracts_primitives::ContractInstantiateResult<AccountId, Balance>
		{
			let gas_limit = gas_limit.unwrap_or(RuntimeBlockWeights::get().max_block);
			Contracts::bare_instantiate(
				origin,
				value,
				gas_limit,
				storage_deposit_limit,
				code,
				data,
				salt,
				true
			)
		}

		fn upload_code(
			origin: AccountId,
			code: Vec<u8>,
			storage_deposit_limit: Option<Balance>,
			determinism: pallet_contracts::Determinism,
		) -> pallet_contracts_primitives::CodeUploadResult<Hash, Balance>
		{
			Contracts::bare_upload_code(
				origin,
				code,
				storage_deposit_limit,
				determinism,
			)
		}

		fn get_storage(
			address: AccountId,
			key: Vec<u8>,
		) -> pallet_contracts_primitives::GetStorageResult {
			Contracts::get_storage(
				address,
				key
			)
		}
	}

	impl pallet_transaction_payment_rpc_runtime_api::TransactionPaymentApi<
		Block,
		Balance,
	> for Runtime {
		fn query_info(uxt: <Block as BlockT>::Extrinsic, len: u32) -> RuntimeDispatchInfo<Balance> {
			TransactionPayment::query_info(uxt, len)
		}
		fn query_fee_details(uxt: <Block as BlockT>::Extrinsic, len: u32) -> FeeDetails<Balance> {
			TransactionPayment::query_fee_details(uxt, len)
		}
		fn query_weight_to_fee(weight: Weight) -> Balance {
			TransactionPayment::weight_to_fee(weight)
		}
		fn query_length_to_fee(length: u32) -> Balance {
			TransactionPayment::length_to_fee(length)
		}
	}

	impl pallet_transaction_payment_rpc_runtime_api::TransactionPaymentCallApi<Block, Balance, RuntimeCall>
		for Runtime
	{
		fn query_call_info(call: RuntimeCall, len: u32) -> RuntimeDispatchInfo<Balance> {
			TransactionPayment::query_call_info(call, len)
		}
		fn query_call_fee_details(call: RuntimeCall, len: u32) -> FeeDetails<Balance> {
			TransactionPayment::query_call_fee_details(call, len)
		}
		fn query_weight_to_fee(weight: Weight) -> Balance {
			TransactionPayment::weight_to_fee(weight)
		}
		fn query_length_to_fee(length: u32) -> Balance {
			TransactionPayment::length_to_fee(length)
		}
	}

	impl pallet_mmr::primitives::MmrApi<
		Block,
		mmr::Hash,
		BlockNumber,
	> for Runtime {
		fn mmr_root() -> Result<mmr::Hash, mmr::Error> {
			Ok(Mmr::mmr_root())
		}

		fn mmr_leaf_count() -> Result<mmr::LeafIndex, mmr::Error> {
			Ok(Mmr::mmr_leaves())
		}

		fn generate_proof(
			block_numbers: Vec<BlockNumber>,
			best_known_block_number: Option<BlockNumber>,
		) -> Result<(Vec<mmr::EncodableOpaqueLeaf>, mmr::Proof<mmr::Hash>), mmr::Error> {
			Mmr::generate_proof(block_numbers, best_known_block_number).map(
				|(leaves, proof)| {
					(
						leaves
							.into_iter()
							.map(|leaf| mmr::EncodableOpaqueLeaf::from_leaf(&leaf))
							.collect(),
						proof,
					)
				},
			)
		}

		fn verify_proof(leaves: Vec<mmr::EncodableOpaqueLeaf>, proof: mmr::Proof<mmr::Hash>)
			-> Result<(), mmr::Error>
		{
			let leaves = leaves.into_iter().map(|leaf|
				leaf.into_opaque_leaf()
				.try_decode()
				.ok_or(mmr::Error::Verify)).collect::<Result<Vec<mmr::Leaf>, mmr::Error>>()?;
			Mmr::verify_leaves(leaves, proof)
		}

		fn verify_proof_stateless(
			root: mmr::Hash,
			leaves: Vec<mmr::EncodableOpaqueLeaf>,
			proof: mmr::Proof<mmr::Hash>
		) -> Result<(), mmr::Error> {
			let nodes = leaves.into_iter().map(|leaf|mmr::DataOrHash::Data(leaf.into_opaque_leaf())).collect();
			pallet_mmr::verify_leaves_proof::<mmr::Hashing, _>(root, nodes, proof)
		}
	}

	impl sp_session::SessionKeys<Block> for Runtime {
		fn generate_session_keys(seed: Option<Vec<u8>>) -> Vec<u8> {
			SessionKeys::generate(seed)
		}

		fn decode_session_keys(
			encoded: Vec<u8>,
		) -> Option<Vec<(Vec<u8>, KeyTypeId)>> {
			SessionKeys::decode_into_raw_public_keys(&encoded)
		}
	}

	#[cfg(feature = "try-runtime")]
	impl frame_try_runtime::TryRuntime<Block> for Runtime {
		fn on_runtime_upgrade(checks: frame_try_runtime::UpgradeCheckSelect) -> (Weight, Weight) {
			// NOTE: intentional unwrap: we don't want to propagate the error backwards, and want to
			// have a backtrace here. If any of the pre/post migration checks fail, we shall stop
			// right here and right now.
			let weight = Executive::try_runtime_upgrade(checks).unwrap();
			(weight, RuntimeBlockWeights::get().max_block)
		}

		fn execute_block(
			block: Block,
			state_root_check: bool,
			signature_check: bool,
			select: frame_try_runtime::TryStateSelect
		) -> Weight {
			// NOTE: intentional unwrap: we don't want to propagate the error backwards, and want to
			// have a backtrace here.
			Executive::try_execute_block(block, state_root_check, signature_check, select).unwrap()
		}
	}

	#[cfg(feature = "runtime-benchmarks")]
	impl frame_benchmarking::Benchmark<Block> for Runtime {
		fn benchmark_metadata(extra: bool) -> (
			Vec<frame_benchmarking::BenchmarkList>,
			Vec<frame_support::traits::StorageInfo>,
		) {
			use frame_benchmarking::{baseline, Benchmarking, BenchmarkList};
			use frame_support::traits::StorageInfoTrait;

			// Trying to add benchmarks directly to the Session Pallet caused cyclic dependency
			// issues. To get around that, we separated the Session benchmarks into its own crate,
			// which is why we need these two lines below.
			use pallet_session_benchmarking::Pallet as SessionBench;
			use pallet_offences_benchmarking::Pallet as OffencesBench;
			use pallet_election_provider_support_benchmarking::Pallet as EPSBench;
			use frame_system_benchmarking::Pallet as SystemBench;
			use baseline::Pallet as BaselineBench;
			use pallet_nomination_pools_benchmarking::Pallet as NominationPoolsBench;

			let mut list = Vec::<BenchmarkList>::new();
			list_benchmarks!(list, extra);

			let storage_info = AllPalletsWithSystem::storage_info();

			(list, storage_info)
		}

		fn dispatch_benchmark(
			config: frame_benchmarking::BenchmarkConfig
		) -> Result<Vec<frame_benchmarking::BenchmarkBatch>, sp_runtime::RuntimeString> {
			use frame_benchmarking::{baseline, Benchmarking, BenchmarkBatch,  TrackedStorageKey};

			// Trying to add benchmarks directly to the Session Pallet caused cyclic dependency
			// issues. To get around that, we separated the Session benchmarks into its own crate,
			// which is why we need these two lines below.
			use pallet_session_benchmarking::Pallet as SessionBench;
			use pallet_offences_benchmarking::Pallet as OffencesBench;
			use pallet_election_provider_support_benchmarking::Pallet as EPSBench;
			use frame_system_benchmarking::Pallet as SystemBench;
			use baseline::Pallet as BaselineBench;
			use pallet_nomination_pools_benchmarking::Pallet as NominationPoolsBench;

			impl pallet_session_benchmarking::Config for Runtime {}
			impl pallet_offences_benchmarking::Config for Runtime {}
			impl pallet_election_provider_support_benchmarking::Config for Runtime {}
			impl frame_system_benchmarking::Config for Runtime {}
			impl baseline::Config for Runtime {}
			impl pallet_nomination_pools_benchmarking::Config for Runtime {}

			use frame_support::traits::WhitelistedStorageKeys;
			let mut whitelist: Vec<TrackedStorageKey> = AllPalletsWithSystem::whitelisted_storage_keys();

			// Treasury Account
			// TODO: this is manual for now, someday we might be able to use a
			// macro for this particular key
			let treasury_key = frame_system::Account::<Runtime>::hashed_key_for(Treasury::account_id());
			whitelist.push(treasury_key.to_vec().into());

			let mut batches = Vec::<BenchmarkBatch>::new();
			let params = (&config, &whitelist);
			add_benchmarks!(params, batches);
			Ok(batches)
		}
	}
}

#[cfg(test)]
mod tests {
	use super::*;
	use frame_election_provider_support::NposSolution;
	use frame_support::traits::WhitelistedStorageKeys;
	use frame_system::offchain::CreateSignedTransaction;
	use sp_core::hexdisplay::HexDisplay;
	use sp_runtime::UpperOf;
	use std::collections::HashSet;

	#[test]
	fn check_whitelist() {
		let whitelist: HashSet<String> = AllPalletsWithSystem::whitelisted_storage_keys()
			.iter()
			.map(|e| HexDisplay::from(&e.key).to_string())
			.collect();

		// Block Number
		assert!(
			whitelist.contains("26aa394eea5630e07c48ae0c9558cef702a5c1b19ab7a04f536c519aca4983ac")
		);
		// Total Issuance
		assert!(
			whitelist.contains("c2261276cc9d1f8598ea4b6a74b15c2f57c875e4cff74148e4628f264b974c80")
		);
		// Execution Phase
		assert!(
			whitelist.contains("26aa394eea5630e07c48ae0c9558cef7ff553b5a9862a516939d82b3d3d8661a")
		);
		// Event Count
		assert!(
			whitelist.contains("26aa394eea5630e07c48ae0c9558cef70a98fdbe9ce6c55837576c60c7af3850")
		);
		// System Events
		assert!(
			whitelist.contains("26aa394eea5630e07c48ae0c9558cef780d41e5e16056765bc8461851072c9d7")
		);
		// System BlockWeight
		assert!(
			whitelist.contains("26aa394eea5630e07c48ae0c9558cef734abf5cb34d6244378cddbf18e849d96")
		);
	}

	#[test]
	fn validate_transaction_submitter_bounds() {
		fn is_submit_signed_transaction<T>()
		where
			T: CreateSignedTransaction<RuntimeCall>,
		{
		}

		is_submit_signed_transaction::<Runtime>();
	}

	#[test]
	fn perbill_as_onchain_accuracy() {
		type OnChainAccuracy =
			<<Runtime as pallet_election_provider_multi_phase::MinerConfig>::Solution as NposSolution>::Accuracy;
		let maximum_chain_accuracy: Vec<UpperOf<OnChainAccuracy>> = (0..MaxNominations::get())
			.map(|_| <UpperOf<OnChainAccuracy>>::from(OnChainAccuracy::one().deconstruct()))
			.collect();
		let _: UpperOf<OnChainAccuracy> =
			maximum_chain_accuracy.iter().fold(0, |acc, x| acc.checked_add(*x).unwrap());
	}

	#[test]
	fn call_size() {
		let size = core::mem::size_of::<RuntimeCall>();
		assert!(
			size <= 208,
			"size of RuntimeCall {} is more than 208 bytes: some calls have too big arguments, use Box to reduce the
			size of RuntimeCall.
			If the limit is too strong, maybe consider increase the limit to 300.",
			size,
		);
	}
}<|MERGE_RESOLUTION|>--- conflicted
+++ resolved
@@ -1988,17 +1988,6 @@
 	}
 
 	impl pallet_nomination_pools_runtime_api::NominationPoolsApi<Block, AccountId, Balance> for Runtime {
-<<<<<<< HEAD
-		fn pending_rewards(member_account: AccountId) -> Balance {
-			NominationPools::api_pending_rewards(member_account).unwrap_or_default()
-		}
-
-		fn points_to_balance(pool_id: u32) -> Balance {
-			NominationPools::api_points_to_balance(pool_id)
-		}
-
-		fn balance_to_points(pool_id: u32, new_funds: Balance) -> Balance {
-=======
 		fn pending_rewards(who: AccountId) -> Balance {
 			NominationPools::api_pending_rewards(who).unwrap_or_default()
 		}
@@ -2008,14 +1997,15 @@
 		}
 
 		fn balance_to_points(pool_id: pallet_nomination_pools::PoolId, new_funds: Balance) -> Balance {
->>>>>>> 088a7fc5
 			NominationPools::api_balance_to_points(pool_id, new_funds)
 		}
 	}
 
 	impl pallet_staking_runtime_api::StakingApi<Block, Balance> for Runtime {
-<<<<<<< HEAD
-		fn inflation_rate() -> Perquintill {
+		fn nominations_quota(balance: Balance) -> u32 {
+			Staking::api_nominations_quota(balance)
+		}
+    fn inflation_rate() -> Perquintill {
 			// Changes to `ideal_stake` and `falloff` must also be applied in `REWARD_CURVE` config.
 			let ideal_stake = 0_500_000_u64;
 			let falloff = 0_050_000_u64;
@@ -2024,11 +2014,6 @@
 				Perquintill::from_rational(ideal_stake, 1_000_000_u64),
 				Perquintill::from_rational(falloff, 1_000_000_u64)
 			)
-		}
-=======
->>>>>>> 088a7fc5
-		fn nominations_quota(balance: Balance) -> u32 {
-			Staking::api_nominations_quota(balance)
 		}
 	}
 
