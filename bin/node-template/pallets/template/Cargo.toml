[package]
name = "pallet-template"
version = "4.0.0-dev"
description = "FRAME pallet template for defining custom runtime logic."
authors = ["Substrate DevHub <https://github.com/substrate-developer-hub>"]
homepage = "https://substrate.io"
edition = "2021"
license = "MIT-0"
publish = false
repository = "https://github.com/substrate-developer-hub/substrate-node-template/"

[package.metadata.docs.rs]
targets = ["x86_64-unknown-linux-gnu"]

[dependencies]
codec = { package = "parity-scale-codec", version = "3.6.1", default-features = false, features = [
	"derive",
] }
scale-info = { version = "2.5.0", default-features = false, features = ["derive"] }
frame-benchmarking = { version = "4.0.0-dev", default-features = false, optional = true, path = "../../../../frame/benchmarking" }
frame-support = { version = "4.0.0-dev", default-features = false, path = "../../../../frame/support" }
frame-system = { version = "4.0.0-dev", default-features = false, path = "../../../../frame/system" }
sp-std = { version = "8.0.0", default-features = false, path = "../../../../primitives/std" }

[dev-dependencies]
sp-core = { version = "21.0.0", path = "../../../../primitives/core" }
sp-io = { version = "23.0.0", path = "../../../../primitives/io" }
sp-runtime = { version = "24.0.0", path = "../../../../primitives/runtime" }

[features]
default = [ "std" ]
std = [
	"codec/std",
	"frame-benchmarking?/std",
	"frame-support/std",
	"frame-system/std",
	"scale-info/std",
	"sp-core/std",
	"sp-io/std",
	"sp-runtime/std",
<<<<<<< HEAD
	"sp-std/std",
=======
>>>>>>> b7c18f1f
]
runtime-benchmarks = [
	"frame-benchmarking/runtime-benchmarks",
	"frame-support/runtime-benchmarks",
	"frame-system/runtime-benchmarks",
	"sp-runtime/runtime-benchmarks",
]
try-runtime = [
	"frame-support/try-runtime",
	"frame-system/try-runtime",
	"sp-runtime/try-runtime",
]<|MERGE_RESOLUTION|>--- conflicted
+++ resolved
@@ -38,10 +38,7 @@
 	"sp-core/std",
 	"sp-io/std",
 	"sp-runtime/std",
-<<<<<<< HEAD
 	"sp-std/std",
-=======
->>>>>>> b7c18f1f
 ]
 runtime-benchmarks = [
 	"frame-benchmarking/runtime-benchmarks",
