// This file is part of Substrate.

// Copyright (C) Parity Technologies (UK) Ltd.
// SPDX-License-Identifier: Apache-2.0

// Licensed under the Apache License, Version 2.0 (the "License");
// you may not use this file except in compliance with the License.
// You may obtain a copy of the License at
//
// 	http://www.apache.org/licenses/LICENSE-2.0
//
// Unless required by applicable law or agreed to in writing, software
// distributed under the License is distributed on an "AS IS" BASIS,
// WITHOUT WARRANTIES OR CONDITIONS OF ANY KIND, either express or implied.
// See the License for the specific language governing permissions and
// limitations under the License.

//! Client testing utilities.

#![warn(missing_docs)]

pub mod client_ext;

pub use self::client_ext::{ClientBlockImportExt, ClientExt};
pub use sc_client_api::{execution_extensions::ExecutionExtensions, BadBlocks, ForkBlocks};
pub use sc_client_db::{self, Backend, BlocksPruning};
pub use sc_executor::{self, NativeElseWasmExecutor, WasmExecutionMethod, WasmExecutor};
pub use sc_service::{client, RpcHandlers};
pub use sp_consensus;
pub use sp_keyring::{
	ed25519::Keyring as Ed25519Keyring, sr25519::Keyring as Sr25519Keyring, AccountKeyring,
};
pub use sp_keystore::{Keystore, KeystorePtr};
pub use sp_runtime::{Storage, StorageChild};

use futures::{future::Future, stream::StreamExt};
use sc_client_api::BlockchainEvents;
use sc_service::client::{ClientConfig, LocalCallExecutor};
use serde::Deserialize;
use sp_core::{storage::ChildInfo, testing::TaskExecutor};
use sp_runtime::{codec::Encode, traits::Block as BlockT, OpaqueExtrinsic};
use std::{
	collections::{HashMap, HashSet},
	pin::Pin,
	sync::Arc,
};

/// A genesis storage initialization trait.
pub trait GenesisInit: Default {
	/// Construct genesis storage.
	fn genesis_storage(&self) -> Storage;
}

impl GenesisInit for () {
	fn genesis_storage(&self) -> Storage {
		Default::default()
	}
}

/// A builder for creating a test client instance.
pub struct TestClientBuilder<Block: BlockT, ExecutorDispatch, Backend: 'static, G: GenesisInit> {
	genesis_init: G,
	/// The key is an unprefixed storage key, this only contains
	/// default child trie content.
	child_storage_extension: HashMap<Vec<u8>, StorageChild>,
	backend: Arc<Backend>,
	_executor: std::marker::PhantomData<ExecutorDispatch>,
	keystore: Option<KeystorePtr>,
	fork_blocks: ForkBlocks<Block>,
	bad_blocks: BadBlocks<Block>,
	enable_offchain_indexing_api: bool,
	no_genesis: bool,
}

impl<Block: BlockT, ExecutorDispatch, G: GenesisInit> Default
	for TestClientBuilder<Block, ExecutorDispatch, Backend<Block>, G>
{
	fn default() -> Self {
		Self::with_default_backend()
	}
}

impl<Block: BlockT, ExecutorDispatch, G: GenesisInit>
	TestClientBuilder<Block, ExecutorDispatch, Backend<Block>, G>
{
	/// Create new `TestClientBuilder` with default backend.
	pub fn with_default_backend() -> Self {
		let backend = Arc::new(Backend::new_test(std::u32::MAX, std::u64::MAX));
		Self::with_backend(backend)
	}

	/// Create new `TestClientBuilder` with default backend and pruning window size
	pub fn with_pruning_window(blocks_pruning: u32) -> Self {
		let backend = Arc::new(Backend::new_test(blocks_pruning, 0));
		Self::with_backend(backend)
	}

	/// Create new `TestClientBuilder` with default backend and storage chain mode
	pub fn with_tx_storage(blocks_pruning: u32) -> Self {
		let backend =
			Arc::new(Backend::new_test_with_tx_storage(BlocksPruning::Some(blocks_pruning), 0));
		Self::with_backend(backend)
	}
}

impl<Block: BlockT, ExecutorDispatch, Backend, G: GenesisInit>
	TestClientBuilder<Block, ExecutorDispatch, Backend, G>
{
	/// Create a new instance of the test client builder.
	pub fn with_backend(backend: Arc<Backend>) -> Self {
		TestClientBuilder {
			backend,
			child_storage_extension: Default::default(),
			genesis_init: Default::default(),
			_executor: Default::default(),
			keystore: None,
			fork_blocks: None,
			bad_blocks: None,
			enable_offchain_indexing_api: false,
			no_genesis: false,
		}
	}

	/// Set the keystore that should be used by the externalities.
	pub fn set_keystore(mut self, keystore: KeystorePtr) -> Self {
		self.keystore = Some(keystore);
		self
	}

	/// Alter the genesis storage parameters.
	pub fn genesis_init_mut(&mut self) -> &mut G {
		&mut self.genesis_init
	}

	/// Give access to the underlying backend of these clients
	pub fn backend(&self) -> Arc<Backend> {
		self.backend.clone()
	}

	/// Extend child storage
	pub fn add_child_storage(
		mut self,
		child_info: &ChildInfo,
		key: impl AsRef<[u8]>,
		value: impl AsRef<[u8]>,
	) -> Self {
		let storage_key = child_info.storage_key();
		let entry = self.child_storage_extension.entry(storage_key.to_vec()).or_insert_with(|| {
			StorageChild { data: Default::default(), child_info: child_info.clone() }
		});
		entry.data.insert(key.as_ref().to_vec(), value.as_ref().to_vec());
		self
	}

	/// Sets custom block rules.
	pub fn set_block_rules(
		mut self,
		fork_blocks: ForkBlocks<Block>,
		bad_blocks: BadBlocks<Block>,
	) -> Self {
		self.fork_blocks = fork_blocks;
		self.bad_blocks = bad_blocks;
		self
	}

	/// Enable the offchain indexing api.
	pub fn enable_offchain_indexing_api(mut self) -> Self {
		self.enable_offchain_indexing_api = true;
		self
	}

	/// Disable writing genesis.
	pub fn set_no_genesis(mut self) -> Self {
		self.no_genesis = true;
		self
	}

	/// Build the test client with the given native executor.
	pub fn build_with_executor<RuntimeApi>(
		self,
		executor: ExecutorDispatch,
	) -> (
		client::Client<Backend, ExecutorDispatch, Block, RuntimeApi>,
		sc_consensus::LongestChain<Backend, Block>,
	)
	where
		ExecutorDispatch:
			sc_client_api::CallExecutor<Block> + sc_executor::RuntimeVersionOf + Clone + 'static,
		Backend: sc_client_api::backend::Backend<Block>,
		<Backend as sc_client_api::backend::Backend<Block>>::OffchainStorage: 'static,
	{
		let storage = {
			let mut storage = self.genesis_init.genesis_storage();
			// Add some child storage keys.
			for (key, child_content) in self.child_storage_extension {
				storage.children_default.insert(
					key,
					StorageChild {
						data: child_content.data.into_iter().collect(),
						child_info: child_content.child_info,
					},
				);
			}

			storage
		};

		let client_config = ClientConfig {
			offchain_indexing_api: self.enable_offchain_indexing_api,
			no_genesis: self.no_genesis,
			..Default::default()
		};

		let genesis_block_builder = sc_service::GenesisBlockBuilder::new(
			&storage,
			!client_config.no_genesis,
			self.backend.clone(),
			executor.clone(),
		)
		.expect("Creates genesis block builder");

		let spawn_handle = Box::new(TaskExecutor::new());

		let client = client::Client::new(
			self.backend.clone(),
			executor,
			spawn_handle,
			genesis_block_builder,
			self.fork_blocks,
			self.bad_blocks,
			None,
			None,
			client_config,
		)
		.expect("Creates new client");

		let longest_chain = sc_consensus::LongestChain::new(self.backend);

		(client, longest_chain)
	}
}

impl<Block: BlockT, D, Backend, G: GenesisInit>
	TestClientBuilder<
		Block,
		client::LocalCallExecutor<Block, Backend, NativeElseWasmExecutor<D>>,
		Backend,
		G,
	> where
	D: sc_executor::NativeExecutionDispatch,
{
	/// Build the test client with the given native executor.
	pub fn build_with_native_executor<RuntimeApi, I>(
		self,
		executor: I,
	) -> (
		client::Client<
			Backend,
			client::LocalCallExecutor<Block, Backend, NativeElseWasmExecutor<D>>,
			Block,
			RuntimeApi,
		>,
		sc_consensus::LongestChain<Backend, Block>,
	)
	where
		I: Into<Option<NativeElseWasmExecutor<D>>>,
		D: sc_executor::NativeExecutionDispatch + 'static,
		Backend: sc_client_api::backend::Backend<Block> + 'static,
	{
		let executor = executor.into().unwrap_or_else(|| {
			NativeElseWasmExecutor::new_with_wasm_executor(WasmExecutor::builder().build())
		});
		let executor = LocalCallExecutor::new(
			self.backend.clone(),
			executor.clone(),
			Default::default(),
			ExecutionExtensions::new(
<<<<<<< HEAD
                None,
=======
				self.execution_strategies.clone(),
				self.keystore.clone(),
				sc_offchain::OffchainDb::factory_from_backend(&*self.backend),
>>>>>>> 2b912020
				Arc::new(executor),
			),
		)
		.expect("Creates LocalCallExecutor");

		self.build_with_executor(executor)
	}
}

/// The output of an RPC transaction.
pub struct RpcTransactionOutput {
	/// The output string of the transaction if any.
	pub result: String,
	/// An async receiver if data will be returned via a callback.
	pub receiver: futures::channel::mpsc::UnboundedReceiver<String>,
}

impl std::fmt::Debug for RpcTransactionOutput {
	fn fmt(&self, f: &mut std::fmt::Formatter) -> std::fmt::Result {
		write!(f, "RpcTransactionOutput {{ result: {:?}, receiver }}", self.result)
	}
}

/// An error for when the RPC call fails.
#[derive(Deserialize, Debug)]
pub struct RpcTransactionError {
	/// A Number that indicates the error type that occurred.
	pub code: i64,
	/// A String providing a short description of the error.
	pub message: String,
	/// A Primitive or Structured value that contains additional information about the error.
	pub data: Option<serde_json::Value>,
}

impl std::fmt::Display for RpcTransactionError {
	fn fmt(&self, f: &mut std::fmt::Formatter) -> std::fmt::Result {
		std::fmt::Debug::fmt(self, f)
	}
}

/// An extension trait for `RpcHandlers`.
#[async_trait::async_trait]
pub trait RpcHandlersExt {
	/// Send a transaction through the RpcHandlers.
	async fn send_transaction(
		&self,
		extrinsic: OpaqueExtrinsic,
	) -> Result<RpcTransactionOutput, RpcTransactionError>;
}

#[async_trait::async_trait]
impl RpcHandlersExt for RpcHandlers {
	async fn send_transaction(
		&self,
		extrinsic: OpaqueExtrinsic,
	) -> Result<RpcTransactionOutput, RpcTransactionError> {
		let (result, rx) = self
			.rpc_query(&format!(
				r#"{{
						"jsonrpc": "2.0",
						"method": "author_submitExtrinsic",
						"params": ["0x{}"],
						"id": 0
					}}"#,
				array_bytes::bytes2hex("", &extrinsic.encode())
			))
			.await
			.expect("valid JSON-RPC request object; qed");
		parse_rpc_result(result, rx)
	}
}

pub(crate) fn parse_rpc_result(
	result: String,
	receiver: futures::channel::mpsc::UnboundedReceiver<String>,
) -> Result<RpcTransactionOutput, RpcTransactionError> {
	let json: serde_json::Value =
		serde_json::from_str(&result).expect("the result can only be a JSONRPC string; qed");
	let error = json.as_object().expect("JSON result is always an object; qed").get("error");

	if let Some(error) = error {
		return Err(serde_json::from_value(error.clone())
			.expect("the JSONRPC result's error is always valid; qed"))
	}

	Ok(RpcTransactionOutput { result, receiver })
}

/// An extension trait for `BlockchainEvents`.
pub trait BlockchainEventsExt<C, B>
where
	C: BlockchainEvents<B>,
	B: BlockT,
{
	/// Wait for `count` blocks to be imported in the node and then exit. This function will not
	/// return if no blocks are ever created, thus you should restrict the maximum amount of time of
	/// the test execution.
	fn wait_for_blocks(&self, count: usize) -> Pin<Box<dyn Future<Output = ()> + Send>>;
}

impl<C, B> BlockchainEventsExt<C, B> for C
where
	C: BlockchainEvents<B>,
	B: BlockT,
{
	fn wait_for_blocks(&self, count: usize) -> Pin<Box<dyn Future<Output = ()> + Send>> {
		assert!(count > 0, "'count' argument must be greater than 0");

		let mut import_notification_stream = self.import_notification_stream();
		let mut blocks = HashSet::new();

		Box::pin(async move {
			while let Some(notification) = import_notification_stream.next().await {
				if notification.is_new_best {
					blocks.insert(notification.hash);
					if blocks.len() == count {
						break
					}
				}
			}
		})
	}
}

#[cfg(test)]
mod tests {
	#[test]
	fn parses_error_properly() {
		let (_, rx) = futures::channel::mpsc::unbounded();
		assert!(super::parse_rpc_result(
			r#"{
				"jsonrpc": "2.0",
				"result": 19,
				"id": 1
			}"#
			.to_string(),
			rx
		)
		.is_ok());

		let (_, rx) = futures::channel::mpsc::unbounded();
		let error = super::parse_rpc_result(
			r#"{
				"jsonrpc": "2.0",
				"error": {
					"code": -32601,
					"message": "Method not found"
				},
				"id": 1
			}"#
			.to_string(),
			rx,
		)
		.unwrap_err();
		assert_eq!(error.code, -32601);
		assert_eq!(error.message, "Method not found");
		assert!(error.data.is_none());

		let (_, rx) = futures::channel::mpsc::unbounded();
		let error = super::parse_rpc_result(
			r#"{
				"jsonrpc": "2.0",
				"error": {
					"code": -32601,
					"message": "Method not found",
					"data": 42
				},
				"id": 1
			}"#
			.to_string(),
			rx,
		)
		.unwrap_err();
		assert_eq!(error.code, -32601);
		assert_eq!(error.message, "Method not found");
		assert!(error.data.is_some());
	}
}<|MERGE_RESOLUTION|>--- conflicted
+++ resolved
@@ -275,13 +275,7 @@
 			executor.clone(),
 			Default::default(),
 			ExecutionExtensions::new(
-<<<<<<< HEAD
                 None,
-=======
-				self.execution_strategies.clone(),
-				self.keystore.clone(),
-				sc_offchain::OffchainDb::factory_from_backend(&*self.backend),
->>>>>>> 2b912020
 				Arc::new(executor),
 			),
 		)
