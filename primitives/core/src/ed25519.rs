// This file is part of Substrate.

// Copyright (C) Parity Technologies (UK) Ltd.
// SPDX-License-Identifier: Apache-2.0

// Licensed under the Apache License, Version 2.0 (the "License");
// you may not use this file except in compliance with the License.
// You may obtain a copy of the License at
//
// 	http://www.apache.org/licenses/LICENSE-2.0
//
// Unless required by applicable law or agreed to in writing, software
// distributed under the License is distributed on an "AS IS" BASIS,
// WITHOUT WARRANTIES OR CONDITIONS OF ANY KIND, either express or implied.
// See the License for the specific language governing permissions and
// limitations under the License.

// tag::description[]
//! Simple Ed25519 API.
// end::description[]

#[cfg(feature = "full_crypto")]
use sp_std::vec::Vec;

use crate::{
	crypto::ByteArray,
	hash::{H256, H512},
};
use codec::{Decode, Encode, MaxEncodedLen};
use scale_info::TypeInfo;

#[cfg(feature = "serde")]
use crate::crypto::Ss58Codec;
use crate::crypto::{
	CryptoType, CryptoTypeId, Derive, FromEntropy, Public as TraitPublic, UncheckedFrom,
};
#[cfg(feature = "full_crypto")]
use crate::crypto::{DeriveError, DeriveJunction, Pair as TraitPair, SecretStringError};
#[cfg(feature = "full_crypto")]
use core::convert::TryFrom;
#[cfg(feature = "full_crypto")]
use ed25519_zebra::{SigningKey, VerificationKey};
#[cfg(feature = "serde")]
use serde::{de, Deserialize, Deserializer, Serialize, Serializer};
use sp_runtime_interface::pass_by::PassByInner;
#[cfg(all(not(feature = "std"), feature = "serde"))]
use sp_std::alloc::{format, string::String};
use sp_std::ops::Deref;

/// An identifier used to match public keys against ed25519 keys
pub const CRYPTO_ID: CryptoTypeId = CryptoTypeId(*b"ed25");

/// A secret seed. It's not called a "secret key" because ring doesn't expose the secret keys
/// of the key pair (yeah, dumb); as such we're forced to remember the seed manually if we
/// will need it later (such as for HDKD).
#[cfg(feature = "full_crypto")]
type Seed = [u8; 32];

/// A public key.
#[cfg_attr(feature = "full_crypto", derive(Hash))]
#[derive(
	PartialEq,
	Eq,
	PartialOrd,
	Ord,
	Clone,
	Copy,
	Encode,
	Decode,
	PassByInner,
	MaxEncodedLen,
	TypeInfo,
)]
pub struct Public(pub [u8; 32]);

/// A key pair.
#[cfg(feature = "full_crypto")]
#[derive(Copy, Clone)]
pub struct Pair {
	public: VerificationKey,
	secret: SigningKey,
}

impl FromEntropy for Public {
	fn from_entropy(input: &mut impl codec::Input) -> Result<Self, codec::Error> {
		let mut result = Self([0u8; 32]);
		input.read(&mut result.0[..])?;
		Ok(result)
	}
}

impl AsRef<[u8; 32]> for Public {
	fn as_ref(&self) -> &[u8; 32] {
		&self.0
	}
}

impl AsRef<[u8]> for Public {
	fn as_ref(&self) -> &[u8] {
		&self.0[..]
	}
}

impl AsMut<[u8]> for Public {
	fn as_mut(&mut self) -> &mut [u8] {
		&mut self.0[..]
	}
}

impl Deref for Public {
	type Target = [u8];

	fn deref(&self) -> &Self::Target {
		&self.0
	}
}

impl TryFrom<&[u8]> for Public {
	type Error = ();

	fn try_from(data: &[u8]) -> Result<Self, Self::Error> {
		if data.len() != Self::LEN {
			return Err(())
		}
		let mut r = [0u8; Self::LEN];
		r.copy_from_slice(data);
		Ok(Self::unchecked_from(r))
	}
}

impl From<Public> for [u8; 32] {
	fn from(x: Public) -> Self {
		x.0
	}
}

#[cfg(feature = "full_crypto")]
impl From<Pair> for Public {
	fn from(x: Pair) -> Self {
		x.public()
	}
}

impl From<Public> for H256 {
	fn from(x: Public) -> Self {
		x.0.into()
	}
}

#[cfg(feature = "std")]
impl std::str::FromStr for Public {
	type Err = crate::crypto::PublicError;

	fn from_str(s: &str) -> Result<Self, Self::Err> {
		Self::from_ss58check(s)
	}
}

impl UncheckedFrom<[u8; 32]> for Public {
	fn unchecked_from(x: [u8; 32]) -> Self {
		Public::from_raw(x)
	}
}

impl UncheckedFrom<H256> for Public {
	fn unchecked_from(x: H256) -> Self {
		Public::from_h256(x)
	}
}

#[cfg(feature = "std")]
impl std::fmt::Display for Public {
	fn fmt(&self, f: &mut std::fmt::Formatter) -> std::fmt::Result {
		write!(f, "{}", self.to_ss58check())
	}
}

impl sp_std::fmt::Debug for Public {
	#[cfg(feature = "std")]
	fn fmt(&self, f: &mut sp_std::fmt::Formatter) -> sp_std::fmt::Result {
		let s = self.to_ss58check();
		write!(f, "{} ({}...)", crate::hexdisplay::HexDisplay::from(&self.0), &s[0..8])
	}

	#[cfg(not(feature = "std"))]
	fn fmt(&self, _: &mut sp_std::fmt::Formatter) -> sp_std::fmt::Result {
		Ok(())
	}
}

#[cfg(feature = "serde")]
impl Serialize for Public {
	fn serialize<S>(&self, serializer: S) -> Result<S::Ok, S::Error>
	where
		S: Serializer,
	{
		serializer.serialize_str(&self.to_ss58check())
	}
}

#[cfg(feature = "serde")]
impl<'de> Deserialize<'de> for Public {
	fn deserialize<D>(deserializer: D) -> Result<Self, D::Error>
	where
		D: Deserializer<'de>,
	{
		Public::from_ss58check(&String::deserialize(deserializer)?)
			.map_err(|e| de::Error::custom(format!("{:?}", e)))
	}
}

/// A signature (a 512-bit value).
#[cfg_attr(feature = "full_crypto", derive(Hash))]
#[derive(Encode, Decode, MaxEncodedLen, PassByInner, TypeInfo, PartialEq, Eq)]
pub struct Signature(pub [u8; 64]);

impl TryFrom<&[u8]> for Signature {
	type Error = ();

	fn try_from(data: &[u8]) -> Result<Self, Self::Error> {
		if data.len() == 64 {
			let mut inner = [0u8; 64];
			inner.copy_from_slice(data);
			Ok(Signature(inner))
		} else {
			Err(())
		}
	}
}

#[cfg(feature = "serde")]
impl Serialize for Signature {
	fn serialize<S>(&self, serializer: S) -> Result<S::Ok, S::Error>
	where
		S: Serializer,
	{
		serializer.serialize_str(&array_bytes::bytes2hex("", self))
	}
}

#[cfg(feature = "serde")]
impl<'de> Deserialize<'de> for Signature {
	fn deserialize<D>(deserializer: D) -> Result<Self, D::Error>
	where
		D: Deserializer<'de>,
	{
		let signature_hex = array_bytes::hex2bytes(&String::deserialize(deserializer)?)
			.map_err(|e| de::Error::custom(format!("{:?}", e)))?;
		Signature::try_from(signature_hex.as_ref())
			.map_err(|e| de::Error::custom(format!("{:?}", e)))
	}
}

impl Clone for Signature {
	fn clone(&self) -> Self {
		let mut r = [0u8; 64];
		r.copy_from_slice(&self.0[..]);
		Signature(r)
	}
}

impl From<Signature> for H512 {
	fn from(v: Signature) -> H512 {
		H512::from(v.0)
	}
}

impl From<Signature> for [u8; 64] {
	fn from(v: Signature) -> [u8; 64] {
		v.0
	}
}

impl AsRef<[u8; 64]> for Signature {
	fn as_ref(&self) -> &[u8; 64] {
		&self.0
	}
}

impl AsRef<[u8]> for Signature {
	fn as_ref(&self) -> &[u8] {
		&self.0[..]
	}
}

impl AsMut<[u8]> for Signature {
	fn as_mut(&mut self) -> &mut [u8] {
		&mut self.0[..]
	}
}

impl sp_std::fmt::Debug for Signature {
	#[cfg(feature = "std")]
	fn fmt(&self, f: &mut sp_std::fmt::Formatter) -> sp_std::fmt::Result {
		write!(f, "{}", crate::hexdisplay::HexDisplay::from(&self.0))
	}

	#[cfg(not(feature = "std"))]
	fn fmt(&self, _: &mut sp_std::fmt::Formatter) -> sp_std::fmt::Result {
		Ok(())
	}
}

impl UncheckedFrom<[u8; 64]> for Signature {
	fn unchecked_from(data: [u8; 64]) -> Signature {
		Signature(data)
	}
}

impl Signature {
	/// A new instance from the given 64-byte `data`.
	///
	/// NOTE: No checking goes on to ensure this is a real signature. Only use it if
	/// you are certain that the array actually is a signature. GIGO!
	pub fn from_raw(data: [u8; 64]) -> Signature {
		Signature(data)
	}

	/// A new instance from the given slice that should be 64 bytes long.
	///
	/// NOTE: No checking goes on to ensure this is a real signature. Only use it if
	/// you are certain that the array actually is a signature. GIGO!
	pub fn from_slice(data: &[u8]) -> Option<Self> {
		if data.len() != 64 {
			return None
		}
		let mut r = [0u8; 64];
		r.copy_from_slice(data);
		Some(Signature(r))
	}

	/// A new instance from an H512.
	///
	/// NOTE: No checking goes on to ensure this is a real signature. Only use it if
	/// you are certain that the array actually is a signature. GIGO!
	pub fn from_h512(v: H512) -> Signature {
		Signature(v.into())
	}
}

impl Public {
	/// A new instance from the given 32-byte `data`.
	///
	/// NOTE: No checking goes on to ensure this is a real public key. Only use it if
	/// you are certain that the array actually is a pubkey. GIGO!
	pub fn from_raw(data: [u8; 32]) -> Self {
		Public(data)
	}

	/// A new instance from an H256.
	///
	/// NOTE: No checking goes on to ensure this is a real public key. Only use it if
	/// you are certain that the array actually is a pubkey. GIGO!
	pub fn from_h256(x: H256) -> Self {
		Public(x.into())
	}

	/// Return a slice filled with raw data.
	pub fn as_array_ref(&self) -> &[u8; 32] {
		self.as_ref()
	}
}

impl ByteArray for Public {
	const LEN: usize = 32;
}

impl TraitPublic for Public {}

impl Derive for Public {}

/// Derive a single hard junction.
#[cfg(feature = "full_crypto")]
fn derive_hard_junction(secret_seed: &Seed, cc: &[u8; 32]) -> Seed {
	("Ed25519HDKD", secret_seed, cc).using_encoded(sp_core_hashing::blake2_256)
}

#[cfg(feature = "full_crypto")]
impl TraitPair for Pair {
	type Public = Public;
	type Seed = Seed;
	type Signature = Signature;

	/// Make a new key pair from secret seed material. The slice must be 32 bytes long or it
	/// will return `None`.
	///
	/// You should never need to use this; generate(), generate_with_phrase
	fn from_seed_slice(seed_slice: &[u8]) -> Result<Pair, SecretStringError> {
		let secret =
			SigningKey::try_from(seed_slice).map_err(|_| SecretStringError::InvalidSeedLength)?;
		let public = VerificationKey::from(&secret);
		Ok(Pair { secret, public })
	}

	/// Derive a child key from a series of given junctions.
	fn derive<Iter: Iterator<Item = DeriveJunction>>(
		&self,
		path: Iter,
		_seed: Option<Seed>,
	) -> Result<(Pair, Option<Seed>), DeriveError> {
		let mut acc = self.secret.into();
		for j in path {
			match j {
				DeriveJunction::Soft(_cc) => return Err(DeriveError::SoftKeyInPath),
				DeriveJunction::Hard(cc) => acc = derive_hard_junction(&acc, &cc),
			}
		}
		Ok((Self::from_seed(&acc), Some(acc)))
	}

	/// Get the public key.
	fn public(&self) -> Public {
		Public(self.public.into())
	}

	/// Sign a message.
	fn sign(&self, message: &[u8]) -> Signature {
		Signature::from_raw(self.secret.sign(message).into())
	}

	/// Verify a signature on a message.
	///
	/// Returns true if the signature is good.
<<<<<<< HEAD
	fn verify<M: AsRef<[u8]>>(sig: &Self::Signature, message: M, public: &Self::Public) -> bool {
=======
	fn verify<M: AsRef<[u8]>>(sig: &Signature, message: M, public: &Public) -> bool {
>>>>>>> 57d2e53b
		let Ok(public) = VerificationKey::try_from(public.as_slice()) else { return false };
		let Ok(signature) = ed25519_zebra::Signature::try_from(sig.as_ref()) else { return false };
		public.verify(&signature, message.as_ref()).is_ok()
	}

	/// Return a vec filled with raw data.
	fn to_raw_vec(&self) -> Vec<u8> {
		self.seed().to_vec()
	}
}

#[cfg(feature = "full_crypto")]
impl Pair {
	/// Get the seed for this key.
	pub fn seed(&self) -> Seed {
		self.secret.into()
	}

	/// Exactly as `from_string` except that if no matches are found then, the the first 32
	/// characters are taken (padded with spaces as necessary) and used as the MiniSecretKey.
	#[cfg(feature = "std")]
	pub fn from_legacy_string(s: &str, password_override: Option<&str>) -> Pair {
		Self::from_string(s, password_override).unwrap_or_else(|_| {
			let mut padded_seed: Seed = [b' '; 32];
			let len = s.len().min(32);
			padded_seed[..len].copy_from_slice(&s.as_bytes()[..len]);
			Self::from_seed(&padded_seed)
		})
	}
}

impl CryptoType for Public {
	#[cfg(feature = "full_crypto")]
	type Pair = Pair;
}

impl CryptoType for Signature {
	#[cfg(feature = "full_crypto")]
	type Pair = Pair;
}

#[cfg(feature = "full_crypto")]
impl CryptoType for Pair {
	type Pair = Pair;
}

#[cfg(test)]
mod test {
	use super::*;
	use crate::crypto::DEV_PHRASE;
	use serde_json;

	#[test]
	fn default_phrase_should_be_used() {
		assert_eq!(
			Pair::from_string("//Alice///password", None).unwrap().public(),
			Pair::from_string(&format!("{}//Alice", DEV_PHRASE), Some("password"))
				.unwrap()
				.public(),
		);
	}

	#[test]
	fn seed_and_derive_should_work() {
		let seed = array_bytes::hex2array_unchecked(
			"9d61b19deffd5a60ba844af492ec2cc44449c5697b326919703bac031cae7f60",
		);
		let pair = Pair::from_seed(&seed);
		assert_eq!(pair.seed(), seed);
		let path = vec![DeriveJunction::Hard([0u8; 32])];
		let derived = pair.derive(path.into_iter(), None).ok().unwrap().0;
		assert_eq!(
			derived.seed(),
			array_bytes::hex2array_unchecked::<_, 32>(
				"ede3354e133f9c8e337ddd6ee5415ed4b4ffe5fc7d21e933f4930a3730e5b21c"
			)
		);
	}

	#[test]
	fn test_vector_should_work() {
		let pair = Pair::from_seed(&array_bytes::hex2array_unchecked(
			"9d61b19deffd5a60ba844af492ec2cc44449c5697b326919703bac031cae7f60",
		));
		let public = pair.public();
		assert_eq!(
			public,
			Public::from_raw(array_bytes::hex2array_unchecked(
				"d75a980182b10ab7d54bfed3c964073a0ee172f3daa62325af021a68f707511a"
			))
		);
		let message = b"";
		let signature = array_bytes::hex2array_unchecked("e5564300c360ac729086e2cc806e828a84877f1eb8e5d974d873e065224901555fb8821590a33bacc61e39701cf9b46bd25bf5f0595bbe24655141438e7a100b");
		let signature = Signature::from_raw(signature);
		assert!(pair.sign(&message[..]) == signature);
		assert!(Pair::verify(&signature, &message[..], &public));
	}

	#[test]
	fn test_vector_by_string_should_work() {
		let pair = Pair::from_string(
			"0x9d61b19deffd5a60ba844af492ec2cc44449c5697b326919703bac031cae7f60",
			None,
		)
		.unwrap();
		let public = pair.public();
		assert_eq!(
			public,
			Public::from_raw(array_bytes::hex2array_unchecked(
				"d75a980182b10ab7d54bfed3c964073a0ee172f3daa62325af021a68f707511a"
			))
		);
		let message = b"";
		let signature = array_bytes::hex2array_unchecked("e5564300c360ac729086e2cc806e828a84877f1eb8e5d974d873e065224901555fb8821590a33bacc61e39701cf9b46bd25bf5f0595bbe24655141438e7a100b");
		let signature = Signature::from_raw(signature);
		assert!(pair.sign(&message[..]) == signature);
		assert!(Pair::verify(&signature, &message[..], &public));
	}

	#[test]
	fn generated_pair_should_work() {
		let (pair, _) = Pair::generate();
		let public = pair.public();
		let message = b"Something important";
		let signature = pair.sign(&message[..]);
		assert!(Pair::verify(&signature, &message[..], &public));
		assert!(!Pair::verify(&signature, b"Something else", &public));
	}

	#[test]
	fn seeded_pair_should_work() {
		let pair = Pair::from_seed(b"12345678901234567890123456789012");
		let public = pair.public();
		assert_eq!(
			public,
			Public::from_raw(array_bytes::hex2array_unchecked(
				"2f8c6129d816cf51c374bc7f08c3e63ed156cf78aefb4a6550d97b87997977ee"
			))
		);
		let message = array_bytes::hex2bytes_unchecked("2f8c6129d816cf51c374bc7f08c3e63ed156cf78aefb4a6550d97b87997977ee00000000000000000200d75a980182b10ab7d54bfed3c964073a0ee172f3daa62325af021a68f707511a4500000000000000");
		let signature = pair.sign(&message[..]);
		println!("Correct signature: {:?}", signature);
		assert!(Pair::verify(&signature, &message[..], &public));
		assert!(!Pair::verify(&signature, "Other message", &public));
	}

	#[test]
	fn generate_with_phrase_recovery_possible() {
		let (pair1, phrase, _) = Pair::generate_with_phrase(None);
		let (pair2, _) = Pair::from_phrase(&phrase, None).unwrap();

		assert_eq!(pair1.public(), pair2.public());
	}

	#[test]
	fn generate_with_password_phrase_recovery_possible() {
		let (pair1, phrase, _) = Pair::generate_with_phrase(Some("password"));
		let (pair2, _) = Pair::from_phrase(&phrase, Some("password")).unwrap();

		assert_eq!(pair1.public(), pair2.public());
	}

	#[test]
	fn password_does_something() {
		let (pair1, phrase, _) = Pair::generate_with_phrase(Some("password"));
		let (pair2, _) = Pair::from_phrase(&phrase, None).unwrap();

		assert_ne!(pair1.public(), pair2.public());
	}

	#[test]
	fn ss58check_roundtrip_works() {
		let pair = Pair::from_seed(b"12345678901234567890123456789012");
		let public = pair.public();
		let s = public.to_ss58check();
		println!("Correct: {}", s);
		let cmp = Public::from_ss58check(&s).unwrap();
		assert_eq!(cmp, public);
	}

	#[test]
	fn signature_serialization_works() {
		let pair = Pair::from_seed(b"12345678901234567890123456789012");
		let message = b"Something important";
		let signature = pair.sign(&message[..]);
		let serialized_signature = serde_json::to_string(&signature).unwrap();
		// Signature is 64 bytes, so 128 chars + 2 quote chars
		assert_eq!(serialized_signature.len(), 130);
		let signature = serde_json::from_str(&serialized_signature).unwrap();
		assert!(Pair::verify(&signature, &message[..], &pair.public()));
	}

	#[test]
	fn signature_serialization_doesnt_panic() {
		fn deserialize_signature(text: &str) -> Result<Signature, serde_json::error::Error> {
			serde_json::from_str(text)
		}
		assert!(deserialize_signature("Not valid json.").is_err());
		assert!(deserialize_signature("\"Not an actual signature.\"").is_err());
		// Poorly-sized
		assert!(deserialize_signature("\"abc123\"").is_err());
	}
}<|MERGE_RESOLUTION|>--- conflicted
+++ resolved
@@ -421,11 +421,7 @@
 	/// Verify a signature on a message.
 	///
 	/// Returns true if the signature is good.
-<<<<<<< HEAD
-	fn verify<M: AsRef<[u8]>>(sig: &Self::Signature, message: M, public: &Self::Public) -> bool {
-=======
 	fn verify<M: AsRef<[u8]>>(sig: &Signature, message: M, public: &Public) -> bool {
->>>>>>> 57d2e53b
 		let Ok(public) = VerificationKey::try_from(public.as_slice()) else { return false };
 		let Ok(signature) = ed25519_zebra::Signature::try_from(sig.as_ref()) else { return false };
 		public.verify(&signature, message.as_ref()).is_ok()
