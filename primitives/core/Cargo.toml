[package]
name = "sp-core"
version = "21.0.0"
authors = ["Parity Technologies <admin@parity.io>"]
edition = "2021"
license = "Apache-2.0"
homepage = "https://substrate.io"
repository = "https://github.com/paritytech/substrate/"
description = "Shareable Substrate types."
documentation = "https://docs.rs/sp-core"

[package.metadata.docs.rs]
targets = ["x86_64-unknown-linux-gnu"]

[dependencies]
arrayvec = { version = "0.7.2", default-features = false }
codec = { package = "parity-scale-codec", version = "3.6.1", default-features = false, features = ["derive","max-encoded-len"] }
scale-info = { version = "2.5.0", default-features = false, features = ["derive"] }
log = { version = "0.4.17", default-features = false }
serde = { version = "1.0.163", optional = true,  default-features = false, features = ["derive", "alloc"] }
bounded-collections = { version = "0.1.8", default-features = false }
primitive-types = { version = "0.12.0", default-features = false, features = ["codec", "scale-info"] }
impl-serde = { version = "0.4.0", default-features = false, optional = true }
hash-db = { version = "0.16.0", default-features = false }
hash256-std-hasher = { version = "0.15.2", default-features = false }
bs58 = { version = "0.4.0", default-features = false, optional = true }
rand = { version = "0.8.5", features = ["small_rng"],  optional = true }
substrate-bip39 = { version = "0.4.4", optional = true }
tiny-bip39 = { version = "1.0.0", optional = true }
regex = { version = "1.6.0", optional = true }
zeroize = { version = "1.4.3", default-features = false }
secrecy = { version = "0.8.0", default-features = false }
lazy_static = { version = "1.4.0", default-features = false, optional = true }
parking_lot = { version = "0.12.1", optional = true }
ss58-registry = { version = "1.34.0", default-features = false }
sp-std = { version = "8.0.0", default-features = false, path = "../std" }
sp-debug-derive = { version = "8.0.0", default-features = false, path = "../debug-derive" }
sp-storage = { version = "13.0.0", default-features = false, path = "../storage" }
sp-externalities = { version = "0.19.0", optional = true, path = "../externalities" }
futures = { version = "0.3.21", optional = true }
dyn-clonable = { version = "0.9.0", optional = true }
thiserror = { version = "1.0.30", optional = true }
tracing = { version = "0.1.29", optional = true }
bitflags = "1.3"
paste = "1.0.7"

# full crypto
array-bytes = { version = "6.1", optional = true }
ed25519-zebra = { version = "3.1.0", default-features = false, optional = true }
blake2 = { version = "0.10.4", default-features = false, optional = true }
libsecp256k1 = { version = "0.7", default-features = false, features = ["static-context"], optional = true }
schnorrkel = { version = "0.9.1", features = ["preaudit_deprecated", "u64_backend"], default-features = false }
merlin = { version = "2.0", default-features = false }
secp256k1 = { version = "0.24.0", default-features = false, features = ["recovery", "alloc"], optional = true }
sp-core-hashing = { version = "9.0.0", path = "./hashing", default-features = false, optional = true }
sp-runtime-interface = { version = "17.0.0", default-features = false, path = "../runtime-interface" }

# bls crypto
w3f-bls = { version = "0.1.3", default-features = false, optional = true}
# bandersnatch crypto
bandersnatch_vrfs = { git = "https://github.com/w3f/ring-vrf", rev = "c86ebd4", default-features = false, optional = true }

[dev-dependencies]
criterion = "0.4.0"
serde_json = "1.0"
sp-core-hashing-proc-macro = { version = "9.0.0", path = "./hashing/proc-macro" }

[[bench]]
name = "bench"
harness = false

[lib]
bench = false

[features]
default = ["std"]
std = [
	"arrayvec/std",
	"merlin/std",
	"full_crypto",
	"log/std",
	"thiserror",
	"lazy_static",
	"parking_lot",
	"bandersnatch_vrfs/getrandom",
	"bounded-collections/std",
	"primitive-types/std",
	"primitive-types/serde",
	"primitive-types/byteorder",
	"primitive-types/rustc-hex",
	"impl-serde/std",
	"codec/std",
	"scale-info/std",
	"hash256-std-hasher/std",
	"hash-db/std",
	"sp-std/std",
	"serde/std",
	"blake2/std",
	"array-bytes",
	"ed25519-zebra/std",
	"bs58/std",
	"substrate-bip39",
	"tiny-bip39",
	"rand",
	"schnorrkel/std",
	"regex",
	"secp256k1/std",
	"secp256k1/global-context",
	"sp-core-hashing/std",
	"sp-debug-derive/std",
	"sp-storage/std",
	"sp-runtime-interface/std",
	"ss58-registry/std",
	"zeroize/alloc",
	"secrecy/alloc",
	"futures",
	"futures/thread-pool",
	"libsecp256k1/std",
	"dyn-clonable",
	"tracing",
<<<<<<< HEAD
=======
	"sp-externalities/std"
>>>>>>> 0cdf7029
]

# Serde support without relying on std features.
serde = [
	"dep:serde",
	"array-bytes",
	"blake2",
	"bounded-collections/serde",
	"bs58/alloc",
	"scale-info/serde",
	"secrecy/alloc",
	"impl-serde",
	"primitive-types/serde_no_std",
	"sp-storage/serde",
	"sp-core-hashing",
]

# This feature enables all crypto primitives for `no_std` builds like microcontrollers
# or Intel SGX.
# For the regular wasm runtime builds this should not be used.
full_crypto = [
	"array-bytes",
	"ed25519-zebra",
	"blake2",
	"libsecp256k1",
	"secp256k1",
	"sp-core-hashing",
	"sp-runtime-interface/disable_target_static_assertions",
]

# This feature adds BLS crypto primitives.
# It should not be used in production since the implementation and interface may still
# be subject to significant changes.
bls-experimental = ["w3f-bls"]

# This feature adds Bandersnatch crypto primitives.
# It should not be used in production since the implementation and interface may still
# be subject to significant changes.
bandersnatch-experimental = ["bandersnatch_vrfs"]<|MERGE_RESOLUTION|>--- conflicted
+++ resolved
@@ -118,10 +118,7 @@
 	"libsecp256k1/std",
 	"dyn-clonable",
 	"tracing",
-<<<<<<< HEAD
-=======
 	"sp-externalities/std"
->>>>>>> 0cdf7029
 ]
 
 # Serde support without relying on std features.
