--- conflicted
+++ resolved
@@ -13,10 +13,6 @@
 targets = ["x86_64-unknown-linux-gnu"]
 
 [dependencies]
-<<<<<<< HEAD
-bandersnatch_vrfs = { git = "https://github.com/w3f/ring-vrf", default-features = false }
-=======
->>>>>>> 19eb56a3
 arrayvec = { version = "0.7.2", default-features = false }
 codec = { package = "parity-scale-codec", version = "3.6.1", default-features = false, features = ["derive","max-encoded-len"] }
 scale-info = { version = "2.5.0", default-features = false, features = ["derive"] }
