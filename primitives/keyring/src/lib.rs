// This file is part of Substrate.

// Copyright (C) Parity Technologies (UK) Ltd.
// SPDX-License-Identifier: Apache-2.0

// Licensed under the Apache License, Version 2.0 (the "License");
// you may not use this file except in compliance with the License.
// You may obtain a copy of the License at
//
// 	http://www.apache.org/licenses/LICENSE-2.0
//
// Unless required by applicable law or agreed to in writing, software
// distributed under the License is distributed on an "AS IS" BASIS,
// WITHOUT WARRANTIES OR CONDITIONS OF ANY KIND, either express or implied.
// See the License for the specific language governing permissions and
// limitations under the License.

//! Support code for the runtime. A set of test accounts.

/// Test account crypto for sr25519.
pub mod sr25519;

/// Test account crypto for ed25519.
pub mod ed25519;

/// Test account crypto for bandersnatch.
<<<<<<< HEAD
=======
#[cfg(feature = "bandersnatch-experimental")]
>>>>>>> 19eb56a3
pub mod bandersnatch;

/// Convenience export: Sr25519's Keyring is exposed as `AccountKeyring`,
/// since it tends to be used for accounts (although it may also be used
/// by authorities).
pub use sr25519::Keyring as AccountKeyring;

<<<<<<< HEAD
=======
#[cfg(feature = "bandersnatch-experimental")]
>>>>>>> 19eb56a3
pub use bandersnatch::Keyring as BandersnatchKeyring;
pub use ed25519::Keyring as Ed25519Keyring;
pub use sr25519::Keyring as Sr25519Keyring;

pub mod test {
	/// The keyring for use with accounts when using the test runtime.
	pub use super::ed25519::Keyring as AccountKeyring;
}<|MERGE_RESOLUTION|>--- conflicted
+++ resolved
@@ -24,10 +24,7 @@
 pub mod ed25519;
 
 /// Test account crypto for bandersnatch.
-<<<<<<< HEAD
-=======
 #[cfg(feature = "bandersnatch-experimental")]
->>>>>>> 19eb56a3
 pub mod bandersnatch;
 
 /// Convenience export: Sr25519's Keyring is exposed as `AccountKeyring`,
@@ -35,10 +32,7 @@
 /// by authorities).
 pub use sr25519::Keyring as AccountKeyring;
 
-<<<<<<< HEAD
-=======
 #[cfg(feature = "bandersnatch-experimental")]
->>>>>>> 19eb56a3
 pub use bandersnatch::Keyring as BandersnatchKeyring;
 pub use ed25519::Keyring as Ed25519Keyring;
 pub use sr25519::Keyring as Sr25519Keyring;
