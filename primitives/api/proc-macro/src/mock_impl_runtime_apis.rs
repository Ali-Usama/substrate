// This file is part of Substrate.

// Copyright (C) Parity Technologies (UK) Ltd.
// SPDX-License-Identifier: Apache-2.0

// Licensed under the Apache License, Version 2.0 (the "License");
// you may not use this file except in compliance with the License.
// You may obtain a copy of the License at
//
// 	http://www.apache.org/licenses/LICENSE-2.0
//
// Unless required by applicable law or agreed to in writing, software
// distributed under the License is distributed on an "AS IS" BASIS,
// WITHOUT WARRANTIES OR CONDITIONS OF ANY KIND, either express or implied.
// See the License for the specific language governing permissions and
// limitations under the License.

use crate::utils::{
	extract_block_type_from_trait_path, extract_impl_trait,
	extract_parameter_names_types_and_borrows, generate_crate_access, return_type_extract_type,
	AllowSelfRefInParameters, RequireQualifiedTraitPath,
};

use proc_macro2::{Span, TokenStream};

use quote::{quote, quote_spanned};

use syn::{
	fold::{self, Fold},
	parse::{Error, Parse, ParseStream, Result},
	parse_macro_input, parse_quote,
	spanned::Spanned,
	Attribute, ItemImpl, Pat, Type, TypePath,
};

/// The `advanced` attribute.
///
/// If this attribute is given to a function, the function gets access to the `Hash` as first
/// parameter and needs to return a `Result` with the appropriate error type.
const ADVANCED_ATTRIBUTE: &str = "advanced";

/// The structure used for parsing the runtime api implementations.
struct RuntimeApiImpls {
	impls: Vec<ItemImpl>,
}

impl Parse for RuntimeApiImpls {
	fn parse(input: ParseStream) -> Result<Self> {
		let mut impls = Vec::new();

		while !input.is_empty() {
			impls.push(ItemImpl::parse(input)?);
		}

		if impls.is_empty() {
			Err(Error::new(Span::call_site(), "No api implementation given!"))
		} else {
			Ok(Self { impls })
		}
	}
}

/// Implement the `ApiExt` trait and the `Core` runtime api.
fn implement_common_api_traits(block_type: TypePath, self_ty: Type) -> Result<TokenStream> {
	let crate_ = generate_crate_access();

	Ok(quote!(
		impl #crate_::ApiExt<#block_type> for #self_ty {
			fn execute_in_transaction<F: FnOnce(&Self) -> #crate_::TransactionOutcome<R>, R>(
				&self,
				call: F,
			) -> R where Self: Sized {
				call(self).into_inner()
			}

			fn has_api<A: #crate_::RuntimeApiInfo + ?Sized>(
				&self,
				_: <Block as #crate_::BlockT>::Hash,
			) -> std::result::Result<bool, #crate_::ApiError> where Self: Sized {
				Ok(true)
			}

			fn has_api_with<A: #crate_::RuntimeApiInfo + ?Sized, P: Fn(u32) -> bool>(
				&self,
				_: <Block as #crate_::BlockT>::Hash,
				pred: P,
			) -> std::result::Result<bool, #crate_::ApiError> where Self: Sized {
				Ok(pred(A::VERSION))
			}

			fn api_version<A: #crate_::RuntimeApiInfo + ?Sized>(
				&self,
				_: <Block as #crate_::BlockT>::Hash,
			) -> std::result::Result<Option<u32>, #crate_::ApiError> where Self: Sized {
				Ok(Some(A::VERSION))
			}

			fn record_proof(&mut self) {
				unimplemented!("`record_proof` not implemented for runtime api mocks")
			}

			fn extract_proof(
				&mut self,
			) -> Option<#crate_::StorageProof> {
				unimplemented!("`extract_proof` not implemented for runtime api mocks")
			}

			fn proof_recorder(&self) -> Option<#crate_::ProofRecorder<#block_type>> {
				unimplemented!("`proof_recorder` not implemented for runtime api mocks")
			}

			fn into_storage_changes<B: #crate_::StateBackend<#crate_::HashingFor<#block_type>>>(
				&self,
				_: &B,
				_: <#block_type as #crate_::BlockT>::Hash,
			) -> std::result::Result<
				#crate_::StorageChanges<#block_type>,
				String
			> where Self: Sized {
				unimplemented!("`into_storage_changes` not implemented for runtime api mocks")
			}
<<<<<<< HEAD

			fn set_call_context(&mut self, _: #crate_::CallContext) {
				unimplemented!("`set_call_context` not implemented for runtime api mocks")
=======

			fn set_call_context(&mut self, _: #crate_::CallContext) {
				unimplemented!("`set_call_context` not implemented for runtime api mocks")
			}

			fn register_extension<E: #crate_::Extension>(&mut self, _: E) {
				unimplemented!("`register_extension` not implemented for runtime api mocks")
			}
		}

		impl #crate_::Core<#block_type> for #self_ty {
			fn __runtime_api_internal_call_api_at(
				&self,
				_: <#block_type as #crate_::BlockT>::Hash,
				_: std::vec::Vec<u8>,
				_: &dyn Fn(#crate_::RuntimeVersion) -> &'static str,
			) -> std::result::Result<std::vec::Vec<u8>, #crate_::ApiError> {
				unimplemented!("`__runtime_api_internal_call_api_at` not implemented for runtime api mocks")
>>>>>>> 0cdf7029
			}

			fn register_extension<E: #crate_::Extension>(&mut self, _: E) {
				unimplemented!("`register_extension` not implemented for runtime api mocks")
			}
		}

<<<<<<< HEAD
		impl #crate_::Core<#block_type> for #self_ty {
			fn version(
				&self,
				_: <#block_type as #crate_::BlockT>::Hash,
			) -> std::result::Result<#crate_::RuntimeVersion, #crate_::ApiError> {
				unimplemented!("`Core::version` not implemented for runtime api mocks")
			}

=======
>>>>>>> 0cdf7029
			fn execute_block(
				&self,
				_: <#block_type as #crate_::BlockT>::Hash,
				_: #block_type,
			) -> std::result::Result<(), #crate_::ApiError> {
				unimplemented!("`Core::execute_block` not implemented for runtime api mocks")
			}

			fn initialize_block(
				&self,
				_: <#block_type as #crate_::BlockT>::Hash,
				_: &<#block_type as #crate_::BlockT>::Header,
			) -> std::result::Result<(), #crate_::ApiError> {
				unimplemented!("`Core::initialize_block` not implemented for runtime api mocks")
			}
		}
	))
}

/// Returns if the advanced attribute is present in the given `attributes`.
///
/// If the attribute was found, it will be automatically removed from the vec.
fn has_advanced_attribute(attributes: &mut Vec<Attribute>) -> bool {
	let mut found = false;
	attributes.retain(|attr| {
		if attr.path().is_ident(ADVANCED_ATTRIBUTE) {
			found = true;
			false
		} else {
			true
		}
	});

	found
}

/// Get the name and type of the `at` parameter that is passed to a runtime api function.
///
/// If `is_advanced` is `false`, the name is `_`.
fn get_at_param_name(
	is_advanced: bool,
	param_names: &mut Vec<Pat>,
	param_types_and_borrows: &mut Vec<(TokenStream, bool)>,
	function_span: Span,
	default_hash_type: &TokenStream,
) -> Result<(TokenStream, TokenStream)> {
	if is_advanced {
		if param_names.is_empty() {
			return Err(Error::new(
				function_span,
				format!(
					"If using the `{}` attribute, it is required that the function \
					 takes at least one argument, the `Hash`.",
					ADVANCED_ATTRIBUTE,
				),
			))
		}

		// `param_names` and `param_types` have the same length, so if `param_names` is not empty
		// `param_types` can not be empty as well.
		let ptype_and_borrows = param_types_and_borrows.remove(0);
		let span = ptype_and_borrows.1.span();
		if ptype_and_borrows.1 {
			return Err(Error::new(span, "`Hash` needs to be taken by value and not by reference!"))
		}

		let name = param_names.remove(0);
		Ok((quote!( #name ), ptype_and_borrows.0))
	} else {
		Ok((quote!(_), default_hash_type.clone()))
	}
}

/// Auxiliary structure to fold a runtime api trait implementation into the expected format.
///
/// This renames the methods, changes the method parameters and extracts the error type.
struct FoldRuntimeApiImpl<'a> {
	/// The block type that is being used.
	block_type: &'a TypePath,
}

impl<'a> FoldRuntimeApiImpl<'a> {
	/// Process the given [`syn::ItemImpl`].
	fn process(mut self, impl_item: syn::ItemImpl) -> syn::ItemImpl {
<<<<<<< HEAD
		self.fold_item_impl(impl_item)
=======
		let mut impl_item = self.fold_item_impl(impl_item);

		let crate_ = generate_crate_access();

		let block_type = self.block_type;

		impl_item.items.push(parse_quote! {
			fn __runtime_api_internal_call_api_at(
				&self,
				_: <#block_type as #crate_::BlockT>::Hash,
				_: std::vec::Vec<u8>,
				_: &dyn Fn(#crate_::RuntimeVersion) -> &'static str,
			) -> std::result::Result<std::vec::Vec<u8>, #crate_::ApiError> {
				unimplemented!(
					"`__runtime_api_internal_call_api_at` not implemented for runtime api mocks. \
					 Calling deprecated methods is not supported by mocked runtime api."
				)
			}
		});

		impl_item
>>>>>>> 0cdf7029
	}
}

impl<'a> Fold for FoldRuntimeApiImpl<'a> {
	fn fold_impl_item_fn(&mut self, mut input: syn::ImplItemFn) -> syn::ImplItemFn {
		let block = {
			let crate_ = generate_crate_access();
			let is_advanced = has_advanced_attribute(&mut input.attrs);
			let mut errors = Vec::new();

			let (mut param_names, mut param_types_and_borrows) =
				match extract_parameter_names_types_and_borrows(
					&input.sig,
					AllowSelfRefInParameters::YesButIgnore,
				) {
					Ok(res) => (
						res.iter().map(|v| v.0.clone()).collect::<Vec<_>>(),
						res.iter()
							.map(|v| {
								let ty = &v.1;
								let borrow = &v.2;
								(quote_spanned!(ty.span() => #borrow #ty ), v.2.is_some())
							})
							.collect::<Vec<_>>(),
					),
					Err(e) => {
						errors.push(e.to_compile_error());

						(Default::default(), Default::default())
					},
				};

			let block_type = &self.block_type;
			let hash_type = quote!( <#block_type as #crate_::BlockT>::Hash );

			let (at_param_name, hash_type) = match get_at_param_name(
				is_advanced,
				&mut param_names,
				&mut param_types_and_borrows,
				input.span(),
				&hash_type,
			) {
				Ok(res) => res,
				Err(e) => {
					errors.push(e.to_compile_error());
					(quote!(_), hash_type)
				},
			};

			let param_types = param_types_and_borrows.iter().map(|v| &v.0);
			// Rewrite the input parameters.
			input.sig.inputs = parse_quote! {
				&self,
				#at_param_name: #hash_type,
				#( #param_names: #param_types ),*
			};

			// When using advanced, the user needs to declare the correct return type on its own,
			// otherwise do it for the user.
			if !is_advanced {
				let ret_type = return_type_extract_type(&input.sig.output);

				// Generate the correct return type.
				input.sig.output = parse_quote!(
					-> std::result::Result<#ret_type, #crate_::ApiError>
				);
			}

			let orig_block = input.block.clone();

			let construct_return_value = if is_advanced {
				quote!( (move || #orig_block)() )
			} else {
				quote! {
					let __fn_implementation__ = move || #orig_block;

					Ok(__fn_implementation__())
				}
			};

			// Generate the new method implementation that calls into the runtime.
			parse_quote!(
				{
					// Get the error to the user (if we have one).
					#( #errors )*

					#construct_return_value
				}
			)
		};

		let mut input = fold::fold_impl_item_fn(self, input);
		// We need to set the block, after we modified the rest of the ast, otherwise we would
		// modify our generated block as well.
		input.block = block;
		input
	}
}

/// Result of [`generate_runtime_api_impls`].
struct GeneratedRuntimeApiImpls {
	/// All the runtime api implementations.
	impls: TokenStream,
	/// The block type that is being used by the runtime apis.
	block_type: TypePath,
	/// The type the traits are implemented for.
	self_ty: Type,
}

/// Generate the runtime api implementations from the given trait implementations.
///
/// This folds the method names, changes the method parameters, method return type,
/// extracts the error type, self type and the block type.
fn generate_runtime_api_impls(impls: &[ItemImpl]) -> Result<GeneratedRuntimeApiImpls> {
	let mut result = Vec::with_capacity(impls.len());
	let mut global_block_type: Option<TypePath> = None;
	let mut self_ty: Option<Box<Type>> = None;

	for impl_ in impls {
		let impl_trait_path = extract_impl_trait(impl_, RequireQualifiedTraitPath::No)?;
		let block_type = extract_block_type_from_trait_path(impl_trait_path)?;

		self_ty = match self_ty.take() {
			Some(self_ty) =>
				if self_ty == impl_.self_ty {
					Some(self_ty)
				} else {
					let mut error = Error::new(
						impl_.self_ty.span(),
						"Self type should not change between runtime apis",
					);

					error.combine(Error::new(self_ty.span(), "First self type found here"));

					return Err(error)
				},
			None => Some(impl_.self_ty.clone()),
		};

		global_block_type = match global_block_type.take() {
			Some(global_block_type) =>
				if global_block_type == *block_type {
					Some(global_block_type)
				} else {
					let mut error = Error::new(
						block_type.span(),
						"Block type should be the same between all runtime apis.",
					);

					error.combine(Error::new(
						global_block_type.span(),
						"First block type found here",
					));

					return Err(error)
				},
			None => Some(block_type.clone()),
		};

		result.push(FoldRuntimeApiImpl { block_type }.process(impl_.clone()));
	}

	Ok(GeneratedRuntimeApiImpls {
		impls: quote!( #( #result )* ),
		block_type: global_block_type.expect("There is a least one runtime api; qed"),
		self_ty: *self_ty.expect("There is at least one runtime api; qed"),
	})
}

/// The implementation of the `mock_impl_runtime_apis!` macro.
pub fn mock_impl_runtime_apis_impl(input: proc_macro::TokenStream) -> proc_macro::TokenStream {
	// Parse all impl blocks
	let RuntimeApiImpls { impls: api_impls } = parse_macro_input!(input as RuntimeApiImpls);

	mock_impl_runtime_apis_impl_inner(&api_impls)
		.unwrap_or_else(|e| e.to_compile_error())
		.into()
}

fn mock_impl_runtime_apis_impl_inner(api_impls: &[ItemImpl]) -> Result<TokenStream> {
	let GeneratedRuntimeApiImpls { impls, block_type, self_ty } =
		generate_runtime_api_impls(api_impls)?;
	let api_traits = implement_common_api_traits(block_type, self_ty)?;

	Ok(quote!(
		#impls

		#api_traits
	))
}<|MERGE_RESOLUTION|>--- conflicted
+++ resolved
@@ -119,14 +119,9 @@
 			> where Self: Sized {
 				unimplemented!("`into_storage_changes` not implemented for runtime api mocks")
 			}
-<<<<<<< HEAD
 
 			fn set_call_context(&mut self, _: #crate_::CallContext) {
 				unimplemented!("`set_call_context` not implemented for runtime api mocks")
-=======
-
-			fn set_call_context(&mut self, _: #crate_::CallContext) {
-				unimplemented!("`set_call_context` not implemented for runtime api mocks")
 			}
 
 			fn register_extension<E: #crate_::Extension>(&mut self, _: E) {
@@ -134,23 +129,6 @@
 			}
 		}
 
-		impl #crate_::Core<#block_type> for #self_ty {
-			fn __runtime_api_internal_call_api_at(
-				&self,
-				_: <#block_type as #crate_::BlockT>::Hash,
-				_: std::vec::Vec<u8>,
-				_: &dyn Fn(#crate_::RuntimeVersion) -> &'static str,
-			) -> std::result::Result<std::vec::Vec<u8>, #crate_::ApiError> {
-				unimplemented!("`__runtime_api_internal_call_api_at` not implemented for runtime api mocks")
->>>>>>> 0cdf7029
-			}
-
-			fn register_extension<E: #crate_::Extension>(&mut self, _: E) {
-				unimplemented!("`register_extension` not implemented for runtime api mocks")
-			}
-		}
-
-<<<<<<< HEAD
 		impl #crate_::Core<#block_type> for #self_ty {
 			fn version(
 				&self,
@@ -159,8 +137,6 @@
 				unimplemented!("`Core::version` not implemented for runtime api mocks")
 			}
 
-=======
->>>>>>> 0cdf7029
 			fn execute_block(
 				&self,
 				_: <#block_type as #crate_::BlockT>::Hash,
@@ -245,31 +221,7 @@
 impl<'a> FoldRuntimeApiImpl<'a> {
 	/// Process the given [`syn::ItemImpl`].
 	fn process(mut self, impl_item: syn::ItemImpl) -> syn::ItemImpl {
-<<<<<<< HEAD
 		self.fold_item_impl(impl_item)
-=======
-		let mut impl_item = self.fold_item_impl(impl_item);
-
-		let crate_ = generate_crate_access();
-
-		let block_type = self.block_type;
-
-		impl_item.items.push(parse_quote! {
-			fn __runtime_api_internal_call_api_at(
-				&self,
-				_: <#block_type as #crate_::BlockT>::Hash,
-				_: std::vec::Vec<u8>,
-				_: &dyn Fn(#crate_::RuntimeVersion) -> &'static str,
-			) -> std::result::Result<std::vec::Vec<u8>, #crate_::ApiError> {
-				unimplemented!(
-					"`__runtime_api_internal_call_api_at` not implemented for runtime api mocks. \
-					 Calling deprecated methods is not supported by mocked runtime api."
-				)
-			}
-		});
-
-		impl_item
->>>>>>> 0cdf7029
 	}
 }
 
