--- conflicted
+++ resolved
@@ -20,7 +20,6 @@
 //! A crate which contains primitives that are useful for implementation that uses staking
 //! approaches in general. Definitions related to sessions, slashing, etc go here.
 
-<<<<<<< HEAD
 use codec::{Decode, Encode, HasCompact, MaxEncodedLen};
 use scale_info::TypeInfo;
 use sp_runtime::{
@@ -28,12 +27,6 @@
 	DispatchError, DispatchResult, RuntimeDebug,
 };
 use sp_std::{collections::btree_map::BTreeMap, vec, vec::Vec};
-=======
-use scale_info::TypeInfo;
-use sp_core::RuntimeDebug;
-use sp_runtime::{DispatchError, DispatchResult};
-use sp_std::{collections::btree_map::BTreeMap, vec::Vec};
->>>>>>> bc89da26
 
 pub mod offence;
 
@@ -43,10 +36,9 @@
 /// Counter for the number of eras that have passed.
 pub type EraIndex = u32;
 
-<<<<<<< HEAD
 /// Counter for paged storage items.
 pub type PageIndex = u32;
-=======
+
 /// Representation of the status of a staker.
 #[derive(RuntimeDebug, TypeInfo)]
 #[cfg_attr(feature = "std", derive(serde::Serialize, serde::Deserialize, PartialEq, Eq, Clone))]
@@ -58,7 +50,6 @@
 	/// Declaring desire to nominate, delegate, or generally approve of the given set of others.
 	Nominator(Vec<AccountId>),
 }
->>>>>>> bc89da26
 
 /// Trait describing something that implements a hook for any operations to perform when a staker is
 /// slashed.
