--- conflicted
+++ resolved
@@ -141,14 +141,7 @@
 	pub use crate::{
 		basic::BasicExternalities,
 		error::{Error, ExecutionError},
-<<<<<<< HEAD
-		in_memory_backend::new_in_mem,
-=======
 		in_memory_backend::{new_in_mem, new_in_mem_hash_key},
-		proving_backend::{
-			create_proof_check_backend, ProofRecorder, ProvingBackend, ProvingBackendRecorder,
-		},
->>>>>>> 6386eea9
 		read_only::{InspectState, ReadOnlyExternalities},
 		testing::TestExternalities,
 		trie_backend::create_proof_check_backend,
@@ -1371,13 +1364,8 @@
 
 #[cfg(test)]
 mod tests {
-<<<<<<< HEAD
 	use super::{backend::AsTrieBackend, ext::Ext, *};
-	use crate::execution::CallResult;
-=======
-	use super::{ext::Ext, *};
 	use crate::{execution::CallResult, in_memory_backend::new_in_mem_hash_key};
->>>>>>> 6386eea9
 	use codec::{Decode, Encode};
 	use sp_core::{
 		map,
@@ -1718,13 +1706,8 @@
 	fn set_child_storage_works() {
 		let child_info = ChildInfo::new_default(b"sub1");
 		let child_info = &child_info;
-<<<<<<< HEAD
-		let state = new_in_mem::<BlakeTwo256>();
+		let state = new_in_mem_hash_key::<BlakeTwo256>();
 		let backend = state.as_trie_backend();
-=======
-		let state = new_in_mem_hash_key::<BlakeTwo256>();
-		let backend = state.as_trie_backend().unwrap();
->>>>>>> 6386eea9
 		let mut overlay = OverlayedChanges::default();
 		let mut cache = StorageTransactionCache::default();
 		let mut ext = Ext::new(&mut overlay, &mut cache, backend, None);
@@ -1739,13 +1722,8 @@
 	fn append_storage_works() {
 		let reference_data = vec![b"data1".to_vec(), b"2".to_vec(), b"D3".to_vec(), b"d4".to_vec()];
 		let key = b"key".to_vec();
-<<<<<<< HEAD
-		let state = new_in_mem::<BlakeTwo256>();
+		let state = new_in_mem_hash_key::<BlakeTwo256>();
 		let backend = state.as_trie_backend();
-=======
-		let state = new_in_mem_hash_key::<BlakeTwo256>();
-		let backend = state.as_trie_backend().unwrap();
->>>>>>> 6386eea9
 		let mut overlay = OverlayedChanges::default();
 		let mut cache = StorageTransactionCache::default();
 		{
@@ -1781,13 +1759,8 @@
 
 		let key = b"events".to_vec();
 		let mut cache = StorageTransactionCache::default();
-<<<<<<< HEAD
-		let state = new_in_mem::<BlakeTwo256>();
+		let state = new_in_mem_hash_key::<BlakeTwo256>();
 		let backend = state.as_trie_backend();
-=======
-		let state = new_in_mem_hash_key::<BlakeTwo256>();
-		let backend = state.as_trie_backend().unwrap();
->>>>>>> 6386eea9
 		let mut overlay = OverlayedChanges::default();
 
 		// For example, block initialization with event.
