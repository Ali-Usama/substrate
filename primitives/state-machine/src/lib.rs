--- conflicted
+++ resolved
@@ -1220,46 +1220,7 @@
 			CallContext::Offchain,
 		);
 
-<<<<<<< HEAD
 		assert_eq!(state_machine.execute().unwrap(), vec![66]);
-=======
-		assert_eq!(state_machine.execute(ExecutionStrategy::NativeElseWasm).unwrap(), vec![66]);
-	}
-
-	#[test]
-	fn dual_execution_strategy_detects_consensus_failure() {
-		dual_execution_strategy_detects_consensus_failure_inner(StateVersion::V0);
-		dual_execution_strategy_detects_consensus_failure_inner(StateVersion::V1);
-	}
-	fn dual_execution_strategy_detects_consensus_failure_inner(state_version: StateVersion) {
-		let mut consensus_failed = false;
-		let backend = trie_backend::tests::test_trie(state_version, None, None);
-		let mut overlayed_changes = Default::default();
-		let wasm_code = RuntimeCode::empty();
-
-		let mut state_machine = StateMachine::new(
-			&backend,
-			&mut overlayed_changes,
-			&DummyCodeExecutor {
-				native_available: true,
-				native_succeeds: true,
-				fallback_succeeds: false,
-			},
-			"test",
-			&[],
-			Default::default(),
-			&wasm_code,
-			CallContext::Offchain,
-		);
-
-		assert!(state_machine
-			.execute_using_consensus_failure_handler(ExecutionManager::Both(|we, _ne| {
-				consensus_failed = true;
-				we
-			}),)
-			.is_err());
-		assert!(consensus_failed);
->>>>>>> 7bbfe737
 	}
 
 	#[test]
