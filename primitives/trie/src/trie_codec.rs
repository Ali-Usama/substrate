--- conflicted
+++ resolved
@@ -111,7 +111,6 @@
 	I: IntoIterator<Item = &'a [u8]>,
 {
 	let mut nodes_iter = encoded.into_iter();
-<<<<<<< HEAD
 	// Layout does not change trie reading.
 	let layout = L::default();
 	let (top_root, _nb_used) = trie_db::decode_compact_from_iter::<L, _, _>(
@@ -119,10 +118,6 @@
 		&mut nodes_iter,
 		&layout,
 	)?;
-=======
-	let (top_root, _nb_used) =
-		trie_db::decode_compact_from_iter::<L, _, _, _>(db, &mut nodes_iter)?;
->>>>>>> 7dcc77b9
 
 	// Only check root if expected root is passed as argument.
 	if let Some(expected_root) = expected_root {
@@ -172,16 +167,11 @@
 	let mut previous_extracted_child_trie = None;
 	for child_root in child_tries.into_iter() {
 		if previous_extracted_child_trie.is_none() {
-<<<<<<< HEAD
 			let (top_root, _) = trie_db::decode_compact_from_iter::<L, _, _>(
 				db,
 				&mut nodes_iter,
 				&layout,
 			)?;
-=======
-			let (top_root, _) =
-				trie_db::decode_compact_from_iter::<L, _, _, _>(db, &mut nodes_iter)?;
->>>>>>> 7dcc77b9
 			previous_extracted_child_trie = Some(top_root);
 		}
 
