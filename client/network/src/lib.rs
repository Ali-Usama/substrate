--- conflicted
+++ resolved
@@ -244,11 +244,6 @@
 
 mod behaviour;
 mod protocol;
-<<<<<<< HEAD
-mod protocol_controller;
-=======
-mod service;
->>>>>>> f7e81b9b
 
 #[cfg(test)]
 mod mock;
