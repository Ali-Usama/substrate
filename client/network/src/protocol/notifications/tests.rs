--- conflicted
+++ resolved
@@ -70,42 +70,8 @@
 			.timeout(Duration::from_secs(20))
 			.boxed();
 
-<<<<<<< HEAD
-		let (peerset, handle) =
-			crate::peerset::Peerset::from_config(crate::peerset::PeersetConfig {
-				sets: vec![crate::peerset::SetConfig {
-					in_peers: 25,
-					out_peers: 25,
-					bootnodes: if index == 0 {
-						keypairs
-							.iter()
-							.skip(1)
-							.map(|keypair| keypair.public().to_peer_id())
-							.collect()
-					} else {
-						vec![]
-					},
-					reserved_nodes: Default::default(),
-					reserved_only: false,
-				}],
-			});
 		let (protocol_handle_pair, _notif_service) =
 			crate::protocol::notifications::service::notification_service("/foo".into());
-
-		let behaviour = CustomProtoWithAddr {
-			inner: Notifications::new(
-				peerset,
-				&None,
-				iter::once((
-					ProtocolConfig {
-						name: "/foo".into(),
-						fallback_names: Vec::new(),
-						handshake: Vec::new(),
-						max_notification_size: 1024 * 1024,
-					},
-					protocol_handle_pair,
-				)),
-=======
 		let peer_store = PeerStore::new(if index == 0 {
 			keypairs.iter().skip(1).map(|keypair| keypair.public().to_peer_id()).collect()
 		} else {
@@ -131,13 +97,16 @@
 			inner: Notifications::new(
 				vec![controller_handle],
 				from_controller,
-				iter::once(ProtocolConfig {
-					name: "/foo".into(),
-					fallback_names: Vec::new(),
-					handshake: Vec::new(),
-					max_notification_size: 1024 * 1024,
-				}),
->>>>>>> f7e81b9b
+				&None,
+				iter::once((
+					ProtocolConfig {
+						name: "/foo".into(),
+						fallback_names: Vec::new(),
+						handshake: Vec::new(),
+						max_notification_size: 1024 * 1024,
+					},
+					protocol_handle_pair,
+				)),
 			),
 			peer_store_future: peer_store.run().boxed(),
 			protocol_controller_future: controller.run().boxed(),
