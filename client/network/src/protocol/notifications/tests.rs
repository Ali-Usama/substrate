// This file is part of Substrate.

// Copyright (C) Parity Technologies (UK) Ltd.
// SPDX-License-Identifier: GPL-3.0-or-later WITH Classpath-exception-2.0

// This program is free software: you can redistribute it and/or modify
// it under the terms of the GNU General Public License as published by
// the Free Software Foundation, either version 3 of the License, or
// (at your option) any later version.

// This program is distributed in the hope that it will be useful,
// but WITHOUT ANY WARRANTY; without even the implied warranty of
// MERCHANTABILITY or FITNESS FOR A PARTICULAR PURPOSE. See the
// GNU General Public License for more details.

// You should have received a copy of the GNU General Public License
// along with this program. If not, see <https://www.gnu.org/licenses/>.

#![cfg(test)]

use crate::protocol::notifications::{Notifications, NotificationsOut, ProtocolConfig};

use futures::prelude::*;
use libp2p::{
	core::{transport::MemoryTransport, upgrade, Endpoint},
	identity, noise,
	swarm::{
		behaviour::FromSwarm, ConnectionDenied, ConnectionId, Executor, NetworkBehaviour,
		PollParameters, Swarm, SwarmBuilder, SwarmEvent, THandler, THandlerInEvent,
		THandlerOutEvent, ToSwarm,
	},
	yamux, Multiaddr, PeerId, Transport,
};
use std::{
	iter,
	pin::Pin,
	task::{Context, Poll},
	time::Duration,
};

struct TokioExecutor(tokio::runtime::Runtime);
impl Executor for TokioExecutor {
	fn exec(&self, f: Pin<Box<dyn Future<Output = ()> + Send>>) {
		let _ = self.0.spawn(f);
	}
}

/// Builds two nodes that have each other as bootstrap nodes.
/// This is to be used only for testing, and a panic will happen if something goes wrong.
fn build_nodes() -> (Swarm<CustomProtoWithAddr>, Swarm<CustomProtoWithAddr>) {
	let mut out = Vec::with_capacity(2);

	let keypairs: Vec<_> = (0..2).map(|_| identity::Keypair::generate_ed25519()).collect();
	let addrs: Vec<Multiaddr> = (0..2)
		.map(|_| format!("/memory/{}", rand::random::<u64>()).parse().unwrap())
		.collect();

	for index in 0..2 {
		let keypair = keypairs[index].clone();

		let transport = MemoryTransport::new()
			.upgrade(upgrade::Version::V1)
			.authenticate(noise::Config::new(&keypair).unwrap())
			.multiplex(yamux::Config::default())
			.timeout(Duration::from_secs(20))
			.boxed();

<<<<<<< HEAD
		let (peerset, _) = sc_peerset::Peerset::from_config(sc_peerset::PeersetConfig {
			sets: vec![sc_peerset::SetConfig {
				in_peers: 25,
				out_peers: 25,
				bootnodes: if index == 0 {
					keypairs.iter().skip(1).map(|keypair| keypair.public().to_peer_id()).collect()
				} else {
					vec![]
				},
				reserved_nodes: Default::default(),
				reserved_only: false,
			}],
		});
		let (protocol_handle_pair, _notif_service) =
			crate::protocol::notifications::service::notification_service("/foo".into());
=======
		let (peerset, handle) =
			crate::peerset::Peerset::from_config(crate::peerset::PeersetConfig {
				sets: vec![crate::peerset::SetConfig {
					in_peers: 25,
					out_peers: 25,
					bootnodes: if index == 0 {
						keypairs
							.iter()
							.skip(1)
							.map(|keypair| keypair.public().to_peer_id())
							.collect()
					} else {
						vec![]
					},
					reserved_nodes: Default::default(),
					reserved_only: false,
				}],
			});
>>>>>>> b5129333

		let behaviour = CustomProtoWithAddr {
			inner: Notifications::new(
				peerset,
				iter::once((
					ProtocolConfig {
						name: "/foo".into(),
						fallback_names: Vec::new(),
						handshake: Vec::new(),
						max_notification_size: 1024 * 1024,
					},
					protocol_handle_pair,
				)),
			),
			_peerset_handle: handle,
			addrs: addrs
				.iter()
				.enumerate()
				.filter_map(|(n, a)| {
					if n != index {
						Some((keypairs[n].public().to_peer_id(), a.clone()))
					} else {
						None
					}
				})
				.collect(),
		};

		let runtime = tokio::runtime::Runtime::new().unwrap();
		let mut swarm = SwarmBuilder::with_executor(
			transport,
			behaviour,
			keypairs[index].public().to_peer_id(),
			TokioExecutor(runtime),
		)
		.build();
		swarm.listen_on(addrs[index].clone()).unwrap();
		out.push(swarm);
	}

	// Final output
	let mut out_iter = out.into_iter();
	let first = out_iter.next().unwrap();
	let second = out_iter.next().unwrap();
	(first, second)
}

/// Wraps around the `CustomBehaviour` network behaviour, and adds hardcoded node addresses to it.
struct CustomProtoWithAddr {
	inner: Notifications,
	// We need to keep `PeersetHandle` for `Peerset` not to shut down.
	_peerset_handle: crate::peerset::PeersetHandle,
	addrs: Vec<(PeerId, Multiaddr)>,
}

impl std::ops::Deref for CustomProtoWithAddr {
	type Target = Notifications;

	fn deref(&self) -> &Self::Target {
		&self.inner
	}
}

impl std::ops::DerefMut for CustomProtoWithAddr {
	fn deref_mut(&mut self) -> &mut Self::Target {
		&mut self.inner
	}
}

impl NetworkBehaviour for CustomProtoWithAddr {
	type ConnectionHandler = <Notifications as NetworkBehaviour>::ConnectionHandler;
	type OutEvent = <Notifications as NetworkBehaviour>::OutEvent;

	fn handle_pending_inbound_connection(
		&mut self,
		connection_id: ConnectionId,
		local_addr: &Multiaddr,
		remote_addr: &Multiaddr,
	) -> Result<(), ConnectionDenied> {
		self.inner
			.handle_pending_inbound_connection(connection_id, local_addr, remote_addr)
	}

	fn handle_pending_outbound_connection(
		&mut self,
		connection_id: ConnectionId,
		maybe_peer: Option<PeerId>,
		addresses: &[Multiaddr],
		effective_role: Endpoint,
	) -> Result<Vec<Multiaddr>, ConnectionDenied> {
		let mut list = self.inner.handle_pending_outbound_connection(
			connection_id,
			maybe_peer,
			addresses,
			effective_role,
		)?;
		if let Some(peer_id) = maybe_peer {
			for (p, a) in self.addrs.iter() {
				if *p == peer_id {
					list.push(a.clone());
				}
			}
		}
		Ok(list)
	}

	fn handle_established_inbound_connection(
		&mut self,
		connection_id: ConnectionId,
		peer: PeerId,
		local_addr: &Multiaddr,
		remote_addr: &Multiaddr,
	) -> Result<THandler<Self>, ConnectionDenied> {
		self.inner.handle_established_inbound_connection(
			connection_id,
			peer,
			local_addr,
			remote_addr,
		)
	}

	fn handle_established_outbound_connection(
		&mut self,
		connection_id: ConnectionId,
		peer: PeerId,
		addr: &Multiaddr,
		role_override: Endpoint,
	) -> Result<THandler<Self>, ConnectionDenied> {
		self.inner
			.handle_established_outbound_connection(connection_id, peer, addr, role_override)
	}

	fn on_swarm_event(&mut self, event: FromSwarm<Self::ConnectionHandler>) {
		self.inner.on_swarm_event(event);
	}

	fn on_connection_handler_event(
		&mut self,
		peer_id: PeerId,
		connection_id: ConnectionId,
		event: THandlerOutEvent<Self>,
	) {
		self.inner.on_connection_handler_event(peer_id, connection_id, event);
	}

	fn poll(
		&mut self,
		cx: &mut Context,
		params: &mut impl PollParameters,
	) -> Poll<ToSwarm<Self::OutEvent, THandlerInEvent<Self>>> {
		self.inner.poll(cx, params)
	}
}

#[test]
#[ignore]
fn reconnect_after_disconnect() {
	// We connect two nodes together, then force a disconnect (through the API of the `Service`),
	// check that the disconnect worked, and finally check whether they successfully reconnect.

	let (mut service1, mut service2) = build_nodes();

	// For this test, the services can be in the following states.
	#[derive(Debug, Copy, Clone, PartialEq, Eq)]
	enum ServiceState {
		NotConnected,
		FirstConnec,
		Disconnected,
		ConnectedAgain,
	}
	let mut service1_state = ServiceState::NotConnected;
	let mut service2_state = ServiceState::NotConnected;

	futures::executor::block_on(async move {
		loop {
			// Grab next event from services.
			let event = {
				let s1 = service1.select_next_some();
				let s2 = service2.select_next_some();
				futures::pin_mut!(s1, s2);
				match future::select(s1, s2).await {
					future::Either::Left((ev, _)) => future::Either::Left(ev),
					future::Either::Right((ev, _)) => future::Either::Right(ev),
				}
			};

			match event {
				future::Either::Left(SwarmEvent::Behaviour(
					NotificationsOut::CustomProtocolOpen { .. },
				)) => match service1_state {
					ServiceState::NotConnected => {
						service1_state = ServiceState::FirstConnec;
						if service2_state == ServiceState::FirstConnec {
							service1.behaviour_mut().disconnect_peer(
								Swarm::local_peer_id(&service2),
								crate::peerset::SetId::from(0),
							);
						}
					},
					ServiceState::Disconnected => service1_state = ServiceState::ConnectedAgain,
					ServiceState::FirstConnec | ServiceState::ConnectedAgain => panic!(),
				},
				future::Either::Left(SwarmEvent::Behaviour(
					NotificationsOut::CustomProtocolClosed { .. },
				)) => match service1_state {
					ServiceState::FirstConnec => service1_state = ServiceState::Disconnected,
					ServiceState::ConnectedAgain |
					ServiceState::NotConnected |
					ServiceState::Disconnected => panic!(),
				},
				future::Either::Right(SwarmEvent::Behaviour(
					NotificationsOut::CustomProtocolOpen { .. },
				)) => match service2_state {
					ServiceState::NotConnected => {
						service2_state = ServiceState::FirstConnec;
						if service1_state == ServiceState::FirstConnec {
							service1.behaviour_mut().disconnect_peer(
								Swarm::local_peer_id(&service2),
								crate::peerset::SetId::from(0),
							);
						}
					},
					ServiceState::Disconnected => service2_state = ServiceState::ConnectedAgain,
					ServiceState::FirstConnec | ServiceState::ConnectedAgain => panic!(),
				},
				future::Either::Right(SwarmEvent::Behaviour(
					NotificationsOut::CustomProtocolClosed { .. },
				)) => match service2_state {
					ServiceState::FirstConnec => service2_state = ServiceState::Disconnected,
					ServiceState::ConnectedAgain |
					ServiceState::NotConnected |
					ServiceState::Disconnected => panic!(),
				},
				_ => {},
			}

			// Due to the bug in `Notifications`, the disconnected node does not always detect that
			// it was disconnected. The closed inbound substream is tolerated by design, and the
			// closed outbound substream is not detected until something is sent into it.
			// See [PR #13396](https://github.com/paritytech/substrate/pull/13396).
			// This happens if the disconnecting node reconnects to it fast enough.
			// In this case the disconnected node does not transit via `ServiceState::NotConnected`
			// and stays in `ServiceState::FirstConnec`.
			// TODO: update this once the fix is finally merged.
			if service1_state == ServiceState::ConnectedAgain &&
				service2_state == ServiceState::ConnectedAgain ||
				service1_state == ServiceState::ConnectedAgain &&
					service2_state == ServiceState::FirstConnec ||
				service1_state == ServiceState::FirstConnec &&
					service2_state == ServiceState::ConnectedAgain
			{
				break
			}
		}

		// Now that the two services have disconnected and reconnected, wait for 3 seconds and
		// check whether they're still connected.
		let mut delay = futures_timer::Delay::new(Duration::from_secs(3));

		loop {
			// Grab next event from services.
			let event = {
				let s1 = service1.select_next_some();
				let s2 = service2.select_next_some();
				futures::pin_mut!(s1, s2);
				match future::select(future::select(s1, s2), &mut delay).await {
					future::Either::Right(_) => break, // success
					future::Either::Left((future::Either::Left((ev, _)), _)) => ev,
					future::Either::Left((future::Either::Right((ev, _)), _)) => ev,
				}
			};

			// TODO: rewrite these using `NotificationService`
			match event {
				SwarmEvent::Behaviour(NotificationsOut::CustomProtocolOpen { .. }) |
				SwarmEvent::Behaviour(NotificationsOut::CustomProtocolClosed { .. }) => panic!(),
				_ => {},
			}
		}
	});
}<|MERGE_RESOLUTION|>--- conflicted
+++ resolved
@@ -65,23 +65,6 @@
 			.timeout(Duration::from_secs(20))
 			.boxed();
 
-<<<<<<< HEAD
-		let (peerset, _) = sc_peerset::Peerset::from_config(sc_peerset::PeersetConfig {
-			sets: vec![sc_peerset::SetConfig {
-				in_peers: 25,
-				out_peers: 25,
-				bootnodes: if index == 0 {
-					keypairs.iter().skip(1).map(|keypair| keypair.public().to_peer_id()).collect()
-				} else {
-					vec![]
-				},
-				reserved_nodes: Default::default(),
-				reserved_only: false,
-			}],
-		});
-		let (protocol_handle_pair, _notif_service) =
-			crate::protocol::notifications::service::notification_service("/foo".into());
-=======
 		let (peerset, handle) =
 			crate::peerset::Peerset::from_config(crate::peerset::PeersetConfig {
 				sets: vec![crate::peerset::SetConfig {
@@ -100,7 +83,8 @@
 					reserved_only: false,
 				}],
 			});
->>>>>>> b5129333
+		let (protocol_handle_pair, _notif_service) =
+			crate::protocol::notifications::service::notification_service("/foo".into());
 
 		let behaviour = CustomProtoWithAddr {
 			inner: Notifications::new(
