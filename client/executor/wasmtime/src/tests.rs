// This file is part of Substrate.

// Copyright (C) Parity Technologies (UK) Ltd.
// SPDX-License-Identifier: GPL-3.0-or-later WITH Classpath-exception-2.0

// This program is free software: you can redistribute it and/or modify
// it under the terms of the GNU General Public License as published by
// the Free Software Foundation, either version 3 of the License, or
// (at your option) any later version.

// This program is distributed in the hope that it will be useful,
// but WITHOUT ANY WARRANTY; without even the implied warranty of
// MERCHANTABILITY or FITNESS FOR A PARTICULAR PURPOSE. See the
// GNU General Public License for more details.

// You should have received a copy of the GNU General Public License
// along with this program. If not, see <https://www.gnu.org/licenses/>.

use codec::{Decode as _, Encode as _};
use sc_executor_common::{
	error::Error,
	runtime_blob::RuntimeBlob,
	wasm_runtime::{HeapAllocStrategy, WasmModule, DEFAULT_HEAP_ALLOC_STRATEGY},
};
use sc_runtime_test::wasm_binary_unwrap;

use crate::InstantiationStrategy;

type HostFunctions = sp_io::SubstrateHostFunctions;

#[macro_export]
macro_rules! test_wasm_execution {
	(@no_legacy_instance_reuse $method_name:ident) => {
		paste::item! {
			#[test]
			fn [<$method_name _recreate_instance_cow>]() {
				$method_name(
					InstantiationStrategy::RecreateInstanceCopyOnWrite
				);
			}

			#[test]
			fn [<$method_name _recreate_instance_vanilla>]() {
				$method_name(
					InstantiationStrategy::RecreateInstance
				);
			}

			#[test]
			fn [<$method_name _pooling_cow>]() {
				$method_name(
					InstantiationStrategy::PoolingCopyOnWrite
				);
			}

			#[test]
			fn [<$method_name _pooling_vanilla>]() {
				$method_name(
					InstantiationStrategy::Pooling
				);
			}
		}
	};

	($method_name:ident) => {
		test_wasm_execution!(@no_legacy_instance_reuse $method_name);

		paste::item! {
			#[test]
			fn [<$method_name _legacy_instance_reuse>]() {
				$method_name(
					InstantiationStrategy::LegacyInstanceReuse
				);
			}
		}
	};
}

struct RuntimeBuilder {
	code: Option<String>,
	instantiation_strategy: InstantiationStrategy,
	canonicalize_nans: bool,
	deterministic_stack: bool,
	heap_pages: HeapAllocStrategy,
	precompile_runtime: bool,
	tmpdir: Option<tempfile::TempDir>,
}

impl RuntimeBuilder {
	fn new(instantiation_strategy: InstantiationStrategy) -> Self {
		Self {
			code: None,
			instantiation_strategy,
			canonicalize_nans: false,
			deterministic_stack: false,
			heap_pages: DEFAULT_HEAP_ALLOC_STRATEGY,
			precompile_runtime: false,
			tmpdir: None,
		}
	}

	fn use_wat(mut self, code: String) -> Self {
		self.code = Some(code);
		self
	}

	fn canonicalize_nans(mut self, canonicalize_nans: bool) -> Self {
		self.canonicalize_nans = canonicalize_nans;
		self
	}

	fn deterministic_stack(mut self, deterministic_stack: bool) -> Self {
		self.deterministic_stack = deterministic_stack;
		self
	}

	fn precompile_runtime(mut self, precompile_runtime: bool) -> Self {
		self.precompile_runtime = precompile_runtime;
		self
	}

	fn heap_alloc_strategy(mut self, heap_pages: HeapAllocStrategy) -> Self {
		self.heap_pages = heap_pages;
		self
	}

	fn build(&mut self) -> impl WasmModule + '_ {
		let blob = {
			let wasm: Vec<u8>;

			let wasm = match self.code {
				None => wasm_binary_unwrap(),
				Some(ref wat) => {
					wasm = wat::parse_str(wat).expect("wat parsing failed");
					&wasm
				},
			};

			RuntimeBlob::uncompress_if_needed(&wasm)
				.expect("failed to create a runtime blob out of test runtime")
		};

		let config = crate::Config {
			allow_missing_func_imports: true,
			cache_path: None,
			semantics: crate::Semantics {
				instantiation_strategy: self.instantiation_strategy,
				deterministic_stack_limit: match self.deterministic_stack {
					true => Some(crate::DeterministicStackLimit {
						logical_max: 65536,
						native_stack_max: 256 * 1024 * 1024,
					}),
					false => None,
				},
				canonicalize_nans: self.canonicalize_nans,
				parallel_compilation: true,
				heap_alloc_strategy: self.heap_pages,
				wasm_multi_value: false,
				wasm_bulk_memory: false,
				wasm_reference_types: false,
				wasm_simd: false,
			},
		};

		if self.precompile_runtime {
			let dir = tempfile::tempdir().unwrap();
			let path = dir.path().join("runtime.bin");

			// Delay the removal of the temporary directory until we're dropped.
			self.tmpdir = Some(dir);

			let artifact = crate::prepare_runtime_artifact(blob, &config.semantics).unwrap();
			std::fs::write(&path, artifact).unwrap();
			unsafe { crate::create_runtime_from_artifact::<HostFunctions>(&path, config) }
		} else {
			crate::create_runtime::<HostFunctions>(blob, config)
		}
		.expect("cannot create runtime")
	}
}

fn deep_call_stack_wat(depth: usize) -> String {
	format!(
		r#"
			(module
			  (memory $0 32)
			  (export "memory" (memory $0))
			  (global (export "__heap_base") i32 (i32.const 0))
			  (func (export "overflow") call 0)

			  (func $overflow (param $0 i32)
			    (block $label$1
			      (br_if $label$1
			        (i32.ge_u
			          (local.get $0)
			          (i32.const {depth})
			        )
			      )
			      (call $overflow
			        (i32.add
			          (local.get $0)
			          (i32.const 1)
			        )
			      )
			    )
			  )

			  (func (export "main")
			    (param i32 i32) (result i64)
			    (call $overflow (i32.const 0))
			    (i64.const 0)
			  )
			)
		"#
	)
}

// These two tests ensure that the `wasmtime`'s stack size limit and the amount of
// stack space used by a single stack frame doesn't suddenly change without us noticing.
//
// If they do (e.g. because we've pulled in a new version of `wasmtime`) we want to know
// that it did, regardless of how small the change was.
//
// If these tests starting failing it doesn't necessarily mean that something is broken;
// what it means is that one (or multiple) of the following has to be done:
//   a) the tests may need to be updated for the new call depth,
//   b) the stack limit may need to be changed to maintain backwards compatibility,
//   c) the root cause of the new call depth limit determined, and potentially fixed,
//   d) the new call depth limit may need to be validated to ensure it doesn't prevent any
//      existing chain from syncing (if it was effectively decreased)

// We need two limits here since depending on whether the code is compiled in debug
// or in release mode the maximum call depth is slightly different.
const CALL_DEPTH_LOWER_LIMIT: usize = 65455;
const CALL_DEPTH_UPPER_LIMIT: usize = 65509;

test_wasm_execution!(test_consume_under_1mb_of_stack_does_not_trap);
fn test_consume_under_1mb_of_stack_does_not_trap(instantiation_strategy: InstantiationStrategy) {
	let wat = deep_call_stack_wat(CALL_DEPTH_LOWER_LIMIT);
	let mut builder = RuntimeBuilder::new(instantiation_strategy).use_wat(wat);
	let runtime = builder.build();
	let mut instance = runtime.new_instance().expect("failed to instantiate a runtime");
	instance.call_export("main", &[]).unwrap();
}

test_wasm_execution!(test_consume_over_1mb_of_stack_does_trap);
fn test_consume_over_1mb_of_stack_does_trap(instantiation_strategy: InstantiationStrategy) {
	let wat = deep_call_stack_wat(CALL_DEPTH_UPPER_LIMIT + 1);
	let mut builder = RuntimeBuilder::new(instantiation_strategy).use_wat(wat);
	let runtime = builder.build();
	let mut instance = runtime.new_instance().expect("failed to instantiate a runtime");
	match instance.call_export("main", &[]).unwrap_err() {
		Error::AbortedDueToTrap(error) => {
			let expected = "wasm trap: call stack exhausted";
			assert_eq!(error.message, expected);
		},
		error => panic!("unexpected error: {:?}", error),
	}
}

test_wasm_execution!(test_nan_canonicalization);
fn test_nan_canonicalization(instantiation_strategy: InstantiationStrategy) {
	let mut builder = RuntimeBuilder::new(instantiation_strategy).canonicalize_nans(true);
	let runtime = builder.build();

	let mut instance = runtime.new_instance().expect("failed to instantiate a runtime");

	/// A NaN with canonical payload bits.
	const CANONICAL_NAN_BITS: u32 = 0x7fc00000;
	/// A NaN value with an abitrary payload.
	const ARBITRARY_NAN_BITS: u32 = 0x7f812345;

	// This test works like this: we essentially do
	//
	//     a + b
	//
	// where
	//
	//     * a is a nan with arbitrary bits in its payload
	//     * b is 1.
	//
	// according to the wasm spec, if one of the inputs to the operation is a non-canonical NaN
	// then the value be a NaN with non-deterministic payload bits.
	//
	// However, with the `canonicalize_nans` option turned on above, we expect that the output will
	// be a canonical NaN.
	//
	// We exterpolate the results of this tests so that we assume that all intermediate computations
	// that involve floats are sanitized and cannot produce a non-deterministic NaN.

	let params = (u32::to_le_bytes(ARBITRARY_NAN_BITS), u32::to_le_bytes(1)).encode();
	let res = {
		let raw_result = instance.call_export("test_fp_f32add", &params).unwrap();
		u32::from_le_bytes(<[u8; 4]>::decode(&mut &raw_result[..]).unwrap())
	};
	assert_eq!(res, CANONICAL_NAN_BITS);
}

test_wasm_execution!(test_stack_depth_reaching);
fn test_stack_depth_reaching(instantiation_strategy: InstantiationStrategy) {
	const TEST_GUARD_PAGE_SKIP: &str = include_str!("test-guard-page-skip.wat");

	let mut builder = RuntimeBuilder::new(instantiation_strategy)
		.use_wat(TEST_GUARD_PAGE_SKIP.to_string())
		.deterministic_stack(true);

	let runtime = builder.build();
	let mut instance = runtime.new_instance().expect("failed to instantiate a runtime");

	match instance.call_export("test-many-locals", &[]).unwrap_err() {
		Error::AbortedDueToTrap(error) => {
			let expected = "wasm trap: wasm `unreachable` instruction executed";
			assert_eq!(error.message, expected);
		},
		error => panic!("unexpected error: {:?}", error),
	}
}

test_wasm_execution!(test_max_memory_pages_imported_memory_without_precompilation);
fn test_max_memory_pages_imported_memory_without_precompilation(
	instantiation_strategy: InstantiationStrategy,
) {
	test_max_memory_pages(instantiation_strategy, true, false);
}

test_wasm_execution!(test_max_memory_pages_exported_memory_without_precompilation);
fn test_max_memory_pages_exported_memory_without_precompilation(
	instantiation_strategy: InstantiationStrategy,
) {
	test_max_memory_pages(instantiation_strategy, false, false);
}

test_wasm_execution!(@no_legacy_instance_reuse test_max_memory_pages_imported_memory_with_precompilation);
fn test_max_memory_pages_imported_memory_with_precompilation(
	instantiation_strategy: InstantiationStrategy,
) {
	test_max_memory_pages(instantiation_strategy, true, true);
}

test_wasm_execution!(@no_legacy_instance_reuse test_max_memory_pages_exported_memory_with_precompilation);
fn test_max_memory_pages_exported_memory_with_precompilation(
	instantiation_strategy: InstantiationStrategy,
) {
	test_max_memory_pages(instantiation_strategy, false, true);
}

fn test_max_memory_pages(
	instantiation_strategy: InstantiationStrategy,
	import_memory: bool,
	precompile_runtime: bool,
) {
	fn call(
		heap_alloc_strategy: HeapAllocStrategy,
		wat: String,
		instantiation_strategy: InstantiationStrategy,
		precompile_runtime: bool,
	) -> Result<(), Box<dyn std::error::Error>> {
		let mut builder = RuntimeBuilder::new(instantiation_strategy)
			.use_wat(wat)
			.heap_alloc_strategy(heap_alloc_strategy)
			.precompile_runtime(precompile_runtime);

		let runtime = builder.build();
		let mut instance = runtime.new_instance().unwrap();
		let _ = instance.call_export("main", &[])?;
		Ok(())
	}

	fn memory(initial: u32, maximum: u32, import: bool) -> String {
		let memory = format!("(memory $0 {} {})", initial, maximum);

		if import {
			format!("(import \"env\" \"memory\" {})", memory)
		} else {
			format!("{}\n(export \"memory\" (memory $0))", memory)
		}
	}

	let assert_grow_ok = |alloc_strategy: HeapAllocStrategy, initial_pages: u32, max_pages: u32| {
		eprintln!("assert_grow_ok({alloc_strategy:?}, {initial_pages}, {max_pages})");

		call(
			alloc_strategy,
			format!(
				r#"
					(module
						{}
						(global (export "__heap_base") i32 (i32.const 0))
						(func (export "main")
							(param i32 i32) (result i64)

							;; assert(memory.grow returns != -1)
							(if
								(i32.eq
									(memory.grow
										(i32.const 1)
									)
									(i32.const -1)
								)
								(unreachable)
							)

							(i64.const 0)
						)
					)
			"#,
				memory(initial_pages, max_pages, import_memory)
			),
			instantiation_strategy,
			precompile_runtime,
		)
		.unwrap()
	};

	let assert_grow_fail =
		|alloc_strategy: HeapAllocStrategy, initial_pages: u32, max_pages: u32| {
			eprintln!("assert_grow_fail({alloc_strategy:?}, {initial_pages}, {max_pages})");

			call(
				alloc_strategy,
				format!(
					r#"
						(module
							{}
							(global (export "__heap_base") i32 (i32.const 0))
							(func (export "main")
								(param i32 i32) (result i64)

								;; assert(memory.grow returns == -1)
								(if
									(i32.ne
										(memory.grow
											(i32.const 1)
										)
										(i32.const -1)
									)
									(unreachable)
								)

								(i64.const 0)
							)
						)
					"#,
					memory(initial_pages, max_pages, import_memory)
				),
				instantiation_strategy,
				precompile_runtime,
			)
			.unwrap()
		};

	assert_grow_ok(HeapAllocStrategy::Dynamic { maximum_pages: Some(10) }, 1, 10);
	assert_grow_ok(HeapAllocStrategy::Dynamic { maximum_pages: Some(10) }, 9, 10);
	assert_grow_fail(HeapAllocStrategy::Dynamic { maximum_pages: Some(10) }, 10, 10);

	assert_grow_ok(HeapAllocStrategy::Dynamic { maximum_pages: None }, 1, 10);
	assert_grow_ok(HeapAllocStrategy::Dynamic { maximum_pages: None }, 9, 10);
	assert_grow_ok(HeapAllocStrategy::Dynamic { maximum_pages: None }, 10, 10);

	assert_grow_fail(HeapAllocStrategy::Static { extra_pages: 10 }, 1, 10);
	assert_grow_fail(HeapAllocStrategy::Static { extra_pages: 10 }, 9, 10);
	assert_grow_fail(HeapAllocStrategy::Static { extra_pages: 10 }, 10, 10);
}

// This test takes quite a while to execute in a debug build (over 6 minutes on a TR 3970x)
// so it's ignored by default unless it was compiled with `--release`.
#[cfg_attr(build_type = "debug", ignore)]
#[test]
fn test_instances_without_reuse_are_not_leaked() {
	let runtime = crate::create_runtime::<HostFunctions>(
		RuntimeBlob::uncompress_if_needed(wasm_binary_unwrap()).unwrap(),
		crate::Config {
			allow_missing_func_imports: true,
			cache_path: None,
			semantics: crate::Semantics {
				instantiation_strategy: InstantiationStrategy::RecreateInstance,
				deterministic_stack_limit: None,
				canonicalize_nans: false,
				parallel_compilation: true,
<<<<<<< HEAD
				heap_alloc_strategy: HeapAllocStrategy::Static { extra_pages: 2048 },
=======
				heap_alloc_strategy: DEFAULT_HEAP_ALLOC_STRATEGY,
>>>>>>> c7d26dcf
				wasm_multi_value: false,
				wasm_bulk_memory: false,
				wasm_reference_types: false,
				wasm_simd: false,
			},
		},
	)
	.unwrap();

	// As long as the `wasmtime`'s `Store` lives the instances spawned through it
	// will live indefinitely. Currently it has a maximum limit of 10k instances,
	// so let's spawn 10k + 1 of them to make sure our code doesn't keep the `Store`
	// alive longer than it is necessary. (And since we disabled instance reuse
	// a new instance will be spawned on each call.)
	let mut instance = runtime.new_instance().unwrap();
	for _ in 0..10001 {
		instance.call_export("test_empty_return", &[0]).unwrap();
	}
}

#[test]
fn test_rustix_version_matches_with_wasmtime() {
	let metadata = cargo_metadata::MetadataCommand::new()
		.manifest_path("../../../Cargo.toml")
		.exec()
		.unwrap();

	let wasmtime_rustix = metadata
		.packages
		.iter()
		.find(|pkg| pkg.name == "wasmtime-runtime")
		.unwrap()
		.dependencies
		.iter()
		.find(|dep| dep.name == "rustix")
		.unwrap();
	let our_rustix = metadata
		.packages
		.iter()
		.find(|pkg| pkg.name == "sc-executor-wasmtime")
		.unwrap()
		.dependencies
		.iter()
		.find(|dep| dep.name == "rustix")
		.unwrap();

	if wasmtime_rustix.req != our_rustix.req {
		panic!(
			"our version of rustix ({0}) doesn't match wasmtime's ({1}); \
				bump the version in `sc-executor-wasmtime`'s `Cargo.toml' to '{1}' and try again",
			our_rustix.req, wasmtime_rustix.req,
		);
	}
}<|MERGE_RESOLUTION|>--- conflicted
+++ resolved
@@ -477,11 +477,7 @@
 				deterministic_stack_limit: None,
 				canonicalize_nans: false,
 				parallel_compilation: true,
-<<<<<<< HEAD
-				heap_alloc_strategy: HeapAllocStrategy::Static { extra_pages: 2048 },
-=======
 				heap_alloc_strategy: DEFAULT_HEAP_ALLOC_STRATEGY,
->>>>>>> c7d26dcf
 				wasm_multi_value: false,
 				wasm_bulk_memory: false,
 				wasm_reference_types: false,
