--- conflicted
+++ resolved
@@ -35,13 +35,8 @@
 use sp_core::traits::CallContext;
 use sp_runtime::{
 	legacy,
-<<<<<<< HEAD
-	traits::{Block as BlockT, Hash, HashFor, Header as HeaderT, NumberFor, One},
+	traits::{Block as BlockT, Hash, HashingFor, Header as HeaderT, NumberFor, One},
 	Digest, ExtrinsicInclusionMode,
-=======
-	traits::{Block as BlockT, Hash, HashingFor, Header as HeaderT, NumberFor, One},
-	Digest,
->>>>>>> 28e906df
 };
 
 use sc_client_api::backend;
