// This file is part of Substrate.

// Copyright (C) Parity Technologies (UK) Ltd.
// SPDX-License-Identifier: GPL-3.0-or-later WITH Classpath-exception-2.0

// This program is free software: you can redistribute it and/or modify
// it under the terms of the GNU General Public License as published by
// the Free Software Foundation, either version 3 of the License, or
// (at your option) any later version.

// This program is distributed in the hope that it will be useful,
// but WITHOUT ANY WARRANTY; without even the implied warranty of
// MERCHANTABILITY or FITNESS FOR A PARTICULAR PURPOSE. See the
// GNU General Public License for more details.

// You should have received a copy of the GNU General Public License
// along with this program. If not, see <https://www.gnu.org/licenses/>.

//! A RPC handler to create sync states for light clients.
//!
//! Currently only usable with BABE + GRANDPA.
//!
//! # Usage
//!
//! To use the light sync state, it needs to be added as an extension to the chain spec:
//!
//! ```
//! use sc_sync_state_rpc::LightSyncStateExtension;
//!
//! #[derive(Default, Clone, serde::Serialize, serde::Deserialize, sc_chain_spec::ChainSpecExtension)]
//! #[serde(rename_all = "camelCase")]
//! pub struct Extensions {
//!    light_sync_state: LightSyncStateExtension,
//! }
//!
//! type ChainSpec = sc_chain_spec::GenericChainSpec<(), Extensions>;
//! ```
//!
//! If the [`LightSyncStateExtension`] is not added as an extension to the chain spec,
//! the [`SyncState`] will fail at instantiation.

#![deny(unused_crate_dependencies)]

use std::sync::Arc;

use jsonrpsee::{
<<<<<<< HEAD
	self,
=======
	core::{async_trait, Error as JsonRpseeError, RpcResult},
>>>>>>> b5846ccc
	proc_macros::rpc,
	types::{ErrorObject, ErrorObjectOwned},
};

use sc_client_api::StorageData;
use sc_consensus_babe::{BabeWorkerHandle, Error as BabeError};
use sp_blockchain::HeaderBackend;
use sp_runtime::traits::{Block as BlockT, NumberFor};

type SharedAuthoritySet<TBl> =
	sc_consensus_grandpa::SharedAuthoritySet<<TBl as BlockT>::Hash, NumberFor<TBl>>;

/// Error type used by this crate.
#[derive(Debug, thiserror::Error)]
#[allow(missing_docs)]
pub enum Error<Block: BlockT> {
	#[error(transparent)]
	Blockchain(#[from] sp_blockchain::Error),

	#[error("Failed to load the block weight for block {0:?}")]
	LoadingBlockWeightFailed(Block::Hash),

	#[error("Failed to load the BABE epoch data: {0}")]
	LoadingEpochDataFailed(BabeError<Block>),

	#[error("JsonRpc error: {0}")]
	JsonRpc(String),

	#[error(
		"The light sync state extension is not provided by the chain spec. \
		Read the `sc-sync-state-rpc` crate docs on how to do this!"
	)]
	LightSyncStateExtensionNotFound,
}

impl<Block: BlockT> From<Error<Block>> for ErrorObjectOwned {
	fn from(error: Error<Block>) -> Self {
		let message = match error {
			Error::JsonRpc(s) => s,
			_ => error.to_string(),
		};
		ErrorObject::owned(1, message, None::<()>)
	}
}

/// Serialize the given `val` by encoding it with SCALE codec and serializing it as hex.
fn serialize_encoded<S: serde::Serializer, T: codec::Encode>(
	val: &T,
	s: S,
) -> Result<S::Ok, S::Error> {
	let encoded = StorageData(val.encode());
	serde::Serialize::serialize(&encoded, s)
}

/// The light sync state extension.
///
/// This represents a JSON serialized [`LightSyncState`]. It is required to be added to the
/// chain-spec as an extension.
pub type LightSyncStateExtension = Option<serde_json::Value>;

/// Hardcoded information that allows light clients to sync quickly.
#[derive(serde::Serialize, Clone)]
#[serde(rename_all = "camelCase")]
#[serde(deny_unknown_fields)]
pub struct LightSyncState<Block: BlockT> {
	/// The header of the best finalized block.
	#[serde(serialize_with = "serialize_encoded")]
	pub finalized_block_header: <Block as BlockT>::Header,
	/// The epoch changes tree for babe.
	#[serde(serialize_with = "serialize_encoded")]
	pub babe_epoch_changes: sc_consensus_epochs::EpochChangesFor<Block, sc_consensus_babe::Epoch>,
	/// The babe weight of the finalized block.
	pub babe_finalized_block_weight: sc_consensus_babe::BabeBlockWeight,
	/// The authority set for grandpa.
	#[serde(serialize_with = "serialize_encoded")]
	pub grandpa_authority_set:
		sc_consensus_grandpa::AuthoritySet<<Block as BlockT>::Hash, NumberFor<Block>>,
}

/// An api for sync state RPC calls.
#[rpc(client, server)]
pub trait SyncStateApi<B: BlockT> {
	/// Returns the JSON serialized chainspec running the node, with a sync state.
	#[method(name = "sync_state_genSyncSpec")]
<<<<<<< HEAD
	fn system_gen_sync_spec(&self, raw: bool) -> Result<serde_json::Value, Error<B>>;
=======
	async fn system_gen_sync_spec(&self, raw: bool) -> RpcResult<serde_json::Value>;
>>>>>>> b5846ccc
}

/// An api for sync state RPC calls.
pub struct SyncState<Block: BlockT, Client> {
	chain_spec: Box<dyn sc_chain_spec::ChainSpec>,
	client: Arc<Client>,
	shared_authority_set: SharedAuthoritySet<Block>,
	babe_worker_handle: BabeWorkerHandle<Block>,
}

impl<Block, Client> SyncState<Block, Client>
where
	Block: BlockT,
	Client: HeaderBackend<Block> + sc_client_api::AuxStore + 'static,
{
	/// Create a new sync state RPC helper.
	pub fn new(
		chain_spec: Box<dyn sc_chain_spec::ChainSpec>,
		client: Arc<Client>,
		shared_authority_set: SharedAuthoritySet<Block>,
		babe_worker_handle: BabeWorkerHandle<Block>,
	) -> Result<Self, Error<Block>> {
		if sc_chain_spec::get_extension::<LightSyncStateExtension>(chain_spec.extensions())
			.is_some()
		{
			Ok(Self { chain_spec, client, shared_authority_set, babe_worker_handle })
		} else {
			Err(Error::<Block>::LightSyncStateExtensionNotFound)
		}
	}

	async fn build_sync_state(&self) -> Result<LightSyncState<Block>, Error<Block>> {
		let epoch_changes = self
			.babe_worker_handle
			.epoch_data()
			.await
			.map_err(Error::LoadingEpochDataFailed)?;

		let finalized_hash = self.client.info().finalized_hash;
		let finalized_header = self
			.client
			.header(finalized_hash)?
			.ok_or_else(|| sp_blockchain::Error::MissingHeader(finalized_hash.to_string()))?;

		let finalized_block_weight =
			sc_consensus_babe::aux_schema::load_block_weight(&*self.client, finalized_hash)?
				.ok_or(Error::LoadingBlockWeightFailed(finalized_hash))?;

		Ok(LightSyncState {
			finalized_block_header: finalized_header,
			babe_epoch_changes: epoch_changes,
			babe_finalized_block_weight: finalized_block_weight,
			grandpa_authority_set: self.shared_authority_set.clone_inner(),
		})
	}
}

<<<<<<< HEAD
impl<Block, Backend> SyncStateApiServer<Block> for SyncState<Block, Backend>
=======
#[async_trait]
impl<Block, Backend> SyncStateApiServer for SyncState<Block, Backend>
>>>>>>> b5846ccc
where
	Block: BlockT,
	Backend: HeaderBackend<Block> + sc_client_api::AuxStore + 'static,
{
<<<<<<< HEAD
	fn system_gen_sync_spec(&self, raw: bool) -> Result<serde_json::Value, Error<Block>> {
		let current_sync_state = self.build_sync_state()?;
=======
	async fn system_gen_sync_spec(&self, raw: bool) -> RpcResult<serde_json::Value> {
		let current_sync_state = self.build_sync_state().await?;
>>>>>>> b5846ccc
		let mut chain_spec = self.chain_spec.cloned_box();

		let extension = sc_chain_spec::get_extension_mut::<LightSyncStateExtension>(
			chain_spec.extensions_mut(),
		)
		.ok_or(Error::<Block>::LightSyncStateExtensionNotFound)?;

		let val = serde_json::to_value(&current_sync_state)
			.map_err(|e| Error::<Block>::JsonRpc(e.to_string()))?;
		*extension = Some(val);

		let json_str = chain_spec.as_json(raw).map_err(|e| Error::<Block>::JsonRpc(e))?;
		serde_json::from_str(&json_str).map_err(|e| Error::<Block>::JsonRpc(e.to_string()))
	}
}<|MERGE_RESOLUTION|>--- conflicted
+++ resolved
@@ -44,11 +44,7 @@
 use std::sync::Arc;
 
 use jsonrpsee::{
-<<<<<<< HEAD
-	self,
-=======
-	core::{async_trait, Error as JsonRpseeError, RpcResult},
->>>>>>> b5846ccc
+	core::async_trait,
 	proc_macros::rpc,
 	types::{ErrorObject, ErrorObjectOwned},
 };
@@ -133,11 +129,7 @@
 pub trait SyncStateApi<B: BlockT> {
 	/// Returns the JSON serialized chainspec running the node, with a sync state.
 	#[method(name = "sync_state_genSyncSpec")]
-<<<<<<< HEAD
-	fn system_gen_sync_spec(&self, raw: bool) -> Result<serde_json::Value, Error<B>>;
-=======
-	async fn system_gen_sync_spec(&self, raw: bool) -> RpcResult<serde_json::Value>;
->>>>>>> b5846ccc
+	async fn system_gen_sync_spec(&self, raw: bool) -> Result<serde_json::Value, Error<B>>;
 }
 
 /// An api for sync state RPC calls.
@@ -195,23 +187,14 @@
 	}
 }
 
-<<<<<<< HEAD
+#[async_trait]
 impl<Block, Backend> SyncStateApiServer<Block> for SyncState<Block, Backend>
-=======
-#[async_trait]
-impl<Block, Backend> SyncStateApiServer for SyncState<Block, Backend>
->>>>>>> b5846ccc
 where
 	Block: BlockT,
 	Backend: HeaderBackend<Block> + sc_client_api::AuxStore + 'static,
 {
-<<<<<<< HEAD
-	fn system_gen_sync_spec(&self, raw: bool) -> Result<serde_json::Value, Error<Block>> {
-		let current_sync_state = self.build_sync_state()?;
-=======
-	async fn system_gen_sync_spec(&self, raw: bool) -> RpcResult<serde_json::Value> {
+	async fn system_gen_sync_spec(&self, raw: bool) -> Result<serde_json::Value, Error<Block>> {
 		let current_sync_state = self.build_sync_state().await?;
->>>>>>> b5846ccc
 		let mut chain_spec = self.chain_spec.cloned_box();
 
 		let extension = sc_chain_spec::get_extension_mut::<LightSyncStateExtension>(
