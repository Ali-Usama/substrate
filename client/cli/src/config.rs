--- conflicted
+++ resolved
@@ -279,44 +279,8 @@
 		self.import_params().map(|x| x.wasm_runtime_overrides()).unwrap_or_default()
 	}
 
-<<<<<<< HEAD
-	/// Get the RPC HTTP address (`None` if disabled).
-	///
-	/// By default this is `None`.
-	fn rpc_http(&self, _default_listen_port: u16) -> Result<Option<SocketAddr>> {
-		Ok(None)
-	}
-
-	/// Get the RPC IPC path (`None` if disabled).
-	///
-	/// By default this is `None`.
-	fn rpc_ipc(&self) -> Result<Option<String>> {
-		Ok(None)
-	}
-
-	/// Get the RPC websocket address (`None` if disabled).
-	///
-	/// By default this is `None`.
-	fn rpc_ws(&self, _default_listen_port: u16) -> Result<Option<SocketAddr>> {
-=======
-	/// Get the execution strategies.
-	///
-	/// By default this is retrieved from `ImportParams` if it is available. Otherwise its
-	/// `ExecutionStrategies::default()`.
-	fn execution_strategies(
-		&self,
-		is_dev: bool,
-		is_validator: bool,
-	) -> Result<ExecutionStrategies> {
-		Ok(self
-			.import_params()
-			.map(|x| x.execution_strategies(is_dev, is_validator))
-			.unwrap_or_default())
-	}
-
 	/// Get the RPC address.
 	fn rpc_addr(&self, _default_listen_port: u16) -> Result<Option<SocketAddr>> {
->>>>>>> 9ee70a18
 		Ok(None)
 	}
 
@@ -517,14 +481,7 @@
 			blocks_pruning: self.blocks_pruning()?,
 			wasm_method: self.wasm_method()?,
 			wasm_runtime_overrides: self.wasm_runtime_overrides(),
-<<<<<<< HEAD
-			rpc_http: self.rpc_http(DCV::rpc_http_listen_port())?,
-			rpc_ws: self.rpc_ws(DCV::rpc_ws_listen_port())?,
-			rpc_ipc: self.rpc_ipc()?,
-=======
-			execution_strategies: self.execution_strategies(is_dev, is_validator)?,
 			rpc_addr: self.rpc_addr(DCV::rpc_listen_port())?,
->>>>>>> 9ee70a18
 			rpc_methods: self.rpc_methods()?,
 			rpc_max_connections: self.rpc_max_connections()?,
 			rpc_cors: self.rpc_cors(is_dev)?,
