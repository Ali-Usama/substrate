--- conflicted
+++ resolved
@@ -68,15 +68,11 @@
 	#[arg(long, value_name = "PORT", conflicts_with_all = &[ "listen_addr" ])]
 	pub port: Option<u16>,
 
-<<<<<<< HEAD
 	/// Enable experimental QUIC transport.
 	#[clap(long)]
 	pub experimental_quic: bool,
 
-	/// Always forbid connecting to private IPv4 addresses (as specified in
-=======
 	/// Always forbid connecting to private IPv4/IPv6 addresses (as specified in
->>>>>>> 129fee77
 	/// [RFC1918](https://tools.ietf.org/html/rfc1918)), unless the address was passed with
 	/// `--reserved-nodes` or `--bootnodes`. Enabled by default for chains marked as "live" in
 	/// their chain specifications.
