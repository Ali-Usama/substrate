// This file is part of Substrate.

// Copyright (C) 2021-2022 Parity Technologies (UK) Ltd.
// SPDX-License-Identifier: GPL-3.0-or-later WITH Classpath-exception-2.0

// This program is free software: you can redistribute it and/or modify
// it under the terms of the GNU General Public License as published by
// the Free Software Foundation, either version 3 of the License, or
// (at your option) any later version.

// This program is distributed in the hope that it will be useful,
// but WITHOUT ANY WARRANTY; without even the implied warranty of
// MERCHANTABILITY or FITNESS FOR A PARTICULAR PURPOSE. See the
// GNU General Public License for more details.

// You should have received a copy of the GNU General Public License
// along with this program. If not, see <https://www.gnu.org/licenses/>.

use futures::{
	prelude::*,
	ready,
	task::{Context, Poll},
};
use libp2p::{core::transport::timeout::TransportTimeout, Transport};
use std::{io, pin::Pin, time::Duration};

/// Timeout after which a connection attempt is considered failed. Includes the WebSocket HTTP
/// upgrading.
const CONNECT_TIMEOUT: Duration = Duration::from_secs(20);

pub(crate) fn initialize_transport() -> Result<WsTrans, io::Error> {
	let transport = {
<<<<<<< HEAD
		let tcp_transport = libp2p::tcp::async_io::Transport::new(libp2p::tcp::Config::new());
		let inner = block_on(libp2p::dns::DnsConfig::system(tcp_transport))?;
=======
		let tcp_transport = libp2p::tcp::tokio::Transport::new(libp2p::tcp::Config::new());
		let inner = libp2p::dns::TokioDnsConfig::system(tcp_transport)?;
>>>>>>> 129fee77
		libp2p::websocket::framed::WsConfig::new(inner).and_then(|connec, _| {
			let connec = connec
				.with(|item| {
					let item = libp2p::websocket::framed::OutgoingData::Binary(item);
					future::ready(Ok::<_, io::Error>(item))
				})
				.try_filter_map(|item| async move {
					if let libp2p::websocket::framed::Incoming::Data(data) = item {
						Ok(Some(data.into_bytes()))
					} else {
						Ok(None)
					}
				});
			future::ready(Ok::<_, io::Error>(connec))
		})
	};

	Ok(TransportTimeout::new(
		transport.map(|out, _| {
			let out = out
				.map_err(|err| io::Error::new(io::ErrorKind::Other, err))
				.sink_map_err(|err| io::Error::new(io::ErrorKind::Other, err));
			Box::pin(out) as Pin<Box<_>>
		}),
		CONNECT_TIMEOUT,
	)
	.boxed())
}

/// A trait that implements `Stream` and `Sink`.
pub(crate) trait StreamAndSink<I>: Stream + Sink<I> {}
impl<T: ?Sized + Stream + Sink<I>, I> StreamAndSink<I> for T {}

/// A type alias for the WebSocket transport.
pub(crate) type WsTrans = libp2p::core::transport::Boxed<
	Pin<
		Box<
			dyn StreamAndSink<Vec<u8>, Item = Result<Vec<u8>, io::Error>, Error = io::Error> + Send,
		>,
	>,
>;

/// Wraps around an `AsyncWrite` and implements `Sink`. Guarantees that each item being sent maps
/// to one call of `write`.
#[pin_project::pin_project]
pub(crate) struct StreamSink<T>(#[pin] T, Option<Vec<u8>>);

impl<T> From<T> for StreamSink<T> {
	fn from(inner: T) -> StreamSink<T> {
		StreamSink(inner, None)
	}
}

impl<T: AsyncRead> Stream for StreamSink<T> {
	type Item = Result<Vec<u8>, io::Error>;

	fn poll_next(self: Pin<&mut Self>, cx: &mut Context) -> Poll<Option<Self::Item>> {
		let this = self.project();
		let mut buf = vec![0; 128];
		match ready!(AsyncRead::poll_read(this.0, cx, &mut buf)) {
			Ok(0) => Poll::Ready(None),
			Ok(n) => {
				buf.truncate(n);
				Poll::Ready(Some(Ok(buf)))
			},
			Err(err) => Poll::Ready(Some(Err(err))),
		}
	}
}

impl<T: AsyncWrite> StreamSink<T> {
	fn poll_flush_buffer(self: Pin<&mut Self>, cx: &mut Context) -> Poll<Result<(), io::Error>> {
		let this = self.project();

		if let Some(buffer) = this.1 {
			if ready!(this.0.poll_write(cx, &buffer[..]))? != buffer.len() {
				log::error!(target: "telemetry",
					"Detected some internal buffering happening in the telemetry");
				let err = io::Error::new(io::ErrorKind::Other, "Internal buffering detected");
				return Poll::Ready(Err(err))
			}
		}

		*this.1 = None;
		Poll::Ready(Ok(()))
	}
}

impl<T: AsyncWrite> Sink<Vec<u8>> for StreamSink<T> {
	type Error = io::Error;

	fn poll_ready(self: Pin<&mut Self>, cx: &mut Context) -> Poll<Result<(), Self::Error>> {
		ready!(StreamSink::poll_flush_buffer(self, cx))?;
		Poll::Ready(Ok(()))
	}

	fn start_send(self: Pin<&mut Self>, item: Vec<u8>) -> Result<(), Self::Error> {
		let this = self.project();
		debug_assert!(this.1.is_none());
		*this.1 = Some(item);
		Ok(())
	}

	fn poll_flush(mut self: Pin<&mut Self>, cx: &mut Context) -> Poll<Result<(), Self::Error>> {
		ready!(self.as_mut().poll_flush_buffer(cx))?;
		let this = self.project();
		AsyncWrite::poll_flush(this.0, cx)
	}

	fn poll_close(mut self: Pin<&mut Self>, cx: &mut Context) -> Poll<Result<(), Self::Error>> {
		ready!(self.as_mut().poll_flush_buffer(cx))?;
		let this = self.project();
		AsyncWrite::poll_close(this.0, cx)
	}
}<|MERGE_RESOLUTION|>--- conflicted
+++ resolved
@@ -30,13 +30,8 @@
 
 pub(crate) fn initialize_transport() -> Result<WsTrans, io::Error> {
 	let transport = {
-<<<<<<< HEAD
-		let tcp_transport = libp2p::tcp::async_io::Transport::new(libp2p::tcp::Config::new());
-		let inner = block_on(libp2p::dns::DnsConfig::system(tcp_transport))?;
-=======
 		let tcp_transport = libp2p::tcp::tokio::Transport::new(libp2p::tcp::Config::new());
 		let inner = libp2p::dns::TokioDnsConfig::system(tcp_transport)?;
->>>>>>> 129fee77
 		libp2p::websocket::framed::WsConfig::new(inner).and_then(|connec, _| {
 			let connec = connec
 				.with(|item| {
