--- conflicted
+++ resolved
@@ -16,11 +16,7 @@
 async-trait = "0.1.57"
 futures = { version = "0.3.21", features = ["thread-pool"] }
 futures-timer = "3.0.1"
-<<<<<<< HEAD
-libp2p = { version = "0.47.0", default-features = false }
-=======
 libp2p = "0.50.0"
->>>>>>> dbb7becf
 log = "0.4.17"
 parking_lot = "0.12.1"
 serde = { version = "1.0", features = ["derive"] }
