// This file is part of Substrate.

// Copyright (C) Parity Technologies (UK) Ltd.
// SPDX-License-Identifier: Apache-2.0

// Licensed under the Apache License, Version 2.0 (the "License");
// you may not use this file except in compliance with the License.
// You may obtain a copy of the License at
//
// 	http://www.apache.org/licenses/LICENSE-2.0
//
// Unless required by applicable law or agreed to in writing, software
// distributed under the License is distributed on an "AS IS" BASIS,
// WITHOUT WARRANTIES OR CONDITIONS OF ANY KIND, either express or implied.
// See the License for the specific language governing permissions and
// limitations under the License.
//
//! Local keystore implementation

use parking_lot::RwLock;
use sp_application_crypto::{AppCrypto, AppPair, IsWrappedBy};
use sp_core::{
	crypto::{ByteArray, ExposeSecret, KeyTypeId, Pair as CorePair, SecretString, VrfSigner},
	ecdsa, ed25519, sr25519,
};
use sp_keystore::{Error as TraitError, Keystore, KeystorePtr};
use std::{
	collections::HashMap,
	fs::{self, File},
	io::Write,
	path::PathBuf,
	sync::Arc,
};

use crate::{Error, Result};

/// A local based keystore that is either memory-based or filesystem-based.
pub struct LocalKeystore(RwLock<KeystoreInner>);

impl LocalKeystore {
	/// Create a local keystore from filesystem.
	pub fn open<T: Into<PathBuf>>(path: T, password: Option<SecretString>) -> Result<Self> {
		let inner = KeystoreInner::open(path, password)?;
		Ok(Self(RwLock::new(inner)))
	}

	/// Create a local keystore in memory.
	pub fn in_memory() -> Self {
		let inner = KeystoreInner::new_in_memory();
		Self(RwLock::new(inner))
	}

	/// Get a key pair for the given public key.
	///
	/// Returns `Ok(None)` if the key doesn't exist, `Ok(Some(_))` if the key exists and
	/// `Err(_)` when something failed.
	pub fn key_pair<Pair: AppPair>(
		&self,
		public: &<Pair as AppCrypto>::Public,
	) -> Result<Option<Pair>> {
		self.0.read().key_pair::<Pair>(public)
	}

	fn public_keys<T: CorePair>(&self, key_type: KeyTypeId) -> Vec<T::Public> {
		self.0
			.read()
			.raw_public_keys(key_type)
			.map(|v| {
				v.into_iter().filter_map(|k| T::Public::from_slice(k.as_slice()).ok()).collect()
			})
			.unwrap_or_default()
	}

	fn generate_new<T: CorePair>(
		&self,
		key_type: KeyTypeId,
		seed: Option<&str>,
	) -> std::result::Result<T::Public, TraitError> {
		let pair = match seed {
			Some(seed) => self.0.write().insert_ephemeral_from_seed_by_type::<T>(seed, key_type),
			None => self.0.write().generate_by_type::<T>(key_type),
		}
		.map_err(|e| -> TraitError { e.into() })?;
		Ok(pair.public())
	}

	fn sign<T: CorePair>(
		&self,
		key_type: KeyTypeId,
		public: &T::Public,
		msg: &[u8],
	) -> std::result::Result<Option<T::Signature>, TraitError> {
		let signature = self
			.0
			.read()
			.key_pair_by_type::<T>(public, key_type)?
			.map(|pair| pair.sign(msg));
		Ok(signature)
	}
<<<<<<< HEAD
=======

	fn vrf_sign<T: CorePair + VrfSigner>(
		&self,
		key_type: KeyTypeId,
		public: &T::Public,
		transcript: &T::VrfInput,
	) -> std::result::Result<Option<T::VrfSignature>, TraitError> {
		let sig = self
			.0
			.read()
			.key_pair_by_type::<T>(public, key_type)?
			.map(|pair| pair.vrf_sign(transcript));
		Ok(sig)
	}
>>>>>>> c7d26dcf
}

impl Keystore for LocalKeystore {
	fn sr25519_public_keys(&self, key_type: KeyTypeId) -> Vec<sr25519::Public> {
		self.public_keys::<sr25519::Pair>(key_type)
	}

	/// Generate a new pair compatible with the 'ed25519' signature scheme.
	///
	/// If the `[seed]` is `Some` then the key will be ephemeral and stored in memory.
	fn sr25519_generate_new(
		&self,
		key_type: KeyTypeId,
		seed: Option<&str>,
	) -> std::result::Result<sr25519::Public, TraitError> {
		self.generate_new::<sr25519::Pair>(key_type, seed)
	}

	fn sr25519_sign(
		&self,
		key_type: KeyTypeId,
		public: &sr25519::Public,
		msg: &[u8],
	) -> std::result::Result<Option<sr25519::Signature>, TraitError> {
		self.sign::<sr25519::Pair>(key_type, public, msg)
	}

	fn sr25519_vrf_sign(
		&self,
		key_type: KeyTypeId,
		public: &sr25519::Public,
<<<<<<< HEAD
		transcript_data: VRFTranscriptData,
	) -> std::result::Result<Option<VRFSignature>, TraitError> {
		let sig = self.0.read().key_pair_by_type::<sr25519::Pair>(public, key_type)?.map(|pair| {
			let transcript = make_transcript(transcript_data);
			let (inout, proof, _) = pair.as_ref().vrf_sign(transcript);
			VRFSignature { output: inout.to_output(), proof }
		});
		Ok(sig)
=======
		transcript: &sr25519::vrf::VrfTranscript,
	) -> std::result::Result<Option<sr25519::vrf::VrfSignature>, TraitError> {
		self.vrf_sign::<sr25519::Pair>(key_type, public, transcript)
>>>>>>> c7d26dcf
	}

	fn ed25519_public_keys(&self, key_type: KeyTypeId) -> Vec<ed25519::Public> {
		self.public_keys::<ed25519::Pair>(key_type)
	}

	/// Generate a new pair compatible with the 'sr25519' signature scheme.
	///
	/// If the `[seed]` is `Some` then the key will be ephemeral and stored in memory.
	fn ed25519_generate_new(
		&self,
		key_type: KeyTypeId,
		seed: Option<&str>,
	) -> std::result::Result<ed25519::Public, TraitError> {
		self.generate_new::<ed25519::Pair>(key_type, seed)
	}

	fn ed25519_sign(
		&self,
		key_type: KeyTypeId,
		public: &ed25519::Public,
		msg: &[u8],
	) -> std::result::Result<Option<ed25519::Signature>, TraitError> {
		self.sign::<ed25519::Pair>(key_type, public, msg)
	}

	fn ecdsa_public_keys(&self, key_type: KeyTypeId) -> Vec<ecdsa::Public> {
		self.public_keys::<ecdsa::Pair>(key_type)
	}

	/// Generate a new pair compatible with the 'ecdsa' signature scheme.
	///
	/// If the `[seed]` is `Some` then the key will be ephemeral and stored in memory.
	fn ecdsa_generate_new(
		&self,
		key_type: KeyTypeId,
		seed: Option<&str>,
	) -> std::result::Result<ecdsa::Public, TraitError> {
		self.generate_new::<ecdsa::Pair>(key_type, seed)
	}

	fn ecdsa_sign(
		&self,
		key_type: KeyTypeId,
		public: &ecdsa::Public,
		msg: &[u8],
	) -> std::result::Result<Option<ecdsa::Signature>, TraitError> {
		self.sign::<ecdsa::Pair>(key_type, public, msg)
	}

	fn ecdsa_sign_prehashed(
		&self,
		key_type: KeyTypeId,
		public: &ecdsa::Public,
		msg: &[u8; 32],
	) -> std::result::Result<Option<ecdsa::Signature>, TraitError> {
		let sig = self
			.0
			.read()
			.key_pair_by_type::<ecdsa::Pair>(public, key_type)?
			.map(|pair| pair.sign_prehashed(msg));
		Ok(sig)
	}

	fn insert(
		&self,
		key_type: KeyTypeId,
		suri: &str,
		public: &[u8],
	) -> std::result::Result<(), ()> {
		self.0.write().insert(key_type, suri, public).map_err(|_| ())
	}

	fn keys(&self, key_type: KeyTypeId) -> std::result::Result<Vec<Vec<u8>>, TraitError> {
		self.0.read().raw_public_keys(key_type).map_err(|e| e.into())
	}

	fn has_keys(&self, public_keys: &[(Vec<u8>, KeyTypeId)]) -> bool {
		public_keys
			.iter()
			.all(|(p, t)| self.0.read().key_phrase_by_type(p, *t).ok().flatten().is_some())
	}
}

impl Into<KeystorePtr> for LocalKeystore {
	fn into(self) -> KeystorePtr {
		Arc::new(self)
	}
}

/// A local key store.
///
/// Stores key pairs in a file system store + short lived key pairs in memory.
///
/// Every pair that is being generated by a `seed`, will be placed in memory.
struct KeystoreInner {
	path: Option<PathBuf>,
	/// Map over `(KeyTypeId, Raw public key)` -> `Key phrase/seed`
	additional: HashMap<(KeyTypeId, Vec<u8>), String>,
	password: Option<SecretString>,
}

impl KeystoreInner {
	/// Open the store at the given path.
	///
	/// Optionally takes a password that will be used to encrypt/decrypt the keys.
	fn open<T: Into<PathBuf>>(path: T, password: Option<SecretString>) -> Result<Self> {
		let path = path.into();
		fs::create_dir_all(&path)?;

		Ok(Self { path: Some(path), additional: HashMap::new(), password })
	}

	/// Get the password for this store.
	fn password(&self) -> Option<&str> {
		self.password.as_ref().map(|p| p.expose_secret()).map(|p| p.as_str())
	}

	/// Create a new in-memory store.
	fn new_in_memory() -> Self {
		Self { path: None, additional: HashMap::new(), password: None }
	}

	/// Get the key phrase for the given public key and key type from the in-memory store.
	fn get_additional_pair(&self, public: &[u8], key_type: KeyTypeId) -> Option<&String> {
		let key = (key_type, public.to_vec());
		self.additional.get(&key)
	}

	/// Insert the given public/private key pair with the given key type.
	///
	/// Does not place it into the file system store.
	fn insert_ephemeral_pair<Pair: CorePair>(
		&mut self,
		pair: &Pair,
		seed: &str,
		key_type: KeyTypeId,
	) {
		let key = (key_type, pair.public().to_raw_vec());
		self.additional.insert(key, seed.into());
	}

	/// Insert a new key with anonymous crypto.
	///
	/// Places it into the file system store, if a path is configured.
	fn insert(&self, key_type: KeyTypeId, suri: &str, public: &[u8]) -> Result<()> {
		if let Some(path) = self.key_file_path(public, key_type) {
			Self::write_to_file(path, suri)?;
		}

		Ok(())
	}

	/// Generate a new key.
	///
	/// Places it into the file system store, if a path is configured. Otherwise insert
	/// it into the memory cache only.
	fn generate_by_type<Pair: CorePair>(&mut self, key_type: KeyTypeId) -> Result<Pair> {
		let (pair, phrase, _) = Pair::generate_with_phrase(self.password());
		if let Some(path) = self.key_file_path(pair.public().as_slice(), key_type) {
			Self::write_to_file(path, &phrase)?;
		} else {
			self.insert_ephemeral_pair(&pair, &phrase, key_type);
		}

		Ok(pair)
	}

	/// Write the given `data` to `file`.
	fn write_to_file(file: PathBuf, data: &str) -> Result<()> {
		let mut file = File::create(file)?;

		#[cfg(target_family = "unix")]
		{
			use std::os::unix::fs::PermissionsExt;
			file.set_permissions(fs::Permissions::from_mode(0o600))?;
		}

		serde_json::to_writer(&file, data)?;
		file.flush()?;
		Ok(())
	}

	/// Create a new key from seed.
	///
	/// Does not place it into the file system store.
	fn insert_ephemeral_from_seed_by_type<Pair: CorePair>(
		&mut self,
		seed: &str,
		key_type: KeyTypeId,
	) -> Result<Pair> {
		let pair = Pair::from_string(seed, None).map_err(|_| Error::InvalidSeed)?;
		self.insert_ephemeral_pair(&pair, seed, key_type);
		Ok(pair)
	}

	/// Get the key phrase for a given public key and key type.
	fn key_phrase_by_type(&self, public: &[u8], key_type: KeyTypeId) -> Result<Option<String>> {
		if let Some(phrase) = self.get_additional_pair(public, key_type) {
			return Ok(Some(phrase.clone()))
		}

		let path = if let Some(path) = self.key_file_path(public, key_type) {
			path
		} else {
			return Ok(None)
		};

		if path.exists() {
			let file = File::open(path)?;

			serde_json::from_reader(&file).map_err(Into::into).map(Some)
		} else {
			Ok(None)
		}
	}

	/// Get a key pair for the given public key and key type.
	fn key_pair_by_type<Pair: CorePair>(
		&self,
		public: &Pair::Public,
		key_type: KeyTypeId,
	) -> Result<Option<Pair>> {
		let phrase = if let Some(p) = self.key_phrase_by_type(public.as_slice(), key_type)? {
			p
		} else {
			return Ok(None)
		};

		let pair = Pair::from_string(&phrase, self.password()).map_err(|_| Error::InvalidPhrase)?;

		if &pair.public() == public {
			Ok(Some(pair))
		} else {
			Err(Error::PublicKeyMismatch)
		}
	}

	/// Get the file path for the given public key and key type.
	///
	/// Returns `None` if the keystore only exists in-memory and there isn't any path to provide.
	fn key_file_path(&self, public: &[u8], key_type: KeyTypeId) -> Option<PathBuf> {
		let mut buf = self.path.as_ref()?.clone();
		let key_type = array_bytes::bytes2hex("", &key_type.0);
		let key = array_bytes::bytes2hex("", public);
		buf.push(key_type + key.as_str());
		Some(buf)
	}

	/// Returns a list of raw public keys filtered by `KeyTypeId`
	fn raw_public_keys(&self, key_type: KeyTypeId) -> Result<Vec<Vec<u8>>> {
		let mut public_keys: Vec<Vec<u8>> = self
			.additional
			.keys()
			.into_iter()
			.filter_map(|k| if k.0 == key_type { Some(k.1.clone()) } else { None })
			.collect();

		if let Some(path) = &self.path {
			for entry in fs::read_dir(&path)? {
				let entry = entry?;
				let path = entry.path();

				// skip directories and non-unicode file names (hex is unicode)
				if let Some(name) = path.file_name().and_then(|n| n.to_str()) {
					match array_bytes::hex2bytes(name) {
						Ok(ref hex) if hex.len() > 4 => {
							if hex[0..4] != key_type.0 {
								continue
							}
							let public = hex[4..].to_vec();
							public_keys.push(public);
						},
						_ => continue,
					}
				}
			}
		}

		Ok(public_keys)
	}

	/// Get a key pair for the given public key.
	///
	/// Returns `Ok(None)` if the key doesn't exist, `Ok(Some(_))` if the key exists or `Err(_)`
	/// when something failed.
	pub fn key_pair<Pair: AppPair>(
		&self,
		public: &<Pair as AppCrypto>::Public,
	) -> Result<Option<Pair>> {
		self.key_pair_by_type::<Pair::Generic>(IsWrappedBy::from_ref(public), Pair::ID)
			.map(|v| v.map(Into::into))
	}
}

#[cfg(test)]
mod tests {
	use super::*;
	use sp_application_crypto::{ed25519, sr25519, AppPublic};
	use sp_core::{crypto::Ss58Codec, testing::SR25519, Pair};
	use std::{fs, str::FromStr};
	use tempfile::TempDir;

	const TEST_KEY_TYPE: KeyTypeId = KeyTypeId(*b"test");

	impl KeystoreInner {
		fn insert_ephemeral_from_seed<Pair: AppPair>(&mut self, seed: &str) -> Result<Pair> {
			self.insert_ephemeral_from_seed_by_type::<Pair::Generic>(seed, Pair::ID)
				.map(Into::into)
		}

		fn public_keys<Public: AppPublic>(&self) -> Result<Vec<Public>> {
			self.raw_public_keys(Public::ID).map(|v| {
				v.into_iter().filter_map(|k| Public::from_slice(k.as_slice()).ok()).collect()
			})
		}

		fn generate<Pair: AppPair>(&mut self) -> Result<Pair> {
			self.generate_by_type::<Pair::Generic>(Pair::ID).map(Into::into)
		}
	}

	#[test]
	fn basic_store() {
		let temp_dir = TempDir::new().unwrap();
		let mut store = KeystoreInner::open(temp_dir.path(), None).unwrap();

		assert!(store.public_keys::<ed25519::AppPublic>().unwrap().is_empty());

		let key: ed25519::AppPair = store.generate().unwrap();
		let key2: ed25519::AppPair = store.key_pair(&key.public()).unwrap().unwrap();

		assert_eq!(key.public(), key2.public());

		assert_eq!(store.public_keys::<ed25519::AppPublic>().unwrap()[0], key.public());
	}

	#[test]
	fn has_keys_works() {
		let temp_dir = TempDir::new().unwrap();
		let store = LocalKeystore::open(temp_dir.path(), None).unwrap();

		let key: ed25519::AppPair = store.0.write().generate().unwrap();
		let key2 = ed25519::Pair::generate().0;

		assert!(!store.has_keys(&[(key2.public().to_vec(), ed25519::AppPublic::ID)]));

		assert!(!store.has_keys(&[
			(key2.public().to_vec(), ed25519::AppPublic::ID),
			(key.public().to_raw_vec(), ed25519::AppPublic::ID),
		],));

		assert!(store.has_keys(&[(key.public().to_raw_vec(), ed25519::AppPublic::ID)]));
	}

	#[test]
	fn test_insert_ephemeral_from_seed() {
		let temp_dir = TempDir::new().unwrap();
		let mut store = KeystoreInner::open(temp_dir.path(), None).unwrap();

		let pair: ed25519::AppPair = store
			.insert_ephemeral_from_seed(
				"0x3d97c819d68f9bafa7d6e79cb991eebcd77d966c5334c0b94d9e1fa7ad0869dc",
			)
			.unwrap();
		assert_eq!(
			"5DKUrgFqCPV8iAXx9sjy1nyBygQCeiUYRFWurZGhnrn3HJCA",
			pair.public().to_ss58check()
		);

		drop(store);
		let store = KeystoreInner::open(temp_dir.path(), None).unwrap();
		// Keys generated from seed should not be persisted!
		assert!(store.key_pair::<ed25519::AppPair>(&pair.public()).unwrap().is_none());
	}

	#[test]
	fn password_being_used() {
		let password = String::from("password");
		let temp_dir = TempDir::new().unwrap();
		let mut store = KeystoreInner::open(
			temp_dir.path(),
			Some(FromStr::from_str(password.as_str()).unwrap()),
		)
		.unwrap();

		let pair: ed25519::AppPair = store.generate().unwrap();
		assert_eq!(
			pair.public(),
			store.key_pair::<ed25519::AppPair>(&pair.public()).unwrap().unwrap().public(),
		);

		// Without the password the key should not be retrievable
		let store = KeystoreInner::open(temp_dir.path(), None).unwrap();
		assert!(store.key_pair::<ed25519::AppPair>(&pair.public()).is_err());

		let store = KeystoreInner::open(
			temp_dir.path(),
			Some(FromStr::from_str(password.as_str()).unwrap()),
		)
		.unwrap();
		assert_eq!(
			pair.public(),
			store.key_pair::<ed25519::AppPair>(&pair.public()).unwrap().unwrap().public(),
		);
	}

	#[test]
	fn public_keys_are_returned() {
		let temp_dir = TempDir::new().unwrap();
		let mut store = KeystoreInner::open(temp_dir.path(), None).unwrap();

		let mut keys = Vec::new();
		for i in 0..10 {
			keys.push(store.generate::<ed25519::AppPair>().unwrap().public());
			keys.push(
				store
					.insert_ephemeral_from_seed::<ed25519::AppPair>(&format!(
						"0x3d97c819d68f9bafa7d6e79cb991eebcd7{}d966c5334c0b94d9e1fa7ad0869dc",
						i
					))
					.unwrap()
					.public(),
			);
		}

		// Generate a key of a different type
		store.generate::<sr25519::AppPair>().unwrap();

		keys.sort();
		let mut store_pubs = store.public_keys::<ed25519::AppPublic>().unwrap();
		store_pubs.sort();

		assert_eq!(keys, store_pubs);
	}

	#[test]
	fn store_unknown_and_extract_it() {
		let temp_dir = TempDir::new().unwrap();
		let store = KeystoreInner::open(temp_dir.path(), None).unwrap();

		let secret_uri = "//Alice";
		let key_pair = sr25519::AppPair::from_string(secret_uri, None).expect("Generates key pair");

		store
			.insert(SR25519, secret_uri, key_pair.public().as_ref())
			.expect("Inserts unknown key");

		let store_key_pair = store
			.key_pair_by_type::<sr25519::AppPair>(&key_pair.public(), SR25519)
			.expect("Gets key pair from keystore")
			.unwrap();

		assert_eq!(key_pair.public(), store_key_pair.public());
	}

	#[test]
	fn store_ignores_files_with_invalid_name() {
		let temp_dir = TempDir::new().unwrap();
		let store = LocalKeystore::open(temp_dir.path(), None).unwrap();

		let file_name = temp_dir.path().join(array_bytes::bytes2hex("", &SR25519.0[..2]));
		fs::write(file_name, "test").expect("Invalid file is written");

		assert!(store.sr25519_public_keys(SR25519).is_empty());
	}

	#[test]
	fn generate_with_seed_is_not_stored() {
		let temp_dir = TempDir::new().unwrap();
		let store = LocalKeystore::open(temp_dir.path(), None).unwrap();
		let _alice_tmp_key = store.sr25519_generate_new(TEST_KEY_TYPE, Some("//Alice")).unwrap();

		assert_eq!(store.sr25519_public_keys(TEST_KEY_TYPE).len(), 1);

		drop(store);
		let store = LocalKeystore::open(temp_dir.path(), None).unwrap();
		assert_eq!(store.sr25519_public_keys(TEST_KEY_TYPE).len(), 0);
	}

	#[test]
	fn generate_can_be_fetched_in_memory() {
		let store = LocalKeystore::in_memory();
		store.sr25519_generate_new(TEST_KEY_TYPE, Some("//Alice")).unwrap();

		assert_eq!(store.sr25519_public_keys(TEST_KEY_TYPE).len(), 1);
		store.sr25519_generate_new(TEST_KEY_TYPE, None).unwrap();
		assert_eq!(store.sr25519_public_keys(TEST_KEY_TYPE).len(), 2);
	}

	#[test]
	#[cfg(target_family = "unix")]
	fn uses_correct_file_permissions_on_unix() {
		use std::os::unix::fs::PermissionsExt;

		let temp_dir = TempDir::new().unwrap();
		let store = LocalKeystore::open(temp_dir.path(), None).unwrap();

		let public = store.sr25519_generate_new(TEST_KEY_TYPE, None).unwrap();

		let path = store.0.read().key_file_path(public.as_ref(), TEST_KEY_TYPE).unwrap();
		let permissions = File::open(path).unwrap().metadata().unwrap().permissions();

		assert_eq!(0o100600, permissions.mode());
	}
}<|MERGE_RESOLUTION|>--- conflicted
+++ resolved
@@ -97,8 +97,6 @@
 			.map(|pair| pair.sign(msg));
 		Ok(signature)
 	}
-<<<<<<< HEAD
-=======
 
 	fn vrf_sign<T: CorePair + VrfSigner>(
 		&self,
@@ -113,7 +111,6 @@
 			.map(|pair| pair.vrf_sign(transcript));
 		Ok(sig)
 	}
->>>>>>> c7d26dcf
 }
 
 impl Keystore for LocalKeystore {
@@ -145,20 +142,9 @@
 		&self,
 		key_type: KeyTypeId,
 		public: &sr25519::Public,
-<<<<<<< HEAD
-		transcript_data: VRFTranscriptData,
-	) -> std::result::Result<Option<VRFSignature>, TraitError> {
-		let sig = self.0.read().key_pair_by_type::<sr25519::Pair>(public, key_type)?.map(|pair| {
-			let transcript = make_transcript(transcript_data);
-			let (inout, proof, _) = pair.as_ref().vrf_sign(transcript);
-			VRFSignature { output: inout.to_output(), proof }
-		});
-		Ok(sig)
-=======
 		transcript: &sr25519::vrf::VrfTranscript,
 	) -> std::result::Result<Option<sr25519::vrf::VrfSignature>, TraitError> {
 		self.vrf_sign::<sr25519::Pair>(key_type, public, transcript)
->>>>>>> c7d26dcf
 	}
 
 	fn ed25519_public_keys(&self, key_type: KeyTypeId) -> Vec<ed25519::Public> {
