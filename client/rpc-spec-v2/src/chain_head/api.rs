// This file is part of Substrate.

// Copyright (C) Parity Technologies (UK) Ltd.
// SPDX-License-Identifier: GPL-3.0-or-later WITH Classpath-exception-2.0

// This program is free software: you can redistribute it and/or modify
// it under the terms of the GNU General Public License as published by
// the Free Software Foundation, either version 3 of the License, or
// (at your option) any later version.

// This program is distributed in the hope that it will be useful,
// but WITHOUT ANY WARRANTY; without even the implied warranty of
// MERCHANTABILITY or FITNESS FOR A PARTICULAR PURPOSE. See the
// GNU General Public License for more details.

// You should have received a copy of the GNU General Public License
// along with this program. If not, see <https://www.gnu.org/licenses/>.

#![allow(non_snake_case)]

//! API trait of the chain head.
use crate::chain_head::event::{ChainHeadEvent, FollowEvent, NetworkConfig};
use jsonrpsee::{core::RpcResult, proc_macros::rpc};
use sc_rpc::utils::SubscriptionResponse;

#[rpc(client, server)]
pub trait ChainHeadApi<Hash> {
	/// Track the state of the head of the chain: the finalized, non-finalized, and best blocks.
	///
	/// # Unstable
	///
	/// This method is unstable and subject to change in the future.
	#[subscription(
		name = "chainHead_unstable_follow",
		unsubscribe = "chainHead_unstable_unfollow",
		item = FollowEvent<Hash>,
	)]
<<<<<<< HEAD
	async fn chain_head_unstable_follow(
		&self,
		runtime_updates: bool,
	) -> SubscriptionResponse<FollowEvent<Hash>>;
=======
	fn chain_head_unstable_follow(&self, with_runtime: bool);
>>>>>>> 66ac9c47

	/// Retrieves the body (list of transactions) of a pinned block.
	///
	/// This method should be seen as a complement to `chainHead_unstable_follow`,
	/// allowing the JSON-RPC client to retrieve more information about a block
	/// that has been reported.
	///
	/// Use `archive_unstable_body` if instead you want to retrieve the body of an arbitrary block.
	///
	/// # Unstable
	///
	/// This method is unstable and subject to change in the future.
	#[subscription(
		name = "chainHead_unstable_body",
		unsubscribe = "chainHead_unstable_stopBody",
		item = ChainHeadEvent<String>,
	)]
	async fn chain_head_unstable_body(
		&self,
		follow_subscription: String,
		hash: Hash,
		network_config: Option<NetworkConfig>,
	) -> SubscriptionResponse<ChainHeadEvent<String>>;

	/// Retrieves the header of a pinned block.
	///
	/// This method should be seen as a complement to `chainHead_unstable_follow`,
	/// allowing the JSON-RPC client to retrieve more information about a block
	/// that has been reported.
	///
	/// Use `archive_unstable_header` if instead you want to retrieve the header of an arbitrary
	/// block.
	///
	/// # Unstable
	///
	/// This method is unstable and subject to change in the future.
	#[method(name = "chainHead_unstable_header", blocking)]
	fn chain_head_unstable_header(
		&self,
		follow_subscription: String,
		hash: Hash,
	) -> RpcResult<Option<String>>;

	/// Get the chain's genesis hash.
	///
	/// # Unstable
	///
	/// This method is unstable and subject to change in the future.
	#[method(name = "chainHead_unstable_genesisHash", blocking)]
	fn chain_head_unstable_genesis_hash(&self) -> RpcResult<String>;

	/// Return a storage entry at a specific block's state.
	///
	/// # Unstable
	///
	/// This method is unstable and subject to change in the future.
	#[subscription(
		name = "chainHead_unstable_storage",
		unsubscribe = "chainHead_unstable_stopStorage",
		item = ChainHeadEvent<String>,
	)]
	async fn chain_head_unstable_storage(
		&self,
		follow_subscription: String,
		hash: Hash,
		key: String,
		child_key: Option<String>,
		network_config: Option<NetworkConfig>,
	) -> SubscriptionResponse<ChainHeadEvent<Option<String>>>;

	/// Call into the Runtime API at a specified block's state.
	///
	/// # Unstable
	///
	/// This method is unstable and subject to change in the future.
	#[subscription(
		name = "chainHead_unstable_call",
		unsubscribe = "chainHead_unstable_stopCall",
		item = ChainHeadEvent<String>,
	)]
	async fn chain_head_unstable_call(
		&self,
		follow_subscription: String,
		hash: Hash,
		function: String,
		call_parameters: String,
		network_config: Option<NetworkConfig>,
	) -> SubscriptionResponse<ChainHeadEvent<String>>;

	/// Unpin a block reported by the `follow` method.
	///
	/// Ongoing operations that require the provided block
	/// will continue normally.
	///
	/// # Unstable
	///
	/// This method is unstable and subject to change in the future.
	#[method(name = "chainHead_unstable_unpin", blocking)]
	fn chain_head_unstable_unpin(&self, follow_subscription: String, hash: Hash) -> RpcResult<()>;
}<|MERGE_RESOLUTION|>--- conflicted
+++ resolved
@@ -35,14 +35,10 @@
 		unsubscribe = "chainHead_unstable_unfollow",
 		item = FollowEvent<Hash>,
 	)]
-<<<<<<< HEAD
 	async fn chain_head_unstable_follow(
 		&self,
-		runtime_updates: bool,
+		with_runtime: bool,
 	) -> SubscriptionResponse<FollowEvent<Hash>>;
-=======
-	fn chain_head_unstable_follow(&self, with_runtime: bool);
->>>>>>> 66ac9c47
 
 	/// Retrieves the body (list of transactions) of a pinned block.
 	///
