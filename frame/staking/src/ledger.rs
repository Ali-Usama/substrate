--- conflicted
+++ resolved
@@ -156,43 +156,29 @@
 
 	/// Inserts/updates a staking ledger account.
 	///
-<<<<<<< HEAD
-	/// Bonds the ledger if it was not yet, signaling that this is a new ledger. The staking locks
-	/// of the stash account are updated accordingly.
-=======
 	/// Bonds the ledger if it is not bonded yet, signalling that this is a new ledger. The staking
 	/// locks of the stash account are updated accordingly.
->>>>>>> 283ab0b2
 	///
 	/// Note: To ensure lock consistency, all the [`Ledger`] storage updates should be made through
 	/// this helper function.
 	pub(crate) fn update(&self) -> Result<(), Error<T>> {
-<<<<<<< HEAD
 		let mut prev_stake: Stake<BalanceOf<T>> = self.into();
 
-=======
->>>>>>> 283ab0b2
 		if <Bonded<T>>::get(&self.stash).is_none() {
 			// not bonded yet, new ledger. Note: controllers are deprecated, stash is the
 			// controller.
 			<Bonded<T>>::insert(&self.stash, &self.stash);
-<<<<<<< HEAD
 			prev_stake = Stake::default();
-=======
->>>>>>> 283ab0b2
 		}
 
 		T::Currency::set_lock(STAKING_ID, &self.stash, self.total, WithdrawReasons::all());
 		Ledger::<T>::insert(&self.controller().ok_or(Error::<T>::NotController)?, &self);
 
-<<<<<<< HEAD
 		<T::EventListeners as OnStakingUpdate<T::AccountId, BalanceOf<T>>>::on_stake_update(
 			&self.stash,
 			Some(prev_stake),
 		);
 
-		Ok(())
-=======
 		Ok(())
 	}
 
@@ -206,7 +192,6 @@
 		} else {
 			self.update()
 		}
->>>>>>> 283ab0b2
 	}
 
 	/// Clears all data related to a staking ledger and its bond in both [`Ledger`] and [`Bonded`]
