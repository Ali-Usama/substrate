use super::*;
use crate::{self as pools};
use frame_support::{assert_ok, parameter_types, PalletId};
use frame_system::RawOrigin;
use sp_runtime::FixedU128;
use sp_staking::Stake;

pub type BlockNumber = u64;
pub type AccountId = u128;
pub type Balance = u128;
pub type RewardCounter = FixedU128;
// This sneaky little hack allows us to write code exactly as we would do in the pallet in the tests
// as well, e.g. `StorageItem::<T>::get()`.
pub type T = Runtime;

// Ext builder creates a pool with id 1.
pub fn default_bonded_account() -> AccountId {
	Pools::create_bonded_account(1)
}

// Ext builder creates a pool with id 1.
pub fn default_reward_account() -> AccountId {
	Pools::create_reward_account(1)
}

parameter_types! {
	pub static MinJoinBondConfig: Balance = 2;
	pub static CurrentEra: EraIndex = 0;
	pub static BondingDuration: EraIndex = 3;
	pub storage BondedBalanceMap: BTreeMap<AccountId, Balance> = Default::default();
	pub storage UnbondingBalanceMap: BTreeMap<AccountId, Balance> = Default::default();
	#[derive(Clone, PartialEq)]
	pub static MaxUnbonding: u32 = 8;
	pub static StakingMinBond: Balance = 10;
	pub storage Nominations: Option<Vec<AccountId>> = None;
}

pub struct StakingMock;
impl StakingMock {
	pub(crate) fn set_bonded_balance(who: AccountId, bonded: Balance) {
		let mut x = BondedBalanceMap::get();
		x.insert(who, bonded);
		BondedBalanceMap::set(&x)
	}
}

impl sp_staking::StakingInterface for StakingMock {
	type Balance = Balance;
	type AccountId = AccountId;
<<<<<<< HEAD
	type CurrencyToVote = frame_support::traits::SaturatingCurrencyToVote;
=======
	type CurrencyToVote = ();
>>>>>>> 3fee5c7a

	fn minimum_nominator_bond() -> Self::Balance {
		StakingMinBond::get()
	}
	fn minimum_validator_bond() -> Self::Balance {
		StakingMinBond::get()
	}

	fn desired_validator_count() -> u32 {
		unimplemented!("method currently not used in testing")
	}

	fn current_era() -> EraIndex {
		CurrentEra::get()
	}

	fn bonding_duration() -> EraIndex {
		BondingDuration::get()
	}

	fn status(
		_: &Self::AccountId,
	) -> Result<sp_staking::StakerStatus<Self::AccountId>, DispatchError> {
		Nominations::get()
			.map(|noms| sp_staking::StakerStatus::Nominator(noms))
			.ok_or(DispatchError::Other("NotStash"))
	}

	fn bond_extra(who: &Self::AccountId, extra: Self::Balance) -> DispatchResult {
		let mut x = BondedBalanceMap::get();
		x.get_mut(who).map(|v| *v += extra);
		BondedBalanceMap::set(&x);
		Ok(())
	}

	fn unbond(who: &Self::AccountId, amount: Self::Balance) -> DispatchResult {
		let mut x = BondedBalanceMap::get();
		*x.get_mut(who).unwrap() = x.get_mut(who).unwrap().saturating_sub(amount);
		BondedBalanceMap::set(&x);
		let mut y = UnbondingBalanceMap::get();
		*y.entry(*who).or_insert(Self::Balance::zero()) += amount;
		UnbondingBalanceMap::set(&y);
		Ok(())
	}

	fn chill(_: &Self::AccountId) -> sp_runtime::DispatchResult {
		Ok(())
	}

	fn withdraw_unbonded(who: Self::AccountId, _: u32) -> Result<bool, DispatchError> {
		// Simulates removing unlocking chunks and only having the bonded balance locked
		let mut x = UnbondingBalanceMap::get();
		x.remove(&who);
		UnbondingBalanceMap::set(&x);

		Ok(UnbondingBalanceMap::get().is_empty() && BondedBalanceMap::get().is_empty())
	}

	fn bond(stash: &Self::AccountId, value: Self::Balance, _: &Self::AccountId) -> DispatchResult {
		StakingMock::set_bonded_balance(*stash, value);
		Ok(())
	}

	fn nominate(_: &Self::AccountId, nominations: Vec<Self::AccountId>) -> DispatchResult {
		Nominations::set(&Some(nominations));
		Ok(())
	}

	fn stash_by_ctrl(_controller: &Self::AccountId) -> Result<Self::AccountId, DispatchError> {
		unimplemented!("method currently not used in testing")
	}

	fn stake(who: &Self::AccountId) -> Result<Stake<Balance>, DispatchError> {
		match (
			UnbondingBalanceMap::get().get(who).copied(),
			BondedBalanceMap::get().get(who).copied(),
		) {
			(None, None) => Err(DispatchError::Other("balance not found")),
			(Some(v), None) => Ok(Stake { total: v, active: 0 }),
			(None, Some(v)) => Ok(Stake { total: v, active: v }),
			(Some(a), Some(b)) => Ok(Stake { total: a + b, active: b }),
		}
	}

	fn election_ongoing() -> bool {
		unimplemented!("method currently not used in testing")
	}

	fn force_unstake(_who: Self::AccountId) -> sp_runtime::DispatchResult {
		unimplemented!("method currently not used in testing")
	}

	fn is_exposed_in_era(_who: &Self::AccountId, _era: &EraIndex) -> bool {
		unimplemented!("method currently not used in testing")
	}

	#[cfg(feature = "runtime-benchmarks")]
	fn add_era_stakers(
		_current_era: &EraIndex,
		_stash: &Self::AccountId,
		_exposures: Vec<(Self::AccountId, Self::Balance)>,
	) {
		unimplemented!("method currently not used in testing")
	}

	#[cfg(feature = "runtime-benchmarks")]
	fn set_current_era(_era: EraIndex) {
		unimplemented!("method currently not used in testing")
	}
}

impl frame_system::Config for Runtime {
	type SS58Prefix = ();
	type BaseCallFilter = frame_support::traits::Everything;
	type RuntimeOrigin = RuntimeOrigin;
	type Index = u64;
	type BlockNumber = BlockNumber;
	type RuntimeCall = RuntimeCall;
	type Hash = sp_core::H256;
	type Hashing = sp_runtime::traits::BlakeTwo256;
	type AccountId = AccountId;
	type Lookup = sp_runtime::traits::IdentityLookup<Self::AccountId>;
	type Header = sp_runtime::testing::Header;
	type RuntimeEvent = RuntimeEvent;
	type BlockHashCount = ();
	type DbWeight = ();
	type BlockLength = ();
	type BlockWeights = ();
	type Version = ();
	type PalletInfo = PalletInfo;
	type AccountData = pallet_balances::AccountData<Balance>;
	type OnNewAccount = ();
	type OnKilledAccount = ();
	type SystemWeightInfo = ();
	type OnSetCode = ();
	type MaxConsumers = frame_support::traits::ConstU32<16>;
}

parameter_types! {
	pub static ExistentialDeposit: Balance = 5;
}

impl pallet_balances::Config for Runtime {
	type MaxLocks = frame_support::traits::ConstU32<1024>;
	type MaxReserves = ();
	type ReserveIdentifier = [u8; 8];
	type Balance = Balance;
	type RuntimeEvent = RuntimeEvent;
	type DustRemoval = ();
	type ExistentialDeposit = ExistentialDeposit;
	type AccountStore = System;
	type WeightInfo = ();
	type FreezeIdentifier = ();
	type MaxFreezes = ();
	type RuntimeHoldReason = ();
	type MaxHolds = ();
}

pub struct BalanceToU256;
impl Convert<Balance, U256> for BalanceToU256 {
	fn convert(n: Balance) -> U256 {
		n.into()
	}
}

pub struct U256ToBalance;
impl Convert<U256, Balance> for U256ToBalance {
	fn convert(n: U256) -> Balance {
		n.try_into().unwrap()
	}
}

parameter_types! {
	pub static PostUnbondingPoolsWindow: u32 = 2;
	pub static MaxMetadataLen: u32 = 2;
	pub static CheckLevel: u8 = 255;
	pub const PoolsPalletId: PalletId = PalletId(*b"py/nopls");
}
impl pools::Config for Runtime {
	type RuntimeEvent = RuntimeEvent;
	type WeightInfo = ();
	type Currency = Balances;
	type RewardCounter = RewardCounter;
	type BalanceToU256 = BalanceToU256;
	type U256ToBalance = U256ToBalance;
	type Staking = StakingMock;
	type PostUnbondingPoolsWindow = PostUnbondingPoolsWindow;
	type PalletId = PoolsPalletId;
	type MaxMetadataLen = MaxMetadataLen;
	type MaxUnbonding = MaxUnbonding;
	type MaxPointsToBalance = frame_support::traits::ConstU8<10>;
}

type UncheckedExtrinsic = frame_system::mocking::MockUncheckedExtrinsic<Runtime>;
type Block = frame_system::mocking::MockBlock<Runtime>;
frame_support::construct_runtime!(
	pub struct Runtime where
		Block = Block,
		NodeBlock = Block,
		UncheckedExtrinsic = UncheckedExtrinsic,
	{
		System: frame_system::{Pallet, Call, Storage, Event<T>, Config},
		Balances: pallet_balances::{Pallet, Call, Storage, Config<T>, Event<T>},
		Pools: pools::{Pallet, Call, Storage, Event<T>},
	}
);

pub struct ExtBuilder {
	members: Vec<(AccountId, Balance)>,
	max_members: Option<u32>,
	max_members_per_pool: Option<u32>,
	global_max_commission: Option<Perbill>,
}

impl Default for ExtBuilder {
	fn default() -> Self {
		Self {
			members: Default::default(),
			max_members: Some(4),
			max_members_per_pool: Some(3),
			global_max_commission: Some(Perbill::from_percent(90)),
		}
	}
}

#[cfg_attr(feature = "fuzzing", allow(dead_code))]
impl ExtBuilder {
	// Add members to pool 0.
	pub fn add_members(mut self, members: Vec<(AccountId, Balance)>) -> Self {
		self.members = members;
		self
	}

	pub fn ed(self, ed: Balance) -> Self {
		ExistentialDeposit::set(ed);
		self
	}

	pub fn min_bond(self, min: Balance) -> Self {
		StakingMinBond::set(min);
		self
	}

	pub fn min_join_bond(self, min: Balance) -> Self {
		MinJoinBondConfig::set(min);
		self
	}

	pub fn with_check(self, level: u8) -> Self {
		CheckLevel::set(level);
		self
	}

	pub fn max_members(mut self, max: Option<u32>) -> Self {
		self.max_members = max;
		self
	}

	pub fn max_members_per_pool(mut self, max: Option<u32>) -> Self {
		self.max_members_per_pool = max;
		self
	}

	pub fn global_max_commission(mut self, commission: Option<Perbill>) -> Self {
		self.global_max_commission = commission;
		self
	}

	pub fn build(self) -> sp_io::TestExternalities {
		sp_tracing::try_init_simple();
		let mut storage =
			frame_system::GenesisConfig::default().build_storage::<Runtime>().unwrap();

		let _ = crate::GenesisConfig::<Runtime> {
			min_join_bond: MinJoinBondConfig::get(),
			min_create_bond: 2,
			max_pools: Some(2),
			max_members_per_pool: self.max_members_per_pool,
			max_members: self.max_members,
			global_max_commission: self.global_max_commission,
		}
		.assimilate_storage(&mut storage);

		let mut ext = sp_io::TestExternalities::from(storage);

		ext.execute_with(|| {
			// for events to be deposited.
			frame_system::Pallet::<Runtime>::set_block_number(1);

			// make a pool
			let amount_to_bond = Pools::depositor_min_bond();
			Balances::make_free_balance_be(&10, amount_to_bond * 5);
			assert_ok!(Pools::create(RawOrigin::Signed(10).into(), amount_to_bond, 900, 901, 902));
			assert_ok!(Pools::set_metadata(RuntimeOrigin::signed(900), 1, vec![1, 1]));
			let last_pool = LastPoolId::<Runtime>::get();
			for (account_id, bonded) in self.members {
				Balances::make_free_balance_be(&account_id, bonded * 2);
				assert_ok!(Pools::join(RawOrigin::Signed(account_id).into(), bonded, last_pool));
			}
		});

		ext
	}

	pub fn build_and_execute(self, test: impl FnOnce()) {
		self.build().execute_with(|| {
			test();
			Pools::do_try_state(CheckLevel::get()).unwrap();
		})
	}
}

pub fn unsafe_set_state(pool_id: PoolId, state: PoolState) {
	BondedPools::<Runtime>::try_mutate(pool_id, |maybe_bonded_pool| {
		maybe_bonded_pool.as_mut().ok_or(()).map(|bonded_pool| {
			bonded_pool.state = state;
		})
	})
	.unwrap()
}

parameter_types! {
	storage PoolsEvents: u32 = 0;
	storage BalancesEvents: u32 = 0;
}

/// Helper to run a specified amount of blocks.
pub fn run_blocks(n: u64) {
	let current_block = System::block_number();
	run_to_block(n + current_block);
}

/// Helper to run to a specific block.
pub fn run_to_block(n: u64) {
	let current_block = System::block_number();
	assert!(n > current_block);
	while System::block_number() < n {
		Pools::on_finalize(System::block_number());
		System::set_block_number(System::block_number() + 1);
		Pools::on_initialize(System::block_number());
	}
}

/// All events of this pallet.
pub fn pool_events_since_last_call() -> Vec<super::Event<Runtime>> {
	let events = System::events()
		.into_iter()
		.map(|r| r.event)
		.filter_map(|e| if let RuntimeEvent::Pools(inner) = e { Some(inner) } else { None })
		.collect::<Vec<_>>();
	let already_seen = PoolsEvents::get();
	PoolsEvents::set(&(events.len() as u32));
	events.into_iter().skip(already_seen as usize).collect()
}

/// All events of the `Balances` pallet.
pub fn balances_events_since_last_call() -> Vec<pallet_balances::Event<Runtime>> {
	let events = System::events()
		.into_iter()
		.map(|r| r.event)
		.filter_map(|e| if let RuntimeEvent::Balances(inner) = e { Some(inner) } else { None })
		.collect::<Vec<_>>();
	let already_seen = BalancesEvents::get();
	BalancesEvents::set(&(events.len() as u32));
	events.into_iter().skip(already_seen as usize).collect()
}

/// Same as `fully_unbond`, in permissioned setting.
pub fn fully_unbond_permissioned(member: AccountId) -> DispatchResult {
	let points = PoolMembers::<Runtime>::get(member)
		.map(|d| d.active_points())
		.unwrap_or_default();
	Pools::unbond(RuntimeOrigin::signed(member), member, points)
}

#[cfg(test)]
mod test {
	use super::*;
	#[test]
	fn u256_to_balance_convert_works() {
		assert_eq!(U256ToBalance::convert(0u32.into()), Zero::zero());
		assert_eq!(U256ToBalance::convert(Balance::max_value().into()), Balance::max_value())
	}

	#[test]
	#[should_panic]
	fn u256_to_balance_convert_panics_correctly() {
		U256ToBalance::convert(U256::from(Balance::max_value()).saturating_add(1u32.into()));
	}

	#[test]
	fn balance_to_u256_convert_works() {
		assert_eq!(BalanceToU256::convert(0u32.into()), U256::zero());
		assert_eq!(BalanceToU256::convert(Balance::max_value()), Balance::max_value().into())
	}
}<|MERGE_RESOLUTION|>--- conflicted
+++ resolved
@@ -47,11 +47,7 @@
 impl sp_staking::StakingInterface for StakingMock {
 	type Balance = Balance;
 	type AccountId = AccountId;
-<<<<<<< HEAD
-	type CurrencyToVote = frame_support::traits::SaturatingCurrencyToVote;
-=======
 	type CurrencyToVote = ();
->>>>>>> 3fee5c7a
 
 	fn minimum_nominator_bond() -> Self::Balance {
 		StakingMinBond::get()
