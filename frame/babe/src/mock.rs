// This file is part of Substrate.

// Copyright (C) 2019-2021 Parity Technologies (UK) Ltd.
// SPDX-License-Identifier: Apache-2.0

// Licensed under the Apache License, Version 2.0 (the "License");
// you may not use this file except in compliance with the License.
// You may obtain a copy of the License at
//
// 	http://www.apache.org/licenses/LICENSE-2.0
//
// Unless required by applicable law or agreed to in writing, software
// distributed under the License is distributed on an "AS IS" BASIS,
// WITHOUT WARRANTIES OR CONDITIONS OF ANY KIND, either express or implied.
// See the License for the specific language governing permissions and
// limitations under the License.

//! Test utilities

use crate::{self as pallet_babe, Config, CurrentSlot};
use codec::Encode;
use frame_election_provider_support::onchain;
use frame_support::{
	parameter_types,
	traits::{GenesisBuild, KeyOwnerProofSystem, OnInitialize},
};
use frame_system::InitKind;
use pallet_session::historical as pallet_session_historical;
use pallet_staking::EraIndex;
use sp_consensus_babe::{AuthorityId, AuthorityPair, Slot};
use sp_consensus_vrf::schnorrkel::{VRFOutput, VRFProof};
use sp_core::{
	crypto::{IsWrappedBy, KeyTypeId, Pair},
	H256, U256,
};
use sp_io;
use sp_runtime::{
	curve::PiecewiseLinear,
	impl_opaque_keys,
	testing::{Digest, DigestItem, Header, TestXt},
	traits::{Header as _, IdentityLookup, OpaqueKeys},
	Perbill,
};
use sp_staking::SessionIndex;

type DummyValidatorId = u64;

type UncheckedExtrinsic = frame_system::mocking::MockUncheckedExtrinsic<Test>;
type Block = frame_system::mocking::MockBlock<Test>;

frame_support::construct_runtime!(
	pub enum Test where
		Block = Block,
		NodeBlock = Block,
		UncheckedExtrinsic = UncheckedExtrinsic,
	{
		System: frame_system::{Pallet, Call, Config, Storage, Event<T>},
		Authorship: pallet_authorship::{Pallet, Call, Storage, Inherent},
		Balances: pallet_balances::{Pallet, Call, Storage, Config<T>, Event<T>},
		Historical: pallet_session_historical::{Pallet},
		Offences: pallet_offences::{Pallet, Storage, Event},
		Babe: pallet_babe::{Pallet, Call, Storage, Config, ValidateUnsigned},
		Staking: pallet_staking::{Pallet, Call, Storage, Config<T>, Event<T>},
		Session: pallet_session::{Pallet, Call, Storage, Event, Config<T>},
		Timestamp: pallet_timestamp::{Pallet, Call, Storage, Inherent},
	}
);

parameter_types! {
	pub const BlockHashCount: u64 = 250;
	pub BlockWeights: frame_system::limits::BlockWeights =
		frame_system::limits::BlockWeights::simple_max(1024);
}

impl frame_system::Config for Test {
	type BaseCallFilter = frame_support::traits::Everything;
	type BlockWeights = ();
	type BlockLength = ();
	type DbWeight = ();
	type Origin = Origin;
	type Index = u64;
	type BlockNumber = u64;
	type Call = Call;
	type Hash = H256;
	type Version = ();
	type Hashing = sp_runtime::traits::BlakeTwo256;
	type AccountId = DummyValidatorId;
	type Lookup = IdentityLookup<Self::AccountId>;
	type Header = Header;
	type Event = Event;
	type BlockHashCount = BlockHashCount;
	type PalletInfo = PalletInfo;
	type AccountData = pallet_balances::AccountData<u128>;
	type OnNewAccount = ();
	type OnKilledAccount = ();
	type SystemWeightInfo = ();
	type SS58Prefix = ();
	type OnSetCode = ();
}

impl<C> frame_system::offchain::SendTransactionTypes<C> for Test
where
	Call: From<C>,
{
	type OverarchingCall = Call;
	type Extrinsic = TestXt<Call, ()>;
}

impl_opaque_keys! {
	pub struct MockSessionKeys {
		pub babe_authority: super::Pallet<Test>,
	}
}

impl pallet_session::Config for Test {
	type Event = Event;
	type ValidatorId = <Self as frame_system::Config>::AccountId;
	type ValidatorIdOf = pallet_staking::StashOf<Self>;
	type ShouldEndSession = Babe;
	type NextSessionRotation = Babe;
	type SessionManager = pallet_session::historical::NoteHistoricalRoot<Self, Staking>;
	type SessionHandler = <MockSessionKeys as OpaqueKeys>::KeyTypeIdProviders;
	type Keys = MockSessionKeys;
	type WeightInfo = ();
}

impl pallet_session::historical::Config for Test {
	type FullIdentification = pallet_staking::Exposure<u64, u128>;
	type FullIdentificationOf = pallet_staking::ExposureOf<Self>;
}

parameter_types! {
	pub const UncleGenerations: u64 = 0;
}

impl pallet_authorship::Config for Test {
	type FindAuthor = pallet_session::FindAccountFromAuthorIndex<Self, Babe>;
	type UncleGenerations = UncleGenerations;
	type FilterUncle = ();
	type EventHandler = ();
}

parameter_types! {
	pub const MinimumPeriod: u64 = 1;
}

impl pallet_timestamp::Config for Test {
	type Moment = u64;
	type OnTimestampSet = Babe;
	type MinimumPeriod = MinimumPeriod;
	type WeightInfo = ();
}

parameter_types! {
	pub const ExistentialDeposit: u128 = 1;
}

impl pallet_balances::Config for Test {
	type MaxLocks = ();
	type MaxReserves = ();
	type ReserveIdentifier = [u8; 8];
	type Balance = u128;
	type DustRemoval = ();
	type Event = Event;
	type ExistentialDeposit = ExistentialDeposit;
	type AccountStore = System;
	type WeightInfo = ();
}

pallet_staking_reward_curve::build! {
	const REWARD_CURVE: PiecewiseLinear<'static> = curve!(
		min_inflation: 0_025_000u64,
		max_inflation: 0_100_000,
		ideal_stake: 0_500_000,
		falloff: 0_050_000,
		max_piece_count: 40,
		test_precision: 0_005_000,
	);
}

parameter_types! {
	pub const SessionsPerEra: SessionIndex = 3;
	pub const BondingDuration: EraIndex = 3;
	pub const SlashDeferDuration: EraIndex = 0;
	pub const AttestationPeriod: u64 = 100;
	pub const RewardCurve: &'static PiecewiseLinear<'static> = &REWARD_CURVE;
	pub const MaxNominatorRewardedPerValidator: u32 = 64;
	pub const ElectionLookahead: u64 = 0;
	pub const StakingUnsignedPriority: u64 = u64::MAX / 2;
	pub const OffendingValidatorsThreshold: Perbill = Perbill::from_percent(16);
}

impl onchain::Config for Test {
	type Accuracy = Perbill;
	type DataProvider = Staking;
}

impl pallet_staking::Config for Test {
	type RewardRemainder = ();
	type CurrencyToVote = frame_support::traits::SaturatingCurrencyToVote;
	type Event = Event;
	type Currency = Balances;
	type Slash = ();
	type Reward = ();
	type SessionsPerEra = SessionsPerEra;
	type BondingDuration = BondingDuration;
	type SlashDeferDuration = SlashDeferDuration;
	type SlashCancelOrigin = frame_system::EnsureRoot<Self::AccountId>;
	type SessionInterface = Self;
	type UnixTime = pallet_timestamp::Pallet<Test>;
	type EraPayout = pallet_staking::ConvertCurve<RewardCurve>;
	type MaxNominatorRewardedPerValidator = MaxNominatorRewardedPerValidator;
	type OffendingValidatorsThreshold = OffendingValidatorsThreshold;
	type NextNewSession = Session;
	type ElectionProvider = onchain::OnChainSequentialPhragmen<Self>;
	type GenesisElectionProvider = Self::ElectionProvider;
<<<<<<< HEAD
	type WeightInfo = ();
	type NominationQuota = pallet_staking::FixedNominationQuota<16>;
=======
>>>>>>> f2cecdbf
	type SortedListProvider = pallet_staking::UseNominatorsMap<Self>;
	type BenchmarkingConfig = pallet_staking::TestBenchmarkingConfig;
	type WeightInfo = ();
}

impl pallet_offences::Config for Test {
	type Event = Event;
	type IdentificationTuple = pallet_session::historical::IdentificationTuple<Self>;
	type OnOffenceHandler = Staking;
}

parameter_types! {
	pub const EpochDuration: u64 = 3;
	pub const ExpectedBlockTime: u64 = 1;
	pub const ReportLongevity: u64 =
		BondingDuration::get() as u64 * SessionsPerEra::get() as u64 * EpochDuration::get();
	pub const MaxAuthorities: u32 = 10;
}

impl Config for Test {
	type EpochDuration = EpochDuration;
	type ExpectedBlockTime = ExpectedBlockTime;
	type EpochChangeTrigger = crate::ExternalTrigger;
	type DisabledValidators = Session;

	type KeyOwnerProofSystem = Historical;

	type KeyOwnerProof =
		<Self::KeyOwnerProofSystem as KeyOwnerProofSystem<(KeyTypeId, AuthorityId)>>::Proof;

	type KeyOwnerIdentification = <Self::KeyOwnerProofSystem as KeyOwnerProofSystem<(
		KeyTypeId,
		AuthorityId,
	)>>::IdentificationTuple;

	type HandleEquivocation =
		super::EquivocationHandler<Self::KeyOwnerIdentification, Offences, ReportLongevity>;

	type WeightInfo = ();
	type MaxAuthorities = MaxAuthorities;
}

pub fn go_to_block(n: u64, s: u64) {
	use frame_support::traits::OnFinalize;

	Babe::on_finalize(System::block_number());
	Session::on_finalize(System::block_number());
	Staking::on_finalize(System::block_number());

	let parent_hash = if System::block_number() > 1 {
		let hdr = System::finalize();
		hdr.hash()
	} else {
		System::parent_hash()
	};

	let pre_digest = make_secondary_plain_pre_digest(0, s.into());

	System::initialize(&n, &parent_hash, &pre_digest, InitKind::Full);

	Babe::on_initialize(n);
	Session::on_initialize(n);
	Staking::on_initialize(n);
}

/// Slots will grow accordingly to blocks
pub fn progress_to_block(n: u64) {
	let mut slot = u64::from(Babe::current_slot()) + 1;
	for i in System::block_number() + 1..=n {
		go_to_block(i, slot);
		slot += 1;
	}
}

/// Progress to the first block at the given session
pub fn start_session(session_index: SessionIndex) {
	let missing = (session_index - Session::current_index()) * 3;
	progress_to_block(System::block_number() + missing as u64 + 1);
	assert_eq!(Session::current_index(), session_index);
}

/// Progress to the first block at the given era
pub fn start_era(era_index: EraIndex) {
	start_session((era_index * 3).into());
	assert_eq!(Staking::current_era(), Some(era_index));
}

pub fn make_primary_pre_digest(
	authority_index: sp_consensus_babe::AuthorityIndex,
	slot: sp_consensus_babe::Slot,
	vrf_output: VRFOutput,
	vrf_proof: VRFProof,
) -> Digest {
	let digest_data = sp_consensus_babe::digests::PreDigest::Primary(
		sp_consensus_babe::digests::PrimaryPreDigest {
			authority_index,
			slot,
			vrf_output,
			vrf_proof,
		},
	);
	let log = DigestItem::PreRuntime(sp_consensus_babe::BABE_ENGINE_ID, digest_data.encode());
	Digest { logs: vec![log] }
}

pub fn make_secondary_plain_pre_digest(
	authority_index: sp_consensus_babe::AuthorityIndex,
	slot: sp_consensus_babe::Slot,
) -> Digest {
	let digest_data = sp_consensus_babe::digests::PreDigest::SecondaryPlain(
		sp_consensus_babe::digests::SecondaryPlainPreDigest { authority_index, slot },
	);
	let log = DigestItem::PreRuntime(sp_consensus_babe::BABE_ENGINE_ID, digest_data.encode());
	Digest { logs: vec![log] }
}

pub fn make_secondary_vrf_pre_digest(
	authority_index: sp_consensus_babe::AuthorityIndex,
	slot: sp_consensus_babe::Slot,
	vrf_output: VRFOutput,
	vrf_proof: VRFProof,
) -> Digest {
	let digest_data = sp_consensus_babe::digests::PreDigest::SecondaryVRF(
		sp_consensus_babe::digests::SecondaryVRFPreDigest {
			authority_index,
			slot,
			vrf_output,
			vrf_proof,
		},
	);
	let log = DigestItem::PreRuntime(sp_consensus_babe::BABE_ENGINE_ID, digest_data.encode());
	Digest { logs: vec![log] }
}

pub fn make_vrf_output(
	slot: Slot,
	pair: &sp_consensus_babe::AuthorityPair,
) -> (VRFOutput, VRFProof, [u8; 32]) {
	let pair = sp_core::sr25519::Pair::from_ref(pair).as_ref();
	let transcript = sp_consensus_babe::make_transcript(&Babe::randomness(), slot, 0);
	let vrf_inout = pair.vrf_sign(transcript);
	let vrf_randomness: sp_consensus_vrf::schnorrkel::Randomness =
		vrf_inout.0.make_bytes::<[u8; 32]>(&sp_consensus_babe::BABE_VRF_INOUT_CONTEXT);
	let vrf_output = VRFOutput(vrf_inout.0.to_output());
	let vrf_proof = VRFProof(vrf_inout.1);

	(vrf_output, vrf_proof, vrf_randomness)
}

pub fn new_test_ext(authorities_len: usize) -> sp_io::TestExternalities {
	new_test_ext_with_pairs(authorities_len).1
}

pub fn new_test_ext_with_pairs(
	authorities_len: usize,
) -> (Vec<AuthorityPair>, sp_io::TestExternalities) {
	let pairs = (0..authorities_len)
		.map(|i| AuthorityPair::from_seed(&U256::from(i).into()))
		.collect::<Vec<_>>();

	let public = pairs.iter().map(|p| p.public()).collect();

	(pairs, new_test_ext_raw_authorities(public))
}

pub fn new_test_ext_raw_authorities(authorities: Vec<AuthorityId>) -> sp_io::TestExternalities {
	let mut t = frame_system::GenesisConfig::default().build_storage::<Test>().unwrap();

	let balances: Vec<_> = (0..authorities.len()).map(|i| (i as u64, 10_000_000)).collect();

	pallet_balances::GenesisConfig::<Test> { balances }
		.assimilate_storage(&mut t)
		.unwrap();

	// stashes are the index.
	let session_keys: Vec<_> = authorities
		.iter()
		.enumerate()
		.map(|(i, k)| {
			(i as u64, i as u64, MockSessionKeys { babe_authority: AuthorityId::from(k.clone()) })
		})
		.collect();

	// NOTE: this will initialize the babe authorities
	// through OneSessionHandler::on_genesis_session
	pallet_session::GenesisConfig::<Test> { keys: session_keys }
		.assimilate_storage(&mut t)
		.unwrap();

	// controllers are the index + 1000
	let stakers: Vec<_> = (0..authorities.len())
		.map(|i| {
			(i as u64, i as u64 + 1000, 10_000, pallet_staking::StakerStatus::<u64>::Validator)
		})
		.collect();

	let staking_config = pallet_staking::GenesisConfig::<Test> {
		stakers,
		validator_count: 8,
		force_era: pallet_staking::Forcing::ForceNew,
		minimum_validator_count: 0,
		invulnerables: vec![],
		..Default::default()
	};

	staking_config.assimilate_storage(&mut t).unwrap();

	t.into()
}

/// Creates an equivocation at the current block, by generating two headers.
pub fn generate_equivocation_proof(
	offender_authority_index: u32,
	offender_authority_pair: &AuthorityPair,
	slot: Slot,
) -> sp_consensus_babe::EquivocationProof<Header> {
	use sp_consensus_babe::digests::CompatibleDigestItem;

	let current_block = System::block_number();
	let current_slot = CurrentSlot::<Test>::get();

	let make_header = || {
		let parent_hash = System::parent_hash();
		let pre_digest = make_secondary_plain_pre_digest(offender_authority_index, slot);
		System::initialize(&current_block, &parent_hash, &pre_digest, InitKind::Full);
		System::set_block_number(current_block);
		Timestamp::set_timestamp(current_block);
		System::finalize()
	};

	// sign the header prehash and sign it, adding it to the block as the seal
	// digest item
	let seal_header = |header: &mut Header| {
		let prehash = header.hash();
		let seal = <DigestItem as CompatibleDigestItem>::babe_seal(
			offender_authority_pair.sign(prehash.as_ref()),
		);
		header.digest_mut().push(seal);
	};

	// generate two headers at the current block
	let mut h1 = make_header();
	let mut h2 = make_header();

	seal_header(&mut h1);
	seal_header(&mut h2);

	// restore previous runtime state
	go_to_block(current_block, *current_slot);

	sp_consensus_babe::EquivocationProof {
		slot,
		offender: offender_authority_pair.public(),
		first_header: h1,
		second_header: h2,
	}
}<|MERGE_RESOLUTION|>--- conflicted
+++ resolved
@@ -214,11 +214,7 @@
 	type NextNewSession = Session;
 	type ElectionProvider = onchain::OnChainSequentialPhragmen<Self>;
 	type GenesisElectionProvider = Self::ElectionProvider;
-<<<<<<< HEAD
-	type WeightInfo = ();
 	type NominationQuota = pallet_staking::FixedNominationQuota<16>;
-=======
->>>>>>> f2cecdbf
 	type SortedListProvider = pallet_staking::UseNominatorsMap<Self>;
 	type BenchmarkingConfig = pallet_staking::TestBenchmarkingConfig;
 	type WeightInfo = ();
