--- conflicted
+++ resolved
@@ -13,12 +13,7 @@
 targets = ["x86_64-unknown-linux-gnu"]
 
 [dependencies]
-<<<<<<< HEAD
-codec = { package = "parity-scale-codec", version = "3.2.2", default-features = false }
-=======
-codec = { package = "parity-scale-codec", version = "3.6.1", default-features = false }
-log = { version = "0.4.17", default-features = false }
->>>>>>> 5a7003b5
+codec = { package = "parity-scale-codec", version = "3.6.0", default-features = false }
 scale-info = { version = "2.5.0", default-features = false, features = ["derive"] }
 log = { version = "0.4.17", default-features = false }
 frame-benchmarking = { version = "4.0.0-dev", default-features = false, optional = true, path = "../../benchmarking" }
