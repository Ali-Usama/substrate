// This file is part of Substrate.

// Copyright (C) 2020-2021 Parity Technologies (UK) Ltd.
// SPDX-License-Identifier: Apache-2.0

// Licensed under the Apache License, Version 2.0 (the "License");
// you may not use this file except in compliance with the License.
// You may obtain a copy of the License at
//
// 	http://www.apache.org/licenses/LICENSE-2.0
//
// Unless required by applicable law or agreed to in writing, software
// distributed under the License is distributed on an "AS IS" BASIS,
// WITHOUT WARRANTIES OR CONDITIONS OF ANY KIND, either express or implied.
// See the License for the specific language governing permissions and
// limitations under the License.

use frame_support::{
	weights::{DispatchInfo, DispatchClass, Pays, GetDispatchInfo},
	traits::{
		GetCallName, OnInitialize, OnFinalize, OnRuntimeUpgrade, GetPalletVersion, OnGenesis,
		MaxEncodedLen,
	},
	dispatch::{UnfilteredDispatchable, Parameter},
	storage::unhashed,
};
use sp_runtime::DispatchError;
use sp_io::{TestExternalities, hashing::{twox_64, twox_128, blake2_128}};

pub struct SomeType1;
impl From<SomeType1> for u64 { fn from(_t: SomeType1) -> Self { 0u64 } }

pub struct SomeType2;
impl From<SomeType2> for u64 { fn from(_t: SomeType2) -> Self { 100u64 } }

pub struct SomeType3;
impl From<SomeType3> for u64 { fn from(_t: SomeType3) -> Self { 0u64 } }

pub struct SomeType4;
impl From<SomeType4> for u64 { fn from(_t: SomeType4) -> Self { 0u64 } }

pub struct SomeType5;
impl From<SomeType5> for u64 { fn from(_t: SomeType5) -> Self { 0u64 } }

pub struct SomeType6;
impl From<SomeType6> for u64 { fn from(_t: SomeType6) -> Self { 0u64 } }

pub struct SomeType7;
impl From<SomeType7> for u64 { fn from(_t: SomeType7) -> Self { 0u64 } }

pub trait SomeAssociation1 { type _1: Parameter + MaxEncodedLen; }
impl SomeAssociation1 for u64 { type _1 = u64; }

pub trait SomeAssociation2 { type _2: Parameter + MaxEncodedLen; }
impl SomeAssociation2 for u64 { type _2 = u64; }

#[frame_support::pallet]
pub mod pallet {
	use super::{
		SomeType1, SomeType2, SomeType3, SomeType4, SomeType5, SomeType6, SomeType7,
		SomeAssociation1, SomeAssociation2,
	};
	use frame_support::pallet_prelude::*;
	use frame_system::pallet_prelude::*;

	type BalanceOf<T> = <T as Config>::Balance;

	#[pallet::config]
	pub trait Config: frame_system::Config
	where <Self as frame_system::Config>::AccountId: From<SomeType1> + SomeAssociation1,
	{
		/// Some comment
		/// Some comment
		#[pallet::constant]
		type MyGetParam: Get<u32>;

		/// Some comment
		/// Some comment
		#[pallet::constant]
		type MyGetParam2: Get<u32>;

		#[pallet::constant]
		type MyGetParam3: Get<<Self::AccountId as SomeAssociation1>::_1>;

		type Balance: Parameter + Default;

		type Event: From<Event<Self>> + IsType<<Self as frame_system::Config>::Event>;
	}

	#[pallet::extra_constants]
	impl<T: Config> Pallet<T>
	where T::AccountId: From<SomeType1> + SomeAssociation1 + From<SomeType2>,
	{
		/// Some doc
		/// Some doc
		fn some_extra() -> T::AccountId { SomeType2.into() }

		/// Some doc
		fn some_extra_extra() -> T::AccountId { SomeType1.into() }
	}

	#[pallet::pallet]
	#[pallet::generate_store(pub(crate) trait Store)]
	#[pallet::generate_storage_info]
	pub struct Pallet<T>(_);

	#[pallet::hooks]
	impl<T: Config> Hooks<BlockNumberFor<T>> for Pallet<T>
	where T::AccountId: From<SomeType2> + From<SomeType1> + SomeAssociation1,
	{
		fn on_initialize(_: BlockNumberFor<T>) -> Weight {
			T::AccountId::from(SomeType1); // Test for where clause
			T::AccountId::from(SomeType2); // Test for where clause
			Self::deposit_event(Event::Something(10));
			10
		}
		fn on_finalize(_: BlockNumberFor<T>) {
			T::AccountId::from(SomeType1); // Test for where clause
			T::AccountId::from(SomeType2); // Test for where clause
			Self::deposit_event(Event::Something(20));
		}
		fn on_runtime_upgrade() -> Weight {
			T::AccountId::from(SomeType1); // Test for where clause
			T::AccountId::from(SomeType2); // Test for where clause
			Self::deposit_event(Event::Something(30));
			30
		}
		fn integrity_test() {
			T::AccountId::from(SomeType1); // Test for where clause
			T::AccountId::from(SomeType2); // Test for where clause
		}
	}

	#[pallet::call]
	impl<T: Config> Pallet<T>
	where T::AccountId: From<SomeType1> + From<SomeType3> + SomeAssociation1
	{
		/// Doc comment put in metadata
		#[pallet::weight(Weight::from(*_foo))]
		fn foo(
			origin: OriginFor<T>,
			#[pallet::compact] _foo: u32,
			_bar: u32,
		) -> DispatchResultWithPostInfo {
			T::AccountId::from(SomeType1); // Test for where clause
			T::AccountId::from(SomeType3); // Test for where clause
			let _ = origin;
			Self::deposit_event(Event::Something(3));
			Ok(().into())
		}

		/// Doc comment put in metadata
		#[pallet::weight(1)]
		#[frame_support::transactional]
		fn foo_transactional(
			_origin: OriginFor<T>,
			#[pallet::compact] foo: u32,
		) -> DispatchResultWithPostInfo {
			Self::deposit_event(Event::Something(0));
			if foo == 0 {
				Err(Error::<T>::InsufficientProposersBalance)?;
			}

			Ok(().into())
		}

		// Test for DispatchResult return type
		#[pallet::weight(1)]
		fn foo_no_post_info(
			_origin: OriginFor<T>,
		) -> DispatchResult {
			Ok(())
		}
	}

	#[pallet::error]
	pub enum Error<T> {
		/// doc comment put into metadata
		InsufficientProposersBalance,
	}

	#[pallet::event]
	#[pallet::metadata(BalanceOf<T> = "Balance", u32 = "Other")]
	#[pallet::generate_deposit(fn deposit_event)]
	pub enum Event<T: Config> where T::AccountId: SomeAssociation1 + From<SomeType1>{
		/// doc comment put in metadata
		Proposed(<T as frame_system::Config>::AccountId),
		/// doc
		Spending(BalanceOf<T>),
		Something(u32),
		SomethingElse(<T::AccountId as SomeAssociation1>::_1),
	}

	#[pallet::storage]
	pub type ValueWhereClause<T: Config> where T::AccountId: SomeAssociation2 =
		StorageValue<_, <T::AccountId as SomeAssociation2>::_2>;

	#[pallet::storage]
	pub type Value<T> = StorageValue<Value = u32>;

	#[pallet::type_value]
	pub fn MyDefault<T: Config>() -> u16
	where T::AccountId: From<SomeType7> + From<SomeType1> + SomeAssociation1
	{
		T::AccountId::from(SomeType7); // Test where clause works
		4u16
	}

	#[pallet::storage]
	pub type Map<T: Config> where T::AccountId: From<SomeType7> =
		StorageMap<_, Blake2_128Concat, u8, u16, ValueQuery, MyDefault<T>>;

	#[pallet::storage]
<<<<<<< HEAD
	pub type Map2<T> = StorageMap<Hasher = Twox64Concat, Key = u16, Value = u32>;
=======
	pub type Map2<T> = StorageMap<_, Twox64Concat, u16, u32, OptionQuery, GetDefault, ConstU32<3>>;
>>>>>>> 965be9f4

	#[pallet::storage]
	pub type DoubleMap<T> = StorageDoubleMap<_, Blake2_128Concat, u8, Twox64Concat, u16, u32>;

	#[pallet::storage]
	pub type DoubleMap2<T> = StorageDoubleMap<
<<<<<<< HEAD
		Hasher1 = Twox64Concat, Key1 = u16,
		Hasher2 = Blake2_128Concat, Key2 = u32,
		Value = u64
=======
		_, Twox64Concat, u16, Blake2_128Concat, u32, u64, OptionQuery, GetDefault, ConstU32<5>,
>>>>>>> 965be9f4
	>;

	#[pallet::storage]
	#[pallet::getter(fn nmap)]
	pub type NMap<T> = StorageNMap<_, storage::Key<Blake2_128Concat, u8>, u32>;

	#[pallet::storage]
	#[pallet::getter(fn nmap2)]
	pub type NMap2<T> = StorageNMap<
<<<<<<< HEAD
		Key = (NMapKey<Twox64Concat, u16>, NMapKey<Blake2_128Concat, u32>),
		Value = u64,
=======
		_,
		(
			NMapKey<Twox64Concat, u16>,
			NMapKey<Blake2_128Concat, u32>,
		),
		u64,
		OptionQuery,
		GetDefault,
		ConstU32<11>,
>>>>>>> 965be9f4
	>;

	#[pallet::storage]
	#[pallet::getter(fn conditional_value)]
	#[cfg(feature = "conditional-storage")]
	pub type ConditionalValue<T> = StorageValue<_, u32>;

	#[cfg(feature = "conditional-storage")]
	#[pallet::storage]
	#[pallet::getter(fn conditional_map)]
	pub type ConditionalMap<T> =
		StorageMap<_, Twox64Concat, u16, u32, OptionQuery, GetDefault, ConstU32<12>>;

	#[cfg(feature = "conditional-storage")]
	#[pallet::storage]
	#[pallet::getter(fn conditional_double_map)]
	pub type ConditionalDoubleMap<T> = StorageDoubleMap<
		_,
		Blake2_128Concat,
		u8,
		Twox64Concat,
		u16,
		u32,
	>;

	#[cfg(feature = "conditional-storage")]
	#[pallet::storage]
	#[pallet::getter(fn conditional_nmap)]
	pub type ConditionalNMap<T> = StorageNMap<
		_,
		(
			storage::Key<Blake2_128Concat, u8>,
			storage::Key<Twox64Concat, u16>,
		),
		u32,
	>;

	#[pallet::genesis_config]
	#[derive(Default)]
	pub struct GenesisConfig {
		_myfield: u32,
	}

	#[pallet::genesis_build]
	impl<T: Config> GenesisBuild<T> for GenesisConfig
	where T::AccountId: From<SomeType1> + SomeAssociation1 + From<SomeType4>
	{
		fn build(&self) {
			T::AccountId::from(SomeType1); // Test for where clause
			T::AccountId::from(SomeType4); // Test for where clause
		}
	}

	#[pallet::origin]
	#[derive(EqNoBound, RuntimeDebugNoBound, CloneNoBound, PartialEqNoBound, Encode, Decode)]
	pub struct Origin<T>(PhantomData<T>);

	#[pallet::validate_unsigned]
	impl<T: Config> ValidateUnsigned for Pallet<T>
	where T::AccountId: From<SomeType1> + SomeAssociation1 + From<SomeType5> + From<SomeType3>
	{
		type Call = Call<T>;
		fn validate_unsigned(
			_source: TransactionSource,
			_call: &Self::Call
		) -> TransactionValidity {
			T::AccountId::from(SomeType1); // Test for where clause
			T::AccountId::from(SomeType5); // Test for where clause
			Err(TransactionValidityError::Invalid(InvalidTransaction::Call))
		}
	}

	#[pallet::inherent]
	impl<T: Config> ProvideInherent for Pallet<T>
	where T::AccountId: From<SomeType1> + SomeAssociation1 + From<SomeType6> + From<SomeType3>
	{
		type Call = Call<T>;
		type Error = InherentError;

		const INHERENT_IDENTIFIER: InherentIdentifier = INHERENT_IDENTIFIER;

		fn create_inherent(_data: &InherentData) -> Option<Self::Call> {
			T::AccountId::from(SomeType1); // Test for where clause
			T::AccountId::from(SomeType6); // Test for where clause
			unimplemented!();
		}

		fn is_inherent(_call: &Self::Call) -> bool {
			unimplemented!();
		}
	}

	#[derive(codec::Encode, sp_runtime::RuntimeDebug)]
	#[cfg_attr(feature = "std", derive(codec::Decode))]
	pub enum InherentError {
	}

	impl frame_support::inherent::IsFatalError for InherentError {
		fn is_fatal_error(&self) -> bool {
			unimplemented!();
		}
	}

	pub const INHERENT_IDENTIFIER: InherentIdentifier = *b"testpall";
}

// Test that a pallet with non generic event and generic genesis_config is correctly handled
#[frame_support::pallet]
pub mod pallet2 {
	use super::{SomeType1, SomeAssociation1};
	use frame_support::pallet_prelude::*;
	use frame_system::pallet_prelude::*;

	#[pallet::config]
	pub trait Config: frame_system::Config
	where <Self as frame_system::Config>::AccountId: From<SomeType1> + SomeAssociation1,
	{
		type Event: From<Event> + IsType<<Self as frame_system::Config>::Event>;
	}

	#[pallet::pallet]
	#[pallet::generate_store(pub(crate) trait Store)]
	pub struct Pallet<T>(_);

	#[pallet::hooks]
	impl<T: Config> Hooks<BlockNumberFor<T>> for Pallet<T>
	where T::AccountId: From<SomeType1> + SomeAssociation1,
	{
	}

	#[pallet::call]
	impl<T: Config> Pallet<T>
	where T::AccountId: From<SomeType1> + SomeAssociation1,
	{
	}

	#[pallet::event]
	pub enum Event {
		/// Something
		Something(u32),
	}

	#[pallet::genesis_config]
	pub struct GenesisConfig<T: Config>
	where T::AccountId: From<SomeType1> + SomeAssociation1,
	{
		phantom: PhantomData<T>,
	}

	impl<T: Config> Default for GenesisConfig<T>
	where T::AccountId: From<SomeType1> + SomeAssociation1,
	{
		fn default() -> Self {
			GenesisConfig {
				phantom: Default::default(),
			}
		}
	}

	#[pallet::genesis_build]
	impl<T: Config> GenesisBuild<T> for GenesisConfig<T>
	where T::AccountId: From<SomeType1> + SomeAssociation1,
	{
		fn build(&self) {}
	}
}

/// Test that the supertrait check works when we pass some parameter to the `frame_system::Config`.
#[frame_support::pallet]
pub mod pallet3 {
	use frame_support::pallet_prelude::*;
	use frame_system::pallet_prelude::*;

	#[pallet::config]
	pub trait Config: frame_system::Config<Origin = ()> {}

	#[pallet::pallet]
	pub struct Pallet<T>(_);

	#[pallet::hooks]
	impl<T: Config> Hooks<BlockNumberFor<T>> for Pallet<T> {}

	#[pallet::call]
	impl<T: Config> Pallet<T> {}
}

frame_support::parameter_types!(
	pub const MyGetParam: u32= 10;
	pub const MyGetParam2: u32= 11;
	pub const MyGetParam3: u32= 12;
	pub const BlockHashCount: u32 = 250;
);

impl frame_system::Config for Runtime {
	type BaseCallFilter = ();
	type Origin = Origin;
	type Index = u64;
	type BlockNumber = u32;
	type Call = Call;
	type Hash = sp_runtime::testing::H256;
	type Hashing = sp_runtime::traits::BlakeTwo256;
	type AccountId = u64;
	type Lookup = sp_runtime::traits::IdentityLookup<Self::AccountId>;
	type Header = Header;
	type Event = Event;
	type BlockHashCount = BlockHashCount;
	type BlockWeights = ();
	type BlockLength = ();
	type DbWeight = ();
	type Version = ();
	type PalletInfo = PalletInfo;
	type AccountData = ();
	type OnNewAccount = ();
	type OnKilledAccount = ();
	type SystemWeightInfo = ();
	type SS58Prefix = ();
	type OnSetCode = ();
}
impl pallet::Config for Runtime {
	type Event = Event;
	type MyGetParam = MyGetParam;
	type MyGetParam2 = MyGetParam2;
	type MyGetParam3 = MyGetParam3;
	type Balance = u64;
}

impl pallet2::Config for Runtime {
	type Event = Event;
}

pub type Header = sp_runtime::generic::Header<u32, sp_runtime::traits::BlakeTwo256>;
pub type Block = sp_runtime::generic::Block<Header, UncheckedExtrinsic>;
pub type UncheckedExtrinsic = sp_runtime::generic::UncheckedExtrinsic<u32, Call, (), ()>;

frame_support::construct_runtime!(
	pub enum Runtime where
		Block = Block,
		NodeBlock = Block,
		UncheckedExtrinsic = UncheckedExtrinsic
	{
		System: frame_system::{Pallet, Call, Event<T>},
		Example: pallet::{Pallet, Call, Event<T>, Config, Storage, Inherent, Origin<T>, ValidateUnsigned},
		Example2: pallet2::{Pallet, Call, Event, Config<T>, Storage},
	}
);

#[test]
fn transactional_works() {
	TestExternalities::default().execute_with(|| {
		frame_system::Pallet::<Runtime>::set_block_number(1);

		pallet::Call::<Runtime>::foo_transactional(0).dispatch_bypass_filter(None.into())
			.err().unwrap();
		assert!(frame_system::Pallet::<Runtime>::events().is_empty());

		pallet::Call::<Runtime>::foo_transactional(1).dispatch_bypass_filter(None.into()).unwrap();
		assert_eq!(
			frame_system::Pallet::<Runtime>::events().iter().map(|e| &e.event).collect::<Vec<_>>(),
			vec![&Event::pallet(pallet::Event::Something(0))],
		);
	})
}

#[test]
fn call_expand() {
	let call_foo = pallet::Call::<Runtime>::foo(3, 0);
	assert_eq!(
		call_foo.get_dispatch_info(),
		DispatchInfo {
			weight: 3,
			class: DispatchClass::Normal,
			pays_fee: Pays::Yes,
		}
	);
	assert_eq!(call_foo.get_call_name(), "foo");
	assert_eq!(
		pallet::Call::<Runtime>::get_call_names(),
		&["foo", "foo_transactional", "foo_no_post_info"],
	);
}

#[test]
fn error_expand() {
	assert_eq!(
		format!("{:?}", pallet::Error::<Runtime>::InsufficientProposersBalance),
		String::from("InsufficientProposersBalance"),
	);
	assert_eq!(
		<&'static str>::from(pallet::Error::<Runtime>::InsufficientProposersBalance),
		"InsufficientProposersBalance",
	);
	assert_eq!(
		DispatchError::from(pallet::Error::<Runtime>::InsufficientProposersBalance),
		DispatchError::Module {
			index: 1,
			error: 0,
			message: Some("InsufficientProposersBalance"),
		},
	);
}

#[test]
fn instance_expand() {
	// Assert same type.
	let _: pallet::__InherentHiddenInstance = ();
}

#[test]
fn trait_store_expand() {
	TestExternalities::default().execute_with(|| {
		<pallet::Pallet<Runtime> as pallet::Store>::Value::get();
		<pallet::Pallet<Runtime> as pallet::Store>::Map::get(1);
		<pallet::Pallet<Runtime> as pallet::Store>::DoubleMap::get(1, 2);
	})
}

#[test]
fn pallet_expand_deposit_event() {
	TestExternalities::default().execute_with(|| {
		frame_system::Pallet::<Runtime>::set_block_number(1);
		pallet::Call::<Runtime>::foo(3, 0).dispatch_bypass_filter(None.into()).unwrap();
		assert_eq!(
			frame_system::Pallet::<Runtime>::events()[0].event,
			Event::pallet(pallet::Event::Something(3)),
		);
	})
}

#[test]
fn storage_expand() {
	use frame_support::pallet_prelude::*;
	use frame_support::storage::StoragePrefixedMap;

	fn twox_64_concat(d: &[u8]) -> Vec<u8> {
		let mut v = twox_64(d).to_vec();
		v.extend_from_slice(d);
		v
	}

	fn blake2_128_concat(d: &[u8]) -> Vec<u8> {
		let mut v = blake2_128(d).to_vec();
		v.extend_from_slice(d);
		v
	}

	TestExternalities::default().execute_with(|| {
		pallet::Value::<Runtime>::put(1);
		let k = [twox_128(b"Example"), twox_128(b"Value")].concat();
		assert_eq!(unhashed::get::<u32>(&k), Some(1u32));

		pallet::Map::<Runtime>::insert(1, 2);
		let mut k = [twox_128(b"Example"), twox_128(b"Map")].concat();
		k.extend(1u8.using_encoded(blake2_128_concat));
		assert_eq!(unhashed::get::<u16>(&k), Some(2u16));
		assert_eq!(&k[..32], &<pallet::Map<Runtime>>::final_prefix());

		pallet::Map2::<Runtime>::insert(1, 2);
		let mut k = [twox_128(b"Example"), twox_128(b"Map2")].concat();
		k.extend(1u16.using_encoded(twox_64_concat));
		assert_eq!(unhashed::get::<u32>(&k), Some(2u32));
		assert_eq!(&k[..32], &<pallet::Map2<Runtime>>::final_prefix());

		pallet::DoubleMap::<Runtime>::insert(&1, &2, &3);
		let mut k = [twox_128(b"Example"), twox_128(b"DoubleMap")].concat();
		k.extend(1u8.using_encoded(blake2_128_concat));
		k.extend(2u16.using_encoded(twox_64_concat));
		assert_eq!(unhashed::get::<u32>(&k), Some(3u32));
		assert_eq!(&k[..32], &<pallet::DoubleMap<Runtime>>::final_prefix());

		pallet::DoubleMap2::<Runtime>::insert(&1, &2, &3);
		let mut k = [twox_128(b"Example"), twox_128(b"DoubleMap2")].concat();
		k.extend(1u16.using_encoded(twox_64_concat));
		k.extend(2u32.using_encoded(blake2_128_concat));
		assert_eq!(unhashed::get::<u64>(&k), Some(3u64));
		assert_eq!(&k[..32], &<pallet::DoubleMap2<Runtime>>::final_prefix());

		pallet::NMap::<Runtime>::insert((&1,), &3);
		let mut k = [twox_128(b"Example"), twox_128(b"NMap")].concat();
		k.extend(1u8.using_encoded(blake2_128_concat));
		assert_eq!(unhashed::get::<u32>(&k), Some(3u32));
		assert_eq!(&k[..32], &<pallet::NMap<Runtime>>::final_prefix());

		pallet::NMap2::<Runtime>::insert((&1, &2), &3);
		let mut k = [twox_128(b"Example"), twox_128(b"NMap2")].concat();
		k.extend(1u16.using_encoded(twox_64_concat));
		k.extend(2u32.using_encoded(blake2_128_concat));
		assert_eq!(unhashed::get::<u64>(&k), Some(3u64));
		assert_eq!(&k[..32], &<pallet::NMap2<Runtime>>::final_prefix());

		#[cfg(feature = "conditional-storage")]
		{
			pallet::ConditionalValue::<Runtime>::put(1);
			pallet::ConditionalMap::<Runtime>::insert(1, 2);
			pallet::ConditionalDoubleMap::<Runtime>::insert(1, 2, 3);
			pallet::ConditionalNMap::<Runtime>::insert((1, 2), 3);
		}
	})
}

#[test]
fn pallet_hooks_expand() {
	TestExternalities::default().execute_with(|| {
		frame_system::Pallet::<Runtime>::set_block_number(1);

		assert_eq!(AllPallets::on_initialize(1), 10);
		AllPallets::on_finalize(1);

		assert_eq!(pallet::Pallet::<Runtime>::storage_version(), None);
		assert_eq!(AllPallets::on_runtime_upgrade(), 30);
		assert_eq!(
			pallet::Pallet::<Runtime>::storage_version(),
			Some(pallet::Pallet::<Runtime>::current_version()),
		);

		assert_eq!(
			frame_system::Pallet::<Runtime>::events()[0].event,
			Event::pallet(pallet::Event::Something(10)),
		);
		assert_eq!(
			frame_system::Pallet::<Runtime>::events()[1].event,
			Event::pallet(pallet::Event::Something(20)),
		);
		assert_eq!(
			frame_system::Pallet::<Runtime>::events()[2].event,
			Event::pallet(pallet::Event::Something(30)),
		);
	})
}

#[test]
fn pallet_on_genesis() {
	TestExternalities::default().execute_with(|| {
		assert_eq!(pallet::Pallet::<Runtime>::storage_version(), None);
		pallet::Pallet::<Runtime>::on_genesis();
		assert_eq!(
			pallet::Pallet::<Runtime>::storage_version(),
			Some(pallet::Pallet::<Runtime>::current_version()),
		);
	})
}

#[test]
fn metadata() {
	use frame_metadata::*;
	use codec::{Decode, Encode};

	let expected_pallet_metadata = ModuleMetadata {
		index: 1,
		name: DecodeDifferent::Decoded("Example".to_string()),
		storage: Some(DecodeDifferent::Decoded(StorageMetadata {
			prefix: DecodeDifferent::Decoded("Example".to_string()),
			entries: DecodeDifferent::Decoded(vec![
				StorageEntryMetadata {
					name: DecodeDifferent::Decoded("ValueWhereClause".to_string()),
					modifier: StorageEntryModifier::Optional,
					ty: StorageEntryType::Plain(
						DecodeDifferent::Decoded(
							"<T::AccountId as SomeAssociation2>::_2".to_string()
						),
					),
					default: DecodeDifferent::Decoded(vec![0]),
					documentation: DecodeDifferent::Decoded(vec![]),
				},
				StorageEntryMetadata {
					name: DecodeDifferent::Decoded("Value".to_string()),
					modifier: StorageEntryModifier::Optional,
					ty: StorageEntryType::Plain(DecodeDifferent::Decoded("u32".to_string())),
					default: DecodeDifferent::Decoded(vec![0]),
					documentation: DecodeDifferent::Decoded(vec![]),
				},
				StorageEntryMetadata {
					name: DecodeDifferent::Decoded("Map".to_string()),
					modifier: StorageEntryModifier::Default,
					ty: StorageEntryType::Map {
						key: DecodeDifferent::Decoded("u8".to_string()),
						value: DecodeDifferent::Decoded("u16".to_string()),
						hasher: StorageHasher::Blake2_128Concat,
						unused: false,
					},
					default: DecodeDifferent::Decoded(vec![4, 0]),
					documentation: DecodeDifferent::Decoded(vec![]),
				},
				StorageEntryMetadata {
					name: DecodeDifferent::Decoded("Map2".to_string()),
					modifier: StorageEntryModifier::Optional,
					ty: StorageEntryType::Map {
						key: DecodeDifferent::Decoded("u16".to_string()),
						value: DecodeDifferent::Decoded("u32".to_string()),
						hasher: StorageHasher::Twox64Concat,
						unused: false,
					},
					default: DecodeDifferent::Decoded(vec![0]),
					documentation: DecodeDifferent::Decoded(vec![]),
				},
				StorageEntryMetadata {
					name: DecodeDifferent::Decoded("DoubleMap".to_string()),
					modifier: StorageEntryModifier::Optional,
					ty: StorageEntryType::DoubleMap {
						value: DecodeDifferent::Decoded("u32".to_string()),
						key1: DecodeDifferent::Decoded("u8".to_string()),
						key2: DecodeDifferent::Decoded("u16".to_string()),
						hasher: StorageHasher::Blake2_128Concat,
						key2_hasher: StorageHasher::Twox64Concat,
					},
					default: DecodeDifferent::Decoded(vec![0]),
					documentation: DecodeDifferent::Decoded(vec![]),
				},
				StorageEntryMetadata {
					name: DecodeDifferent::Decoded("DoubleMap2".to_string()),
					modifier: StorageEntryModifier::Optional,
					ty: StorageEntryType::DoubleMap {
						value: DecodeDifferent::Decoded("u64".to_string()),
						key1: DecodeDifferent::Decoded("u16".to_string()),
						key2: DecodeDifferent::Decoded("u32".to_string()),
						hasher: StorageHasher::Twox64Concat,
						key2_hasher: StorageHasher::Blake2_128Concat,
					},
					default: DecodeDifferent::Decoded(vec![0]),
					documentation: DecodeDifferent::Decoded(vec![]),
				},
				StorageEntryMetadata {
					name: DecodeDifferent::Decoded("NMap".to_string()),
					modifier: StorageEntryModifier::Optional,
					ty: StorageEntryType::NMap {
						keys: DecodeDifferent::Decoded(vec!["u8".to_string()]),
						hashers: DecodeDifferent::Decoded(vec![
							StorageHasher::Blake2_128Concat,
						]),
						value: DecodeDifferent::Decoded("u32".to_string()),
					},
					default: DecodeDifferent::Decoded(vec![0]),
					documentation: DecodeDifferent::Decoded(vec![]),
				},
				StorageEntryMetadata {
					name: DecodeDifferent::Decoded("NMap2".to_string()),
					modifier: StorageEntryModifier::Optional,
					ty: StorageEntryType::NMap {
						keys: DecodeDifferent::Decoded(vec![
							"u16".to_string(),
							"u32".to_string(),
						]),
						hashers: DecodeDifferent::Decoded(vec![
							StorageHasher::Twox64Concat,
							StorageHasher::Blake2_128Concat,
						]),
						value: DecodeDifferent::Decoded("u64".to_string()),
					},
					default: DecodeDifferent::Decoded(vec![0]),
					documentation: DecodeDifferent::Decoded(vec![]),
				},
				#[cfg(feature = "conditional-storage")] StorageEntryMetadata {
					name: DecodeDifferent::Decoded("ConditionalValue".to_string()),
					modifier: StorageEntryModifier::Optional,
					ty: StorageEntryType::Plain(DecodeDifferent::Decoded("u32".to_string())),
					default: DecodeDifferent::Decoded(vec![0]),
					documentation: DecodeDifferent::Decoded(vec![]),
				},
				#[cfg(feature = "conditional-storage")] StorageEntryMetadata {
					name: DecodeDifferent::Decoded("ConditionalMap".to_string()),
					modifier: StorageEntryModifier::Optional,
					ty: StorageEntryType::Map {
						key: DecodeDifferent::Decoded("u16".to_string()),
						value: DecodeDifferent::Decoded("u32".to_string()),
						hasher: StorageHasher::Twox64Concat,
						unused: false,
					},
					default: DecodeDifferent::Decoded(vec![0]),
					documentation: DecodeDifferent::Decoded(vec![]),
				},
				#[cfg(feature = "conditional-storage")] StorageEntryMetadata {
					name: DecodeDifferent::Decoded("ConditionalDoubleMap".to_string()),
					modifier: StorageEntryModifier::Optional,
					ty: StorageEntryType::DoubleMap {
						value: DecodeDifferent::Decoded("u32".to_string()),
						key1: DecodeDifferent::Decoded("u8".to_string()),
						key2: DecodeDifferent::Decoded("u16".to_string()),
						hasher: StorageHasher::Blake2_128Concat,
						key2_hasher: StorageHasher::Twox64Concat,
					},
					default: DecodeDifferent::Decoded(vec![0]),
					documentation: DecodeDifferent::Decoded(vec![]),
				},
				#[cfg(feature = "conditional-storage")] StorageEntryMetadata {
					name: DecodeDifferent::Decoded("ConditionalNMap".to_string()),
					modifier: StorageEntryModifier::Optional,
					ty: StorageEntryType::NMap {
						keys: DecodeDifferent::Decoded(vec!["u8".to_string(), "u16".to_string()]),
						hashers: DecodeDifferent::Decoded(vec![
							StorageHasher::Blake2_128Concat,
							StorageHasher::Twox64Concat,
						]),
						value: DecodeDifferent::Decoded("u32".to_string()),
					},
					default: DecodeDifferent::Decoded(vec![0]),
					documentation: DecodeDifferent::Decoded(vec![]),
				},
			]),
		})),
		calls: Some(DecodeDifferent::Decoded(vec![
			FunctionMetadata {
				name: DecodeDifferent::Decoded("foo".to_string()),
				arguments: DecodeDifferent::Decoded(vec![
					FunctionArgumentMetadata {
						name: DecodeDifferent::Decoded("_foo".to_string()),
						ty: DecodeDifferent::Decoded("Compact<u32>".to_string()),
					},
					FunctionArgumentMetadata {
						name: DecodeDifferent::Decoded("_bar".to_string()),
						ty: DecodeDifferent::Decoded("u32".to_string()),
					}
				]),
				documentation: DecodeDifferent::Decoded(vec![
					" Doc comment put in metadata".to_string(),
				]),
			},
			FunctionMetadata {
				name: DecodeDifferent::Decoded("foo_transactional".to_string()),
				arguments: DecodeDifferent::Decoded(vec![
					FunctionArgumentMetadata {
						name: DecodeDifferent::Decoded("foo".to_string()),
						ty: DecodeDifferent::Decoded("Compact<u32>".to_string()),
					}
				]),
				documentation: DecodeDifferent::Decoded(vec![
					" Doc comment put in metadata".to_string(),
				]),
			},
			FunctionMetadata {
				name: DecodeDifferent::Decoded("foo_no_post_info".to_string()),
				arguments: DecodeDifferent::Decoded(vec![]),
				documentation: DecodeDifferent::Decoded(vec![]),
			},
		])),
		event: Some(DecodeDifferent::Decoded(vec![
			EventMetadata {
				name: DecodeDifferent::Decoded("Proposed".to_string()),
				arguments: DecodeDifferent::Decoded(vec!["<T as frame_system::Config>::AccountId".to_string()]),
				documentation: DecodeDifferent::Decoded(vec![
					" doc comment put in metadata".to_string()
				]),
			},
			EventMetadata {
				name: DecodeDifferent::Decoded("Spending".to_string()),
				arguments: DecodeDifferent::Decoded(vec!["Balance".to_string()]),
				documentation: DecodeDifferent::Decoded(vec![
					" doc".to_string()
				]),
			},
			EventMetadata {
				name: DecodeDifferent::Decoded("Something".to_string()),
				arguments: DecodeDifferent::Decoded(vec!["Other".to_string()]),
				documentation: DecodeDifferent::Decoded(vec![]),
			},
			EventMetadata {
				name: DecodeDifferent::Decoded("SomethingElse".to_string()),
				arguments: DecodeDifferent::Decoded(vec!["<T::AccountId as SomeAssociation1>::_1".to_string()]),
				documentation: DecodeDifferent::Decoded(vec![]),
			},
		])),
		constants: DecodeDifferent::Decoded(vec![
			ModuleConstantMetadata {
				name: DecodeDifferent::Decoded("MyGetParam".to_string()),
				ty: DecodeDifferent::Decoded("u32".to_string()),
				value: DecodeDifferent::Decoded(vec![10, 0, 0, 0]),
				documentation: DecodeDifferent::Decoded(vec![
					" Some comment".to_string(),
					" Some comment".to_string(),
				]),
			},
			ModuleConstantMetadata {
				name: DecodeDifferent::Decoded("MyGetParam2".to_string()),
				ty: DecodeDifferent::Decoded("u32".to_string()),
				value: DecodeDifferent::Decoded(vec![11, 0, 0, 0]),
				documentation: DecodeDifferent::Decoded(vec![
					" Some comment".to_string(),
					" Some comment".to_string(),
				]),
			},
			ModuleConstantMetadata {
				name: DecodeDifferent::Decoded("MyGetParam3".to_string()),
				ty: DecodeDifferent::Decoded("<T::AccountId as SomeAssociation1>::_1".to_string()),
				value: DecodeDifferent::Decoded(vec![12, 0, 0, 0, 0, 0, 0, 0]),
				documentation: DecodeDifferent::Decoded(vec![]),
			},
			ModuleConstantMetadata {
				name: DecodeDifferent::Decoded("some_extra".to_string()),
				ty: DecodeDifferent::Decoded("T::AccountId".to_string()),
				value: DecodeDifferent::Decoded(vec![100, 0, 0, 0, 0, 0, 0, 0]),
				documentation: DecodeDifferent::Decoded(vec![
					" Some doc".to_string(),
					" Some doc".to_string(),
				]),
			},
			ModuleConstantMetadata {
				name: DecodeDifferent::Decoded("some_extra_extra".to_string()),
				ty: DecodeDifferent::Decoded("T::AccountId".to_string()),
				value: DecodeDifferent::Decoded(vec![0, 0, 0, 0, 0, 0, 0, 0]),
				documentation: DecodeDifferent::Decoded(vec![
					" Some doc".to_string(),
				]),
			},
		]),
		errors: DecodeDifferent::Decoded(vec![
			ErrorMetadata {
				name: DecodeDifferent::Decoded("InsufficientProposersBalance".to_string()),
				documentation: DecodeDifferent::Decoded(vec![
					" doc comment put into metadata".to_string(),
				]),
			},
		]),
	};

	let metadata = match Runtime::metadata().1 {
		RuntimeMetadata::V13(metadata) => metadata,
		_ => panic!("metadata has been bump, test needs to be updated"),
	};

	let modules_metadata = match metadata.modules {
		DecodeDifferent::Encode(modules_metadata) => modules_metadata,
		_ => unreachable!(),
	};

	let pallet_metadata = ModuleMetadata::decode(&mut &modules_metadata[1].encode()[..]).unwrap();

	pretty_assertions::assert_eq!(pallet_metadata, expected_pallet_metadata);
}

#[test]
fn test_pallet_info_access() {
	assert_eq!(<System as frame_support::traits::PalletInfoAccess>::name(), "System");
	assert_eq!(<Example as frame_support::traits::PalletInfoAccess>::name(), "Example");
	assert_eq!(<Example2 as frame_support::traits::PalletInfoAccess>::name(), "Example2");

	assert_eq!(<System as frame_support::traits::PalletInfoAccess>::index(), 0);
	assert_eq!(<Example as frame_support::traits::PalletInfoAccess>::index(), 1);
	assert_eq!(<Example2 as frame_support::traits::PalletInfoAccess>::index(), 2);
}

#[test]
fn test_storage_info() {
	use frame_support::{
		StorageHasher,
		traits::{StorageInfoTrait, StorageInfo},
		pallet_prelude::*,
	};

	let prefix = |pallet_name, storage_name| {
		let mut res = [0u8; 32];
		res[0..16].copy_from_slice(&Twox128::hash(pallet_name));
		res[16..32].copy_from_slice(&Twox128::hash(storage_name));
		res
	};

	assert_eq!(
		Example::storage_info(),
		vec![
			StorageInfo {
				prefix: prefix(b"Example", b"ValueWhereClause"),
				max_values: Some(1),
				max_size: Some(8),
			},
			StorageInfo {
				prefix: prefix(b"Example", b"Value"),
				max_values: Some(1),
				max_size: Some(4),
			},
			StorageInfo {
				prefix: prefix(b"Example", b"Map"),
				max_values: None,
				max_size: Some(3 + 16),
			},
			StorageInfo {
				prefix: prefix(b"Example", b"Map2"),
				max_values: Some(3),
				max_size: Some(6 + 8),
			},
			StorageInfo {
				prefix: prefix(b"Example", b"DoubleMap"),
				max_values: None,
				max_size: Some(7 + 16 + 8),
			},
			StorageInfo {
				prefix: prefix(b"Example", b"DoubleMap2"),
				max_values: Some(5),
				max_size: Some(14 + 8 + 16),
			},
			StorageInfo {
				prefix: prefix(b"Example", b"NMap"),
				max_values: None,
				max_size: Some(5 + 16),
			},
			StorageInfo {
				prefix: prefix(b"Example", b"NMap2"),
				max_values: Some(11),
				max_size: Some(14 + 8 + 16),
			},
			#[cfg(feature = "conditional-storage")]
			{
				StorageInfo {
					prefix: prefix(b"Example", b"ConditionalValue"),
					max_values: Some(1),
					max_size: Some(4),
				}
			},
			#[cfg(feature = "conditional-storage")]
			{
				StorageInfo {
					prefix: prefix(b"Example", b"ConditionalMap"),
					max_values: Some(12),
					max_size: Some(6 + 8),
				}
			},
			#[cfg(feature = "conditional-storage")]
			{
				StorageInfo {
					prefix: prefix(b"Example", b"ConditionalDoubleMap"),
					max_values: None,
					max_size: Some(7 + 16 + 8),
				}
			},
			#[cfg(feature = "conditional-storage")]
			{
				StorageInfo {
					prefix: prefix(b"Example", b"ConditionalNMap"),
					max_values: None,
					max_size: Some(7 + 16 + 8),
				}
			},
		],
	);
}<|MERGE_RESOLUTION|>--- conflicted
+++ resolved
@@ -211,24 +211,19 @@
 		StorageMap<_, Blake2_128Concat, u8, u16, ValueQuery, MyDefault<T>>;
 
 	#[pallet::storage]
-<<<<<<< HEAD
-	pub type Map2<T> = StorageMap<Hasher = Twox64Concat, Key = u16, Value = u32>;
-=======
-	pub type Map2<T> = StorageMap<_, Twox64Concat, u16, u32, OptionQuery, GetDefault, ConstU32<3>>;
->>>>>>> 965be9f4
+	pub type Map2<T> = StorageMap<
+		Hasher = Twox64Concat, Key = u16, Value = u32, MaxValues = ConstU32<3>
+	>;
 
 	#[pallet::storage]
 	pub type DoubleMap<T> = StorageDoubleMap<_, Blake2_128Concat, u8, Twox64Concat, u16, u32>;
 
 	#[pallet::storage]
 	pub type DoubleMap2<T> = StorageDoubleMap<
-<<<<<<< HEAD
 		Hasher1 = Twox64Concat, Key1 = u16,
 		Hasher2 = Blake2_128Concat, Key2 = u32,
-		Value = u64
-=======
-		_, Twox64Concat, u16, Blake2_128Concat, u32, u64, OptionQuery, GetDefault, ConstU32<5>,
->>>>>>> 965be9f4
+		Value = u64,
+		MaxValues = ConstU32<5>,
 	>;
 
 	#[pallet::storage]
@@ -238,20 +233,9 @@
 	#[pallet::storage]
 	#[pallet::getter(fn nmap2)]
 	pub type NMap2<T> = StorageNMap<
-<<<<<<< HEAD
 		Key = (NMapKey<Twox64Concat, u16>, NMapKey<Blake2_128Concat, u32>),
 		Value = u64,
-=======
-		_,
-		(
-			NMapKey<Twox64Concat, u16>,
-			NMapKey<Blake2_128Concat, u32>,
-		),
-		u64,
-		OptionQuery,
-		GetDefault,
-		ConstU32<11>,
->>>>>>> 965be9f4
+		MaxValues = ConstU32<11>,
 	>;
 
 	#[pallet::storage]
