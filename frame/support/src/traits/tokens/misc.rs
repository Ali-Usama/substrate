--- conflicted
+++ resolved
@@ -262,7 +262,6 @@
 	) -> Result<OutBalance, Self::Error>;
 }
 
-<<<<<<< HEAD
 impl<InBalance, AssetId, OutBalance: core::convert::From<InBalance>>
 	ConversionFromAssetBalance<InBalance, AssetId, OutBalance> for ()
 {
@@ -275,12 +274,8 @@
 	}
 }
 
-/// Trait to handle asset locking mechanism to ensure interactions with the asset can be implemented
-/// downstream to extend logic of Uniques current functionality.
-=======
 /// Trait to handle NFT locking mechanism to ensure interactions with the asset can be implemented
 /// downstream to extend logic of Uniques/Nfts current functionality.
->>>>>>> 06d8934f
 pub trait Locker<CollectionId, ItemId> {
 	/// Check if the asset should be locked and prevent interactions with the asset from executing.
 	fn is_locked(collection: CollectionId, item: ItemId) -> bool;
