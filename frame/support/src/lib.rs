--- conflicted
+++ resolved
@@ -1540,12 +1540,6 @@
 
 /// Prelude to be used alongside pallet macro, for ease of use.
 pub mod pallet_prelude {
-<<<<<<< HEAD
-	#[cfg(feature = "std")]
-	pub use crate::traits::GenesisBuild;
-
-=======
->>>>>>> 06d8934f
 	pub use crate::{
 		defensive, defensive_assert,
 		dispatch::{
