// This file is part of Substrate.

// Copyright (C) 2017-2022 Parity Technologies (UK) Ltd.
// SPDX-License-Identifier: Apache-2.0

// Licensed under the Apache License, Version 2.0 (the "License");
// you may not use this file except in compliance with the License.
// You may obtain a copy of the License at
//
// 	http://www.apache.org/licenses/LICENSE-2.0
//
// Unless required by applicable law or agreed to in writing, software
// distributed under the License is distributed on an "AS IS" BASIS,
// WITHOUT WARRANTIES OR CONDITIONS OF ANY KIND, either express or implied.
// See the License for the specific language governing permissions and
// limitations under the License.

//! Support code for the runtime.

#![cfg_attr(not(feature = "std"), no_std)]

/// Export ourself as `frame_support` to make tests happy.
extern crate self as frame_support;

#[doc(hidden)]
pub use sp_tracing;

#[doc(hidden)]
pub use codec;
#[doc(hidden)]
pub use frame_metadata as metadata;
#[doc(hidden)]
pub use log;
#[cfg(feature = "std")]
#[doc(hidden)]
pub use once_cell;
#[doc(hidden)]
pub use paste;
#[doc(hidden)]
pub use scale_info;
#[cfg(feature = "std")]
pub use serde;
pub use sp_core::Void;
#[doc(hidden)]
pub use sp_core_hashing_proc_macro;
#[doc(hidden)]
pub use sp_io::{self, storage::root as storage_root};
#[doc(hidden)]
pub use sp_runtime::{RuntimeDebug, StateVersion};
#[cfg(feature = "std")]
#[doc(hidden)]
pub use sp_state_machine::BasicExternalities;
#[doc(hidden)]
pub use sp_std;
#[doc(hidden)]
pub use tt_call::*;

#[macro_use]
pub mod dispatch;
mod hash;
pub mod storage;
#[macro_use]
pub mod event;
pub mod inherent;
#[macro_use]
pub mod error;
pub mod crypto;
pub mod instances;
pub mod migrations;
pub mod traits;
pub mod weights;

#[doc(hidden)]
pub mod unsigned {
	#[doc(hidden)]
	pub use crate::sp_runtime::traits::ValidateUnsigned;
	#[doc(hidden)]
	pub use crate::sp_runtime::transaction_validity::{
		TransactionSource, TransactionValidity, TransactionValidityError, UnknownTransaction,
	};
}

pub use self::{
	dispatch::{Callable, Parameter},
	hash::{
		Blake2_128, Blake2_128Concat, Blake2_256, Hashable, Identity, ReversibleStorageHasher,
		StorageHasher, Twox128, Twox256, Twox64Concat,
	},
	storage::{
		bounded_btree_map::BoundedBTreeMap,
		bounded_btree_set::BoundedBTreeSet,
		bounded_vec::{BoundedSlice, BoundedVec},
		migration,
		weak_bounded_vec::WeakBoundedVec,
		IterableStorageDoubleMap, IterableStorageMap, IterableStorageNMap, StorageDoubleMap,
		StorageMap, StorageNMap, StoragePrefixedMap, StorageValue,
	},
};
pub use sp_runtime::{
	self, print, traits::Printable, ConsensusEngineId, MAX_MODULE_ERROR_ENCODED_SIZE,
};

use codec::{Decode, Encode};
use scale_info::TypeInfo;
use sp_runtime::TypeId;

/// A unified log target for support operations.
pub const LOG_TARGET: &str = "runtime::frame-support";

/// A type that cannot be instantiated.
#[derive(Encode, Decode, Debug, PartialEq, Eq, Clone, TypeInfo)]
pub enum Never {}

/// A pallet identifier. These are per pallet and should be stored in a registry somewhere.
#[derive(Clone, Copy, Eq, PartialEq, Encode, Decode, TypeInfo)]
pub struct PalletId(pub [u8; 8]);

impl TypeId for PalletId {
	const TYPE_ID: [u8; 4] = *b"modl";
}

/// Build a bounded vec from the given literals.
///
/// The type of the outcome must be known.
///
/// Will not handle any errors and just panic if the given literals cannot fit in the corresponding
/// bounded vec type. Thus, this is only suitable for testing and non-consensus code.
#[macro_export]
#[cfg(feature = "std")]
macro_rules! bounded_vec {
	($ ($values:expr),* $(,)?) => {
		{
			$crate::sp_std::vec![$($values),*].try_into().unwrap()
		}
	};
	( $value:expr ; $repetition:expr ) => {
		{
			$crate::sp_std::vec![$value ; $repetition].try_into().unwrap()
		}
	}
}

/// Build a bounded btree-map from the given literals.
///
/// The type of the outcome must be known.
///
/// Will not handle any errors and just panic if the given literals cannot fit in the corresponding
/// bounded vec type. Thus, this is only suitable for testing and non-consensus code.
#[macro_export]
#[cfg(feature = "std")]
macro_rules! bounded_btree_map {
	($ ( $key:expr => $value:expr ),* $(,)?) => {
		{
			$crate::traits::TryCollect::<$crate::BoundedBTreeMap<_, _, _>>::try_collect(
				$crate::sp_std::vec![$(($key, $value)),*].into_iter()
			).unwrap()
		}
	};

}

/// Generate a new type alias for [`storage::types::StorageValue`],
/// [`storage::types::StorageMap`], [`storage::types::StorageDoubleMap`]
/// and [`storage::types::StorageNMap`].
///
/// Useful for creating a *storage-like* struct for test and migrations.
///
/// ```
/// # use frame_support::generate_storage_alias;
/// use frame_support::codec;
/// use frame_support::Twox64Concat;
/// // generate a storage value with type u32.
/// generate_storage_alias!(Prefix, StorageName => Value<u32>);
///
/// // generate a double map from `(u32, u32)` (with hashers `Twox64Concat` for each key)
/// // to `Vec<u8>`
/// generate_storage_alias!(
/// 	OtherPrefix, OtherStorageName => DoubleMap<
/// 		(Twox64Concat, u32),
/// 		(Twox64Concat, u32),
/// 		Vec<u8>
/// 	>
/// );
///
/// // optionally specify the query type
/// use frame_support::pallet_prelude::{ValueQuery, OptionQuery};
/// generate_storage_alias!(Prefix, ValueName => Value<u32, OptionQuery>);
/// generate_storage_alias!(
/// 	Prefix, SomeStorageName => DoubleMap<
/// 		(Twox64Concat, u32),
/// 		(Twox64Concat, u32),
/// 		Vec<u8>,
/// 		ValueQuery
/// 	>
/// );
///
/// // generate a map from `Config::AccountId` (with hasher `Twox64Concat`) to `Vec<u8>`
/// trait Config { type AccountId: codec::FullCodec; }
/// generate_storage_alias!(
/// 	Prefix, GenericStorage<T: Config> => Map<(Twox64Concat, T::AccountId), Vec<u8>>
/// );
/// # fn main() {}
/// ```
#[macro_export]
macro_rules! generate_storage_alias {
	// without generic for $name.
	($pallet:ident, $name:ident => Map<($hasher:ty, $key:ty), $value:ty $(, $querytype:ty)?>) => {
		$crate::paste::paste! {
			$crate::generate_storage_alias!(@GENERATE_INSTANCE_STRUCT $pallet, $name);
			type $name = $crate::storage::types::StorageMap<
				[<$name Instance>],
				$hasher,
				$key,
				$value,
				$( $querytype )?
			>;
		}
	};
	(
		$pallet:ident,
		$name:ident
		=> DoubleMap<($hasher1:ty, $key1:ty), ($hasher2:ty, $key2:ty), $value:ty $(, $querytype:ty)?>
	) => {
		$crate::paste::paste! {
			$crate::generate_storage_alias!(@GENERATE_INSTANCE_STRUCT $pallet, $name);
			type $name = $crate::storage::types::StorageDoubleMap<
				[<$name Instance>],
				$hasher1,
				$key1,
				$hasher2,
				$key2,
				$value,
				$( $querytype )?
			>;
		}
	};
	(
		$pallet:ident,
		$name:ident
		=> NMap<Key<$(($hasher:ty, $key:ty)),+>, $value:ty $(, $querytype:ty)?>
	) => {
		$crate::paste::paste! {
			$crate::generate_storage_alias!(@GENERATE_INSTANCE_STRUCT $pallet, $name);
			type $name = $crate::storage::types::StorageNMap<
				[<$name Instance>],
				(
					$( $crate::storage::types::Key<$hasher, $key>, )+
				),
				$value,
				$( $querytype )?
			>;
		}
	};
	($pallet:ident, $name:ident => Value<$value:ty $(, $querytype:ty)?>) => {
		$crate::paste::paste! {
			$crate::generate_storage_alias!(@GENERATE_INSTANCE_STRUCT $pallet, $name);
			type $name = $crate::storage::types::StorageValue<
				[<$name Instance>],
				$value,
				$( $querytype )?
			>;
		}
	};
	// with generic for $name.
	(
		$pallet:ident,
		$name:ident<$t:ident : $bounds:tt>
		=> Map<($hasher:ty, $key:ty), $value:ty $(, $querytype:ty)?>
	) => {
		$crate::paste::paste! {
			$crate::generate_storage_alias!(@GENERATE_INSTANCE_STRUCT $pallet, $name);
			#[allow(type_alias_bounds)]
			type $name<$t : $bounds> = $crate::storage::types::StorageMap<
				[<$name Instance>],
				$hasher,
				$key,
				$value,
				$( $querytype )?
			>;
		}
	};
	(
		$pallet:ident,
		$name:ident<$t:ident : $bounds:tt>
		=> DoubleMap<($hasher1:ty, $key1:ty), ($hasher2:ty, $key2:ty), $value:ty $(, $querytype:ty)?>
	) => {
		$crate::paste::paste! {
			$crate::generate_storage_alias!(@GENERATE_INSTANCE_STRUCT $pallet, $name);
			#[allow(type_alias_bounds)]
			type $name<$t : $bounds> = $crate::storage::types::StorageDoubleMap<
				[<$name Instance>],
				$hasher1,
				$key1,
				$hasher2,
				$key2,
				$value,
				$( $querytype )?
			>;
		}
	};
	(
		$pallet:ident,
		$name:ident<$t:ident : $bounds:tt>
		=> NMap<$(($hasher:ty, $key:ty),)+ $value:ty $(, $querytype:ty)?>
	) => {
		$crate::paste::paste! {
			$crate::generate_storage_alias!(@GENERATE_INSTANCE_STRUCT $pallet, $name);
			#[allow(type_alias_bounds)]
			type $name<$t : $bounds> = $crate::storage::types::StorageNMap<
				[<$name Instance>],
				(
					$( $crate::storage::types::Key<$hasher, $key>, )+
				),
				$value,
				$( $querytype )?
			>;
		}
	};
	($pallet:ident, $name:ident<$t:ident : $bounds:tt> => Value<$value:ty $(, $querytype:ty)?>) => {
		$crate::paste::paste! {
			$crate::generate_storage_alias!(@GENERATE_INSTANCE_STRUCT $pallet, $name);
			#[allow(type_alias_bounds)]
			type $name<$t : $bounds> = $crate::storage::types::StorageValue<
				[<$name Instance>],
				$value,
				$( $querytype )?
			>;
		}
	};
	// helper used in all arms.
	(@GENERATE_INSTANCE_STRUCT $pallet:ident, $name:ident) => {
		$crate::paste::paste! {
			struct [<$name Instance>];
			impl $crate::traits::StorageInstance for [<$name Instance>] {
				fn pallet_prefix() -> &'static str { stringify!($pallet) }
				const STORAGE_PREFIX: &'static str = stringify!($name);
			}
		}
	};
}

/// Create new implementations of the [`Get`](crate::traits::Get) trait.
///
/// The so-called parameter type can be created in four different ways:
///
/// - Using `const` to create a parameter type that provides a `const` getter. It is required that
///   the `value` is const.
///
/// - Declare the parameter type without `const` to have more freedom when creating the value.
///
/// - Using `storage` to create a storage parameter type. This type is special as it tries to load
///   the value from the storage under a fixed key. If the value could not be found in the storage,
///   the given default value will be returned. It is required that the value implements
///   [`Encode`](codec::Encode) and [`Decode`](codec::Decode). The key for looking up the value in
///   the storage is built using the following formula:
///
///   `twox_128(":" ++ NAME ++ ":")` where `NAME` is the name that is passed as type name.
///
/// - Using `static` to create a static parameter type. Its value is being provided by a static
///   variable with the equivalent name in `UPPER_SNAKE_CASE`. An additional `set` function is
///   provided in this case to alter the static variable. **This is intended for testing ONLY and is
///   ONLY available when `std` is enabled.**
///
/// # Examples
///
/// ```
/// # use frame_support::traits::Get;
/// # use frame_support::parameter_types;
/// // This function cannot be used in a const context.
/// fn non_const_expression() -> u64 { 99 }
///
/// const FIXED_VALUE: u64 = 10;
/// parameter_types! {
///    pub const Argument: u64 = 42 + FIXED_VALUE;
///    /// Visibility of the type is optional
///    OtherArgument: u64 = non_const_expression();
///    pub storage StorageArgument: u64 = 5;
///    pub static StaticArgument: u32 = 7;
/// }
///
/// trait Config {
///    type Parameter: Get<u64>;
///    type OtherParameter: Get<u64>;
///    type StorageParameter: Get<u64>;
///    type StaticParameter: Get<u32>;
/// }
///
/// struct Runtime;
/// impl Config for Runtime {
///    type Parameter = Argument;
///    type OtherParameter = OtherArgument;
///    type StorageParameter = StorageArgument;
///    type StaticParameter = StaticArgument;
/// }
///
/// // In testing, `StaticArgument` can be altered later: `StaticArgument::set(8)`.
/// ```
///
/// # Invalid example:
///
/// ```compile_fail
/// # use frame_support::traits::Get;
/// # use frame_support::parameter_types;
/// // This function cannot be used in a const context.
/// fn non_const_expression() -> u64 { 99 }
///
/// parameter_types! {
///    pub const Argument: u64 = non_const_expression();
/// }
/// ```
#[macro_export]
macro_rules! parameter_types {
	(
		$( #[ $attr:meta ] )*
		$vis:vis const $name:ident: $type:ty = $value:expr;
		$( $rest:tt )*
	) => (
		$( #[ $attr ] )*
		$vis struct $name;
		$crate::parameter_types!(IMPL_CONST $name , $type , $value);
		$crate::parameter_types!( $( $rest )* );
	);
	(
		$( #[ $attr:meta ] )*
		$vis:vis $name:ident: $type:ty = $value:expr;
		$( $rest:tt )*
	) => (
		$( #[ $attr ] )*
		$vis struct $name;
		$crate::parameter_types!(IMPL $name, $type, $value);
		$crate::parameter_types!( $( $rest )* );
	);
	(
		$( #[ $attr:meta ] )*
		$vis:vis storage $name:ident: $type:ty = $value:expr;
		$( $rest:tt )*
	) => (
		$( #[ $attr ] )*
		$vis struct $name;
		$crate::parameter_types!(IMPL_STORAGE $name, $type, $value);
		$crate::parameter_types!( $( $rest )* );
	);
	() => ();
	(IMPL_CONST $name:ident, $type:ty, $value:expr) => {
		impl $name {
			/// Returns the value of this parameter type.
			pub const fn get() -> $type {
				$value
			}
		}

		impl<I: From<$type>> $crate::traits::Get<I> for $name {
			fn get() -> I {
				I::from(Self::get())
			}
		}

		impl $crate::traits::TypedGet for $name {
			type Type = $type;
			fn get() -> $type {
				Self::get()
			}
		}
	};
	(IMPL $name:ident, $type:ty, $value:expr) => {
		impl $name {
			/// Returns the value of this parameter type.
			pub fn get() -> $type {
				$value
			}
		}

		impl<I: From<$type>> $crate::traits::Get<I> for $name {
			fn get() -> I {
				I::from(Self::get())
			}
		}

		impl $crate::traits::TypedGet for $name {
			type Type = $type;
			fn get() -> $type {
				Self::get()
			}
		}
	};
	(IMPL_STORAGE $name:ident, $type:ty, $value:expr) => {
		impl $name {
			/// Returns the key for this parameter type.
			#[allow(unused)]
			pub fn key() -> [u8; 16] {
				$crate::sp_core_hashing_proc_macro::twox_128!(b":", $name, b":")
			}

			/// Set the value of this parameter type in the storage.
			///
			/// This needs to be executed in an externalities provided
			/// environment.
			#[allow(unused)]
			pub fn set(value: &$type) {
				$crate::storage::unhashed::put(&Self::key(), value);
			}

			/// Returns the value of this parameter type.
			///
			/// This needs to be executed in an externalities provided
			/// environment.
			#[allow(unused)]
			pub fn get() -> $type {
				$crate::storage::unhashed::get(&Self::key()).unwrap_or_else(|| $value)
			}
		}

		impl<I: From<$type>> $crate::traits::Get<I> for $name {
			fn get() -> I {
				I::from(Self::get())
			}
		}
<<<<<<< HEAD
		
=======

>>>>>>> 3b53be61
		impl $crate::traits::TypedGet for $name {
			type Type = $type;
			fn get() -> $type {
				Self::get()
			}
		}
	};
	(
		$( #[ $attr:meta ] )*
		$vis:vis static $name:ident: $type:ty = $value:expr;
		$( $rest:tt )*
	) => (
		$crate::parameter_types_impl_thread_local!(
			$( #[ $attr ] )*
			$vis static $name: $type = $value;
		);
		$crate::parameter_types!( $( $rest )* );
	);
}

#[cfg(not(feature = "std"))]
#[macro_export]
macro_rules! parameter_types_impl_thread_local {
	( $( $any:tt )* ) => {
		compile_error!("static parameter types is only available in std and for testing.");
	};
}

#[cfg(feature = "std")]
#[macro_export]
macro_rules! parameter_types_impl_thread_local {
	(
		$(
			$( #[ $attr:meta ] )*
			$vis:vis static $name:ident: $type:ty = $value:expr;
		)*
	) => {
		$crate::parameter_types_impl_thread_local!(
			IMPL_THREAD_LOCAL $( $vis, $name, $type, $value, )*
		);
		$crate::paste::item! {
			$crate::parameter_types!(
				$(
					$( #[ $attr ] )*
					$vis $name: $type = [<$name:snake:upper>].with(|v| v.borrow().clone());
				)*
			);
			$(
				impl $name {
					/// Set the internal value.
					pub fn set(t: $type) {
						[<$name:snake:upper>].with(|v| *v.borrow_mut() = t);
					}
				}
			)*
		}
	};
	(IMPL_THREAD_LOCAL $( $vis:vis, $name:ident, $type:ty, $value:expr, )* ) => {
		$crate::paste::item! {
			thread_local! {
				$(
					pub static [<$name:snake:upper>]: std::cell::RefCell<$type> =
						std::cell::RefCell::new($value);
				)*
			}
		}
	};
}

/// Macro for easily creating a new implementation of both the `Get` and `Contains` traits. Use
/// exactly as with `parameter_types`, only the type must be `Ord`.
#[macro_export]
macro_rules! ord_parameter_types {
	(
		$( #[ $attr:meta ] )*
		$vis:vis const $name:ident: $type:ty = $value:expr;
		$( $rest:tt )*
	) => (
		$( #[ $attr ] )*
		$vis struct $name;
		$crate::parameter_types!{IMPL $name , $type , $value}
		$crate::ord_parameter_types!{IMPL $name , $type , $value}
		$crate::ord_parameter_types!{ $( $rest )* }
	);
	() => ();
	(IMPL $name:ident , $type:ty , $value:expr) => {
		impl $crate::traits::SortedMembers<$type> for $name {
			fn contains(t: &$type) -> bool { &$value == t }
			fn sorted_members() -> $crate::sp_std::prelude::Vec<$type> { vec![$value] }
			fn count() -> usize { 1 }
			#[cfg(feature = "runtime-benchmarks")]
			fn add(_: &$type) {}
		}
		impl $crate::traits::Contains<$type> for $name {
			fn contains(t: &$type) -> bool { &$value == t }
		}
	}
}

/// Print out a formatted message.
///
/// # Example
///
/// ```
/// frame_support::runtime_print!("my value is {}", 3);
/// ```
#[macro_export]
macro_rules! runtime_print {
	($($arg:tt)+) => {
		{
			use core::fmt::Write;
			let mut w = $crate::sp_std::Writer::default();
			let _ = core::write!(&mut w, $($arg)+);
			$crate::sp_io::misc::print_utf8(&w.inner())
		}
	}
}

/// Print out the debuggable type.
pub fn debug(data: &impl sp_std::fmt::Debug) {
	runtime_print!("{:?}", data);
}

#[doc(inline)]
pub use frame_support_procedural::{
	construct_runtime, decl_storage, match_and_insert, transactional, PalletError,
	RuntimeDebugNoBound,
};

#[doc(hidden)]
pub use frame_support_procedural::{__create_tt_macro, __generate_dummy_part_checker};

/// Derive [`Clone`] but do not bound any generic.
///
/// This is useful for type generic over runtime:
/// ```
/// # use frame_support::CloneNoBound;
/// trait Config {
/// 		type C: Clone;
/// }
///
/// // Foo implements [`Clone`] because `C` bounds [`Clone`].
/// // Otherwise compilation will fail with an output telling `c` doesn't implement [`Clone`].
/// #[derive(CloneNoBound)]
/// struct Foo<T: Config> {
/// 		c: T::C,
/// }
/// ```
pub use frame_support_procedural::CloneNoBound;

/// Derive [`Eq`] but do not bound any generic.
///
/// This is useful for type generic over runtime:
/// ```
/// # use frame_support::{EqNoBound, PartialEqNoBound};
/// trait Config {
/// 		type C: Eq;
/// }
///
/// // Foo implements [`Eq`] because `C` bounds [`Eq`].
/// // Otherwise compilation will fail with an output telling `c` doesn't implement [`Eq`].
/// #[derive(PartialEqNoBound, EqNoBound)]
/// struct Foo<T: Config> {
/// 		c: T::C,
/// }
/// ```
pub use frame_support_procedural::EqNoBound;

/// Derive [`PartialEq`] but do not bound any generic.
///
/// This is useful for type generic over runtime:
/// ```
/// # use frame_support::PartialEqNoBound;
/// trait Config {
/// 		type C: PartialEq;
/// }
///
/// // Foo implements [`PartialEq`] because `C` bounds [`PartialEq`].
/// // Otherwise compilation will fail with an output telling `c` doesn't implement [`PartialEq`].
/// #[derive(PartialEqNoBound)]
/// struct Foo<T: Config> {
/// 		c: T::C,
/// }
/// ```
pub use frame_support_procedural::PartialEqNoBound;

/// Derive [`Debug`] but do not bound any generic.
///
/// This is useful for type generic over runtime:
/// ```
/// # use frame_support::DebugNoBound;
/// # use core::fmt::Debug;
/// trait Config {
/// 		type C: Debug;
/// }
///
/// // Foo implements [`Debug`] because `C` bounds [`Debug`].
/// // Otherwise compilation will fail with an output telling `c` doesn't implement [`Debug`].
/// #[derive(DebugNoBound)]
/// struct Foo<T: Config> {
/// 		c: T::C,
/// }
/// ```
pub use frame_support_procedural::DebugNoBound;

/// Derive [`Default`] but do not bound any generic.
///
/// This is useful for type generic over runtime:
/// ```
/// # use frame_support::DefaultNoBound;
/// # use core::default::Default;
/// trait Config {
/// 		type C: Default;
/// }
///
/// // Foo implements [`Default`] because `C` bounds [`Default`].
/// // Otherwise compilation will fail with an output telling `c` doesn't implement [`Default`].
/// #[derive(DefaultNoBound)]
/// struct Foo<T: Config> {
/// 		c: T::C,
/// }
/// ```
pub use frame_support_procedural::DefaultNoBound;

/// Assert the annotated function is executed within a storage transaction.
///
/// The assertion is enabled for native execution and when `debug_assertions` are enabled.
///
/// # Example
///
/// ```
/// # use frame_support::{
/// # 	require_transactional, transactional, dispatch::DispatchResult
/// # };
///
/// #[require_transactional]
/// fn update_all(value: u32) -> DispatchResult {
/// 	// Update multiple storages.
/// 	// Return `Err` to indicate should revert.
/// 	Ok(())
/// }
///
/// #[transactional]
/// fn safe_update(value: u32) -> DispatchResult {
/// 	// This is safe
/// 	update_all(value)
/// }
///
/// fn unsafe_update(value: u32) -> DispatchResult {
/// 	// this may panic if unsafe_update is not called within a storage transaction
/// 	update_all(value)
/// }
/// ```
pub use frame_support_procedural::require_transactional;

/// Convert the current crate version into a [`CrateVersion`](crate::traits::CrateVersion).
///
/// It uses the `CARGO_PKG_VERSION_MAJOR`, `CARGO_PKG_VERSION_MINOR` and
/// `CARGO_PKG_VERSION_PATCH` environment variables to fetch the crate version.
/// This means that the [`CrateVersion`](crate::traits::CrateVersion)
/// object will correspond to the version of the crate the macro is called in!
///
/// # Example
///
/// ```
/// # use frame_support::{traits::CrateVersion, crate_to_crate_version};
/// const Version: CrateVersion = crate_to_crate_version!();
/// ```
pub use frame_support_procedural::crate_to_crate_version;

/// Return Err of the expression: `return Err($expression);`.
///
/// Used as `fail!(expression)`.
#[macro_export]
macro_rules! fail {
	( $y:expr ) => {{
		return Err($y.into())
	}};
}

/// Evaluate `$x:expr` and if not true return `Err($y:expr)`.
///
/// Used as `ensure!(expression_to_ensure, expression_to_return_on_false)`.
#[macro_export]
macro_rules! ensure {
	( $x:expr, $y:expr $(,)? ) => {{
		if !$x {
			$crate::fail!($y);
		}
	}};
}

/// Evaluate an expression, assert it returns an expected `Err` value and that
/// runtime storage has not been mutated (i.e. expression is a no-operation).
///
/// Used as `assert_noop(expression_to_assert, expected_error_expression)`.
#[macro_export]
macro_rules! assert_noop {
	(
		$x:expr,
		$y:expr $(,)?
	) => {
		let h = $crate::storage_root($crate::StateVersion::V1);
		$crate::assert_err!($x, $y);
		assert_eq!(h, $crate::storage_root($crate::StateVersion::V1));
	};
}

/// Evaluate any expression and assert that runtime storage has not been mutated
/// (i.e. expression is a storage no-operation).
///
/// Used as `assert_storage_noop(expression_to_assert)`.
#[macro_export]
macro_rules! assert_storage_noop {
	(
		$x:expr
	) => {
		let h = $crate::storage_root($crate::StateVersion::V1);
		$x;
		assert_eq!(h, $crate::storage_root($crate::StateVersion::V1));
	};
}

/// Assert an expression returns an error specified.
///
/// Used as `assert_err!(expression_to_assert, expected_error_expression)`
#[macro_export]
macro_rules! assert_err {
	( $x:expr , $y:expr $(,)? ) => {
		assert_eq!($x, Err($y.into()));
	};
}

/// Assert an expression returns an error specified.
///
/// This can be used on`DispatchResultWithPostInfo` when the post info should
/// be ignored.
#[macro_export]
macro_rules! assert_err_ignore_postinfo {
	( $x:expr , $y:expr $(,)? ) => {
		$crate::assert_err!($x.map(|_| ()).map_err(|e| e.error), $y);
	};
}

/// Assert an expression returns error with the given weight.
#[macro_export]
macro_rules! assert_err_with_weight {
	($call:expr, $err:expr, $weight:expr $(,)? ) => {
		if let Err(dispatch_err_with_post) = $call {
			$crate::assert_err!($call.map(|_| ()).map_err(|e| e.error), $err);
			assert_eq!(dispatch_err_with_post.post_info.actual_weight, $weight.into());
		} else {
			panic!("expected Err(_), got Ok(_).")
		}
	};
}

/// Panic if an expression doesn't evaluate to `Ok`.
///
/// Used as `assert_ok!(expression_to_assert, expected_ok_expression)`,
/// or `assert_ok!(expression_to_assert)` which would assert against `Ok(())`.
#[macro_export]
macro_rules! assert_ok {
	( $x:expr $(,)? ) => {
		let is = $x;
		match is {
			Ok(_) => (),
			_ => assert!(false, "Expected Ok(_). Got {:#?}", is),
		}
	};
	( $x:expr, $y:expr $(,)? ) => {
		assert_eq!($x, Ok($y));
	};
}

/// Assert that the maximum encoding size does not exceed the value defined in
/// [`MAX_MODULE_ERROR_ENCODED_SIZE`] during compilation.
///
/// This macro is intended to be used in conjunction with `tt_call!`.
#[macro_export]
macro_rules! assert_error_encoded_size {
	{
		path = [{ $($path:ident)::+ }]
		runtime = [{ $runtime:ident }]
		assert_message = [{ $assert_message:literal }]
		error = [{ $error:ident }]
	} => {
		const _: () = assert!(
			<
				$($path::)+$error<$runtime> as $crate::traits::PalletError
			>::MAX_ENCODED_SIZE <= $crate::MAX_MODULE_ERROR_ENCODED_SIZE,
			$assert_message
		);
	};
	{
		path = [{ $($path:ident)::+ }]
		runtime = [{ $runtime:ident }]
		assert_message = [{ $assert_message:literal }]
	} => {};
}

#[cfg(feature = "std")]
#[doc(hidden)]
pub use serde::{Deserialize, Serialize};

#[cfg(test)]
pub mod tests {
	use super::*;
	use crate::metadata::{
		PalletStorageMetadata, StorageEntryMetadata, StorageEntryModifier, StorageEntryType,
		StorageHasher,
	};
	use codec::{Codec, EncodeLike};
	use frame_support::traits::CrateVersion;
	use sp_io::TestExternalities;
	use sp_std::result;

	/// A PalletInfo implementation which just panics.
	pub struct PanicPalletInfo;

	impl crate::traits::PalletInfo for PanicPalletInfo {
		fn index<P: 'static>() -> Option<usize> {
			unimplemented!("PanicPalletInfo mustn't be triggered by tests");
		}
		fn name<P: 'static>() -> Option<&'static str> {
			unimplemented!("PanicPalletInfo mustn't be triggered by tests");
		}
		fn module_name<P: 'static>() -> Option<&'static str> {
			unimplemented!("PanicPalletInfo mustn't be triggered by tests");
		}
		fn crate_version<P: 'static>() -> Option<CrateVersion> {
			unimplemented!("PanicPalletInfo mustn't be triggered by tests");
		}
	}

	pub trait Config: 'static {
		type BlockNumber: Codec + EncodeLike + Default + TypeInfo;
		type Origin;
		type PalletInfo: crate::traits::PalletInfo;
		type DbWeight: crate::traits::Get<crate::weights::RuntimeDbWeight>;
	}

	mod module {
		#![allow(dead_code)]

		use super::Config;

		decl_module! {
			pub struct Module<T: Config> for enum Call where origin: T::Origin, system=self  {}
		}
	}
	use self::module::Module;

	decl_storage! {
		trait Store for Module<T: Config> as Test {
			pub Data get(fn data) build(|_| vec![(15u32, 42u64)]):
				map hasher(twox_64_concat) u32 => u64;
			pub OptionLinkedMap: map hasher(blake2_128_concat) u32 => Option<u32>;
			pub GenericData get(fn generic_data):
				map hasher(identity) T::BlockNumber => T::BlockNumber;
			pub GenericData2 get(fn generic_data2):
				map hasher(blake2_128_concat) T::BlockNumber => Option<T::BlockNumber>;
			pub DataDM config(test_config) build(|_| vec![(15u32, 16u32, 42u64)]):
				double_map hasher(twox_64_concat) u32, hasher(blake2_128_concat) u32 => u64;
			pub GenericDataDM:
				double_map hasher(blake2_128_concat) T::BlockNumber, hasher(identity) T::BlockNumber
				=> T::BlockNumber;
			pub GenericData2DM:
				double_map hasher(blake2_128_concat) T::BlockNumber, hasher(twox_64_concat) T::BlockNumber
				=> Option<T::BlockNumber>;
			pub AppendableDM:
				double_map hasher(blake2_128_concat) u32, hasher(blake2_128_concat) T::BlockNumber => Vec<u32>;
		}
	}

	struct Test;
	impl Config for Test {
		type BlockNumber = u32;
		type Origin = u32;
		type PalletInfo = PanicPalletInfo;
		type DbWeight = ();
	}

	fn new_test_ext() -> TestExternalities {
		GenesisConfig::default().build_storage().unwrap().into()
	}

	type Map = Data;

	trait Sorted {
		fn sorted(self) -> Self;
	}
	impl<T: Ord> Sorted for Vec<T> {
		fn sorted(mut self) -> Self {
			self.sort();
			self
		}
	}

	#[test]
	fn generate_storage_alias_works() {
		new_test_ext().execute_with(|| {
			generate_storage_alias!(
				Test,
				GenericData2<T: Config> => Map<(Blake2_128Concat, T::BlockNumber), T::BlockNumber>
			);

			assert_eq!(Module::<Test>::generic_data2(5), None);
			GenericData2::<Test>::insert(5, 5);
			assert_eq!(Module::<Test>::generic_data2(5), Some(5));
		});
	}

	#[test]
	fn map_issue_3318() {
		new_test_ext().execute_with(|| {
			OptionLinkedMap::insert(1, 1);
			assert_eq!(OptionLinkedMap::get(1), Some(1));
			OptionLinkedMap::insert(1, 2);
			assert_eq!(OptionLinkedMap::get(1), Some(2));
		});
	}

	#[test]
	fn map_swap_works() {
		new_test_ext().execute_with(|| {
			OptionLinkedMap::insert(0, 0);
			OptionLinkedMap::insert(1, 1);
			OptionLinkedMap::insert(2, 2);
			OptionLinkedMap::insert(3, 3);

			let collect = || OptionLinkedMap::iter().collect::<Vec<_>>().sorted();
			assert_eq!(collect(), vec![(0, 0), (1, 1), (2, 2), (3, 3)]);

			// Two existing
			OptionLinkedMap::swap(1, 2);
			assert_eq!(collect(), vec![(0, 0), (1, 2), (2, 1), (3, 3)]);

			// Back to normal
			OptionLinkedMap::swap(2, 1);
			assert_eq!(collect(), vec![(0, 0), (1, 1), (2, 2), (3, 3)]);

			// Left existing
			OptionLinkedMap::swap(2, 5);
			assert_eq!(collect(), vec![(0, 0), (1, 1), (3, 3), (5, 2)]);

			// Right existing
			OptionLinkedMap::swap(5, 2);
			assert_eq!(collect(), vec![(0, 0), (1, 1), (2, 2), (3, 3)]);
		});
	}

	#[test]
	fn double_map_swap_works() {
		new_test_ext().execute_with(|| {
			DataDM::insert(0, 1, 1);
			DataDM::insert(1, 0, 2);
			DataDM::insert(1, 1, 3);

			let get_all = || {
				vec![
					DataDM::get(0, 1),
					DataDM::get(1, 0),
					DataDM::get(1, 1),
					DataDM::get(2, 0),
					DataDM::get(2, 1),
				]
			};
			assert_eq!(get_all(), vec![1, 2, 3, 0, 0]);

			// Two existing
			DataDM::swap(0, 1, 1, 0);
			assert_eq!(get_all(), vec![2, 1, 3, 0, 0]);

			// Left existing
			DataDM::swap(1, 0, 2, 0);
			assert_eq!(get_all(), vec![2, 0, 3, 1, 0]);

			// Right existing
			DataDM::swap(2, 1, 1, 1);
			assert_eq!(get_all(), vec![2, 0, 0, 1, 3]);
		});
	}

	#[test]
	fn map_basic_insert_remove_should_work() {
		new_test_ext().execute_with(|| {
			// initialized during genesis
			assert_eq!(Map::get(&15u32), 42u64);

			// get / insert / take
			let key = 17u32;
			assert_eq!(Map::get(&key), 0u64);
			Map::insert(key, 4u64);
			assert_eq!(Map::get(&key), 4u64);
			assert_eq!(Map::take(&key), 4u64);
			assert_eq!(Map::get(&key), 0u64);

			// mutate
			Map::mutate(&key, |val| {
				*val = 15;
			});
			assert_eq!(Map::get(&key), 15u64);

			// remove
			Map::remove(&key);
			assert_eq!(Map::get(&key), 0u64);
		});
	}

	#[test]
	fn map_iteration_should_work() {
		new_test_ext().execute_with(|| {
			assert_eq!(Map::iter().collect::<Vec<_>>().sorted(), vec![(15, 42)]);
			// insert / remove
			let key = 17u32;
			Map::insert(key, 4u64);
			assert_eq!(Map::iter().collect::<Vec<_>>().sorted(), vec![(15, 42), (key, 4)]);
			assert_eq!(Map::take(&15), 42u64);
			assert_eq!(Map::take(&key), 4u64);
			assert_eq!(Map::iter().collect::<Vec<_>>().sorted(), vec![]);

			// Add couple of more elements
			Map::insert(key, 42u64);
			assert_eq!(Map::iter().collect::<Vec<_>>().sorted(), vec![(key, 42)]);
			Map::insert(key + 1, 43u64);
			assert_eq!(Map::iter().collect::<Vec<_>>().sorted(), vec![(key, 42), (key + 1, 43)]);

			// mutate
			let key = key + 2;
			Map::mutate(&key, |val| {
				*val = 15;
			});
			assert_eq!(
				Map::iter().collect::<Vec<_>>().sorted(),
				vec![(key - 2, 42), (key - 1, 43), (key, 15)]
			);
			Map::mutate(&key, |val| {
				*val = 17;
			});
			assert_eq!(
				Map::iter().collect::<Vec<_>>().sorted(),
				vec![(key - 2, 42), (key - 1, 43), (key, 17)]
			);

			// remove first
			Map::remove(&key);
			assert_eq!(
				Map::iter().collect::<Vec<_>>().sorted(),
				vec![(key - 2, 42), (key - 1, 43)]
			);

			// remove last from the list
			Map::remove(&(key - 2));
			assert_eq!(Map::iter().collect::<Vec<_>>().sorted(), vec![(key - 1, 43)]);

			// remove the last element
			Map::remove(&(key - 1));
			assert_eq!(Map::iter().collect::<Vec<_>>().sorted(), vec![]);
		});
	}

	#[test]
	fn double_map_basic_insert_remove_remove_prefix_should_work() {
		new_test_ext().execute_with(|| {
			type DoubleMap = DataDM;
			// initialized during genesis
			assert_eq!(DoubleMap::get(&15u32, &16u32), 42u64);

			// get / insert / take
			let key1 = 17u32;
			let key2 = 18u32;
			assert_eq!(DoubleMap::get(&key1, &key2), 0u64);
			DoubleMap::insert(&key1, &key2, &4u64);
			assert_eq!(DoubleMap::get(&key1, &key2), 4u64);
			assert_eq!(DoubleMap::take(&key1, &key2), 4u64);
			assert_eq!(DoubleMap::get(&key1, &key2), 0u64);

			// mutate
			DoubleMap::mutate(&key1, &key2, |val| {
				*val = 15;
			});
			assert_eq!(DoubleMap::get(&key1, &key2), 15u64);

			// remove
			DoubleMap::remove(&key1, &key2);
			assert_eq!(DoubleMap::get(&key1, &key2), 0u64);

			// remove prefix
			DoubleMap::insert(&key1, &key2, &4u64);
			DoubleMap::insert(&key1, &(key2 + 1), &4u64);
			DoubleMap::insert(&(key1 + 1), &key2, &4u64);
			DoubleMap::insert(&(key1 + 1), &(key2 + 1), &4u64);
			assert!(matches!(
				DoubleMap::remove_prefix(&key1, None),
				sp_io::KillStorageResult::AllRemoved(0), // all in overlay
			));
			assert_eq!(DoubleMap::get(&key1, &key2), 0u64);
			assert_eq!(DoubleMap::get(&key1, &(key2 + 1)), 0u64);
			assert_eq!(DoubleMap::get(&(key1 + 1), &key2), 4u64);
			assert_eq!(DoubleMap::get(&(key1 + 1), &(key2 + 1)), 4u64);
		});
	}

	#[test]
	fn double_map_append_should_work() {
		new_test_ext().execute_with(|| {
			type DoubleMap = AppendableDM<Test>;

			let key1 = 17u32;
			let key2 = 18u32;

			DoubleMap::insert(&key1, &key2, &vec![1]);
			DoubleMap::append(&key1, &key2, 2);
			assert_eq!(DoubleMap::get(&key1, &key2), &[1, 2]);
		});
	}

	#[test]
	fn double_map_mutate_exists_should_work() {
		new_test_ext().execute_with(|| {
			type DoubleMap = DataDM;

			let (key1, key2) = (11, 13);

			// mutated
			DoubleMap::mutate_exists(key1, key2, |v| *v = Some(1));
			assert_eq!(DoubleMap::get(&key1, key2), 1);

			// removed if mutated to `None`
			DoubleMap::mutate_exists(key1, key2, |v| *v = None);
			assert!(!DoubleMap::contains_key(&key1, key2));
		});
	}

	#[test]
	fn double_map_try_mutate_exists_should_work() {
		new_test_ext().execute_with(|| {
			type DoubleMap = DataDM;
			type TestResult = result::Result<(), &'static str>;

			let (key1, key2) = (11, 13);

			// mutated if `Ok`
			assert_ok!(DoubleMap::try_mutate_exists(key1, key2, |v| -> TestResult {
				*v = Some(1);
				Ok(())
			}));
			assert_eq!(DoubleMap::get(&key1, key2), 1);

			// no-op if `Err`
			assert_noop!(
				DoubleMap::try_mutate_exists(key1, key2, |v| -> TestResult {
					*v = Some(2);
					Err("nah")
				}),
				"nah"
			);

			// removed if mutated to`None`
			assert_ok!(DoubleMap::try_mutate_exists(key1, key2, |v| -> TestResult {
				*v = None;
				Ok(())
			}));
			assert!(!DoubleMap::contains_key(&key1, key2));
		});
	}

	fn expected_metadata() -> PalletStorageMetadata {
		PalletStorageMetadata {
			prefix: "Test",
			entries: vec![
				StorageEntryMetadata {
					name: "Data",
					modifier: StorageEntryModifier::Default,
					ty: StorageEntryType::Map {
						hashers: vec![StorageHasher::Twox64Concat],
						key: scale_info::meta_type::<u32>(),
						value: scale_info::meta_type::<u64>(),
					},
					default: vec![0, 0, 0, 0, 0, 0, 0, 0],
					docs: vec![],
				},
				StorageEntryMetadata {
					name: "OptionLinkedMap",
					modifier: StorageEntryModifier::Optional,
					ty: StorageEntryType::Map {
						hashers: vec![StorageHasher::Blake2_128Concat],
						key: scale_info::meta_type::<u32>(),
						value: scale_info::meta_type::<u32>(),
					},
					default: vec![0],
					docs: vec![],
				},
				StorageEntryMetadata {
					name: "GenericData",
					modifier: StorageEntryModifier::Default,
					ty: StorageEntryType::Map {
						hashers: vec![StorageHasher::Identity],
						key: scale_info::meta_type::<u32>(),
						value: scale_info::meta_type::<u32>(),
					},
					default: vec![0, 0, 0, 0],
					docs: vec![],
				},
				StorageEntryMetadata {
					name: "GenericData2",
					modifier: StorageEntryModifier::Optional,
					ty: StorageEntryType::Map {
						hashers: vec![StorageHasher::Blake2_128Concat],
						key: scale_info::meta_type::<u32>(),
						value: scale_info::meta_type::<u32>(),
					},
					default: vec![0],
					docs: vec![],
				},
				StorageEntryMetadata {
					name: "DataDM",
					modifier: StorageEntryModifier::Default,
					ty: StorageEntryType::Map {
						hashers: vec![StorageHasher::Twox64Concat, StorageHasher::Blake2_128Concat],
						key: scale_info::meta_type::<(u32, u32)>(),
						value: scale_info::meta_type::<u64>(),
					},
					default: vec![0, 0, 0, 0, 0, 0, 0, 0],
					docs: vec![],
				},
				StorageEntryMetadata {
					name: "GenericDataDM",
					modifier: StorageEntryModifier::Default,
					ty: StorageEntryType::Map {
						hashers: vec![StorageHasher::Blake2_128Concat, StorageHasher::Identity],
						key: scale_info::meta_type::<(u32, u32)>(),
						value: scale_info::meta_type::<u32>(),
					},
					default: vec![0, 0, 0, 0],
					docs: vec![],
				},
				StorageEntryMetadata {
					name: "GenericData2DM",
					modifier: StorageEntryModifier::Optional,
					ty: StorageEntryType::Map {
						hashers: vec![StorageHasher::Blake2_128Concat, StorageHasher::Twox64Concat],
						key: scale_info::meta_type::<(u32, u32)>(),
						value: scale_info::meta_type::<u32>(),
					},
					default: vec![0],
					docs: vec![],
				},
				StorageEntryMetadata {
					name: "AppendableDM",
					modifier: StorageEntryModifier::Default,
					ty: StorageEntryType::Map {
						hashers: vec![
							StorageHasher::Blake2_128Concat,
							StorageHasher::Blake2_128Concat,
						],
						key: scale_info::meta_type::<(u32, u32)>(),
						value: scale_info::meta_type::<Vec<u32>>(),
					},
					default: vec![0],
					docs: vec![],
				},
			],
		}
	}

	#[test]
	fn store_metadata() {
		let metadata = Module::<Test>::storage_metadata();
		pretty_assertions::assert_eq!(expected_metadata(), metadata);
	}

	parameter_types! {
		storage StorageParameter: u64 = 10;
	}

	#[test]
	fn check_storage_parameter_type_works() {
		TestExternalities::default().execute_with(|| {
			assert_eq!(sp_io::hashing::twox_128(b":StorageParameter:"), StorageParameter::key());

			assert_eq!(10, StorageParameter::get());

			StorageParameter::set(&300);
			assert_eq!(300, StorageParameter::get());
		})
	}

	parameter_types! {
		pub const BlockHashCount: u64 = 250;
		pub static Members: Vec<u64> = vec![];
		pub const Foo: Option<u64> = None;
	}
}

/// Prelude to be used alongside pallet macro, for ease of use.
pub mod pallet_prelude {
	#[cfg(feature = "std")]
	pub use crate::traits::GenesisBuild;
	pub use crate::{
		dispatch::{DispatchError, DispatchResult, DispatchResultWithPostInfo, Parameter},
		ensure,
		inherent::{InherentData, InherentIdentifier, ProvideInherent},
		storage,
		storage::{
			bounded_vec::BoundedVec,
			types::{
				CountedStorageMap, Key as NMapKey, OptionQuery, StorageDoubleMap, StorageMap,
				StorageNMap, StorageValue, ValueQuery,
			},
		},
		traits::{
			ConstU32, EnsureOrigin, Get, GetDefault, GetStorageVersion, Hooks, IsType,
			PalletInfoAccess, StorageInfoTrait, TypedGet,
		},
		weights::{DispatchClass, Pays, Weight},
		Blake2_128, Blake2_128Concat, Blake2_256, CloneNoBound, DebugNoBound, EqNoBound, Identity,
		PartialEqNoBound, RuntimeDebug, RuntimeDebugNoBound, Twox128, Twox256, Twox64Concat,
	};
	pub use codec::{Decode, Encode, MaxEncodedLen};
	pub use scale_info::TypeInfo;
	pub use sp_runtime::{
		traits::{MaybeSerializeDeserialize, Member, ValidateUnsigned},
		transaction_validity::{
			InvalidTransaction, TransactionLongevity, TransactionPriority, TransactionSource,
			TransactionTag, TransactionValidity, TransactionValidityError, UnknownTransaction,
			ValidTransaction,
		},
		MAX_MODULE_ERROR_ENCODED_SIZE,
	};
	pub use sp_std::marker::PhantomData;
}

/// `pallet` attribute macro allows to define a pallet to be used in `construct_runtime!`.
///
/// It is define by a module item:
/// ```ignore
/// #[pallet]
/// pub mod pallet {
/// ...
/// }
/// ```
///
/// Inside the module the macro will parse item with the attribute: `#[pallet::*]`, some
/// attributes are mandatory, some other optional.
///
/// The attribute are explained with the syntax of non instantiable pallets, to see how pallet
/// with instance work see below example.
///
/// Note various type can be automatically imported using pallet_prelude in frame_support and
/// frame_system:
/// ```ignore
/// #[pallet]
/// pub mod pallet {
/// 		use frame_support::pallet_prelude::*;
/// 		use frame_system::pallet_prelude::*;
/// 		...
/// }
/// ```
///
/// # Config trait: `#[pallet::config]` mandatory
///
/// The trait defining generics of the pallet.
///
/// Item must be defined as
/// ```ignore
/// #[pallet::config]
/// pub trait Config: frame_system::Config + $optionally_some_other_supertraits
/// $optional_where_clause
/// {
/// ...
/// }
/// ```
/// I.e. a regular trait definition named `Config`, with supertrait `frame_system::Config`,
/// optionally other supertrait and where clause.
///
/// The associated type `Event` is reserved, if defined it must bounds `From<Event>` and
/// `IsType<<Self as frame_system::Config>::Event>`, see `#[pallet::event]` for more
/// information.
///
/// To put `Get` associated type into metadatas, use the attribute `#[pallet::constant]`, e.g.:
/// ```ignore
/// #[pallet::config]
/// pub trait Config: frame_system::Config {
/// 		#[pallet::constant]
/// 		type Foo: Get<u32>;
/// }
/// ```
///
/// To bypass the `frame_system::Config` supertrait check, use the attribute
/// `#[pallet::disable_frame_system_supertrait_check]`, e.g.:
/// ```ignore
/// #[pallet::config]
/// #[pallet::disable_frame_system_supertrait_check]
/// pub trait Config: pallet_timestamp::Config {}
/// ```
///
/// ### Macro expansion:
///
/// The macro expand pallet constant metadata with the information given by
/// `#[pallet::constant]`.
///
/// # Pallet struct placeholder: `#[pallet::pallet]` mandatory
///
/// The placeholder struct, on which is implemented pallet informations.
///
/// Item must be defined as followed:
/// ```ignore
/// #[pallet::pallet]
/// pub struct Pallet<T>(_);
/// ```
/// I.e. a regular struct definition named `Pallet`, with generic T and no where clause.
///
/// To generate a `Store` trait associating all storages, use the attribute
/// `#[pallet::generate_store($vis trait Store)]`, e.g.:
/// ```ignore
/// #[pallet::pallet]
/// #[pallet::generate_store(pub(super) trait Store)]
/// pub struct Pallet<T>(_);
/// ```
/// More precisely the store trait contains an associated type for each storage. It is
/// implemented for `Pallet` allowing to access the storage from pallet struct.
///
/// Thus when defining a storage named `Foo`, it can later be accessed from `Pallet` using
/// `<Pallet as Store>::Foo`.
///
/// To generate the full storage info (used for PoV calculation) use the attribute
/// `#[pallet::generate_storage_info]`, e.g.:
/// ```ignore
/// #[pallet::pallet]
/// #[pallet::generate_storage_info]
/// pub struct Pallet<T>(_);
/// ```
///
/// This require all storage to implement the trait [`traits::StorageInfoTrait`], thus all keys
/// and value types must bound [`pallet_prelude::MaxEncodedLen`].
/// Some individual storage can opt-out from this constraint by using `#[pallet::unbounded]`,
/// see `#[pallet::storage]` documentation.
///
/// As the macro implements [`traits::GetStorageVersion`], the current storage version needs to
/// be communicated to the macro. This can be done by using the `storage_version` attribute:
///
/// ```ignore
/// const STORAGE_VERSION: StorageVersion = StorageVersion::new(5);
///
/// #[pallet::pallet]
/// #[pallet::storage_version(STORAGE_VERSION)]
/// pub struct Pallet<T>(_);
/// ```
///
/// If not present, the current storage version is set to the default value.
///
/// ### Macro expansion:
///
/// The macro add this attribute to the struct definition:
/// ```ignore
/// #[derive(
/// 	frame_support::CloneNoBound,
/// 	frame_support::EqNoBound,
/// 	frame_support::PartialEqNoBound,
/// 	frame_support::RuntimeDebugNoBound,
/// )]
/// ```
/// and replace the type `_` by `PhantomData<T>`.
///
/// It implements on pallet:
/// * [`traits::GetStorageVersion`]
/// * [`traits::OnGenesis`]: contains some logic to write pallet version into storage.
/// * `PalletErrorTypeInfo`: provides the type information for the pallet error, if defined.
///
/// It declares `type Module` type alias for `Pallet`, used by [`construct_runtime`].
///
/// It implements [`traits::PalletInfoAccess`] on `Pallet` to ease access to pallet
/// informations given by [`frame_support::traits::PalletInfo`].
/// (The implementation uses the associated type `frame_system::Config::PalletInfo`).
///
/// It implements [`traits::StorageInfoTrait`] on `Pallet` which give information about all
/// storages.
///
/// If the attribute generate_store is set then the macro creates the trait `Store` and
/// implements it on `Pallet`.
///
/// If the attribute set_storage_max_encoded_len is set then the macro call
/// [`traits::StorageInfoTrait`] for each storage in the implementation of
/// [`traits::StorageInfoTrait`] for the pallet.
/// Otherwise it implements [`traits::StorageInfoTrait`] for the pallet using the
/// [`traits::PartialStorageInfoTrait`] implementation of storages.
///
/// # Hooks: `#[pallet::hooks]` optional
///
/// Implementation of `Hooks` on `Pallet` allowing to define some specific pallet logic.
///
/// Item must be defined as
/// ```ignore
/// #[pallet::hooks]
/// impl<T: Config> Hooks<BlockNumberFor<T>> for Pallet<T> $optional_where_clause {
/// }
/// ```
/// I.e. a regular trait implementation with generic bound: `T: Config`, for the trait
/// `Hooks<BlockNumberFor<T>>` (they are defined in preludes), for the type `Pallet<T>`
/// and with an optional where clause.
///
/// If no `#[pallet::hooks]` exists, then a default implementation corresponding to the
/// following code is automatically generated:
/// ```ignore
/// #[pallet::hooks]
/// impl<T: Config> Hooks<BlockNumberFor<T>> for Pallet<T> {}
/// ```
///
/// ### Macro expansion:
///
/// The macro implements the traits `OnInitialize`, `OnIdle`, `OnFinalize`, `OnRuntimeUpgrade`,
/// `OffchainWorker`, `IntegrityTest` using `Hooks` implementation.
///
/// NOTE: OnRuntimeUpgrade is implemented with `Hooks::on_runtime_upgrade` and some additional
/// logic. E.g. logic to write pallet version into storage.
///
/// NOTE: The macro also adds some tracing logic when implementing the above traits. The
/// following  hooks emit traces: `on_initialize`, `on_finalize` and `on_runtime_upgrade`.
///
/// # Call: `#[pallet::call]` optional
///
/// Implementation of pallet dispatchables.
///
/// Item must be defined as:
/// ```ignore
/// #[pallet::call]
/// impl<T: Config> Pallet<T> {
/// 	/// $some_doc
/// 	#[pallet::weight($ExpressionResultingInWeight)]
/// 	pub fn $fn_name(
/// 		origin: OriginFor<T>,
/// 		$some_arg: $some_type,
/// 		// or with compact attribute: #[pallet::compact] $some_arg: $some_type,
/// 		...
/// 	) -> DispatchResultWithPostInfo { // or `-> DispatchResult`
/// 		...
/// 	}
/// 	...
/// }
/// ```
/// I.e. a regular type implementation, with generic `T: Config`, on type `Pallet<T>`, with
/// optional where clause.
///
/// Each dispatchable needs to define a weight with `#[pallet::weight($expr)]` attribute,
/// the first argument must be `origin: OriginFor<T>`, compact encoding for argument can be
/// used using `#[pallet::compact]`, function must return `DispatchResultWithPostInfo` or
/// `DispatchResult`.
///
/// All arguments must implement `Debug`, `PartialEq`, `Eq`, `Decode`, `Encode`, `Clone`. For
/// ease of use, bound the trait `Member` available in frame_support::pallet_prelude.
///
/// If no `#[pallet::call]` exists, then a default implementation corresponding to the
/// following code is automatically generated:
/// ```ignore
/// #[pallet::call]
/// impl<T: Config> Pallet<T> {}
/// ```
///
/// **WARNING**: modifying dispatchables, changing their order, removing some must be done with
/// care. Indeed this will change the outer runtime call type (which is an enum with one
/// variant per pallet), this outer runtime call can be stored on-chain (e.g. in
/// pallet-scheduler). Thus migration might be needed.
///
/// ### Macro expansion
///
/// The macro create an enum `Call` with one variant per dispatchable. This enum implements:
/// `Clone`, `Eq`, `PartialEq`, `Debug` (with stripped implementation in `not("std")`),
/// `Encode`, `Decode`, `GetDispatchInfo`, `GetCallName`, `UnfilteredDispatchable`.
///
/// The macro implement on `Pallet`, the `Callable` trait and a function `call_functions` which
/// returns the dispatchable metadatas.
///
/// # Extra constants: `#[pallet::extra_constants]` optional
///
/// Allow to define some extra constants to put into constant metadata.
///
/// Item must be defined as:
/// ```ignore
/// #[pallet::extra_constants]
/// impl<T: Config> Pallet<T> where $optional_where_clause {
/// 	/// $some_doc
/// 	$vis fn $fn_name() -> $some_return_type {
/// 		...
/// 	}
/// 	...
/// }
/// ```
/// I.e. a regular rust implement block with some optional where clause and functions with 0
/// args, 0 generics, and some return type.
///
/// ### Macro expansion
///
/// The macro add some extra constant to pallet constant metadata.
///
/// # Error: `#[pallet::error]` optional
///
/// Allow to define an error type to be return from dispatchable on error.
/// This error type informations are put into metadata.
///
/// Item must be defined as:
/// ```ignore
/// #[pallet::error]
/// pub enum Error<T> {
/// 	/// $some_optional_doc
/// 	$SomeFieldLessVariant,
/// 	/// $some_more_optional_doc
/// 	$SomeVariantWithOneField(FieldType),
/// 	...
/// }
/// ```
/// I.e. a regular rust enum named `Error`, with generic `T` and fieldless or multiple-field
/// variants.
///
/// Any field type in the enum variants must implement [`scale_info::TypeInfo`] in order to be
/// properly used in the metadata, and its encoded size should be as small as possible,
/// preferably 1 byte in size in order to reduce storage size. The error enum itself has an
/// absolute maximum encoded size specified by [`MAX_MODULE_ERROR_ENCODED_SIZE`].
///
/// Field types in enum variants must also implement [`PalletError`](traits::PalletError),
/// otherwise the pallet will fail to compile. Rust primitive types have already implemented
/// the [`PalletError`](traits::PalletError) trait along with some commonly used stdlib types
/// such as `Option` and `PhantomData`, and hence in most use cases, a manual implementation is
/// not necessary and is discouraged.
///
/// The generic `T` mustn't bound anything and where clause is not allowed. But bounds and
/// where clause shouldn't be needed for any usecase.
///
/// ### Macro expansion
///
/// The macro implements `Debug` trait and functions `as_u8` using variant position, and
/// `as_str` using variant doc.
///
/// The macro implements `From<Error<T>>` for `&'static str`.
/// The macro implements `From<Error<T>>` for `DispatchError`.
///
/// # Event: `#[pallet::event]` optional
///
/// Allow to define pallet events, pallet events are stored in the block when they deposited
/// (and removed in next block).
///
/// Item is defined as:
/// ```ignore
/// #[pallet::event]
/// #[pallet::generate_deposit($visibility fn deposit_event)] // Optional
/// pub enum Event<$some_generic> $optional_where_clause {
/// 	/// Some doc
/// 	$SomeName($SomeType, $YetanotherType, ...),
/// 	...
/// }
/// ```
/// I.e. an enum (with named or unnamed fields variant), named Event, with generic: none or `T`
/// or `T: Config`, and optional where clause.
///
/// Each field must implement `Clone`, `Eq`, `PartialEq`, `Encode`, `Decode`, and `Debug` (on
/// std only).
/// For ease of use, bound the trait `Member` available in frame_support::pallet_prelude.
///
/// The attribute `#[pallet::generate_deposit($visibility fn deposit_event)]` generate a helper
/// function on `Pallet` to deposit event.
///
/// NOTE: For instantiable pallet, event must be generic over T and I.
///
/// ### Macro expansion:
///
/// Macro will add on enum `Event` the attributes:
/// * `#[derive(frame_support::CloneNoBound)]`,
/// * `#[derive(frame_support::EqNoBound)]`,
/// * `#[derive(frame_support::PartialEqNoBound)]`,
/// * `#[derive(codec::Encode)]`,
/// * `#[derive(codec::Decode)]`,
/// * `#[derive(frame_support::RuntimeDebugNoBound)]`
///
/// Macro implements `From<Event<..>>` for ().
///
/// Macro implements metadata function on `Event` returning the `EventMetadata`.
///
/// If `#[pallet::generate_deposit]` then macro implement `fn deposit_event` on `Pallet`.
///
/// # Storage: `#[pallet::storage]` optional
///
/// Allow to define some abstract storage inside runtime storage and also set its metadata.
/// This attribute can be used multiple times.
///
/// Item is defined as:
/// ```ignore
/// #[pallet::storage]
/// #[pallet::getter(fn $getter_name)] // optional
/// $vis type $StorageName<$some_generic> $optional_where_clause
/// 	= $StorageType<$generic_name = $some_generics, $other_name = $some_other, ...>;
/// ```
/// or with unnamed generic
/// ```ignore
/// #[pallet::storage]
/// #[pallet::getter(fn $getter_name)] // optional
/// $vis type $StorageName<$some_generic> $optional_where_clause
/// 	= $StorageType<_, $some_generics, ...>;
/// ```
/// I.e. it must be a type alias, with generics: `T` or `T: Config`, aliased type must be one
/// of `StorageValue`, `StorageMap` or `StorageDoubleMap` (defined in frame_support).
/// The generic arguments of the storage type can be given in two manner: named and unnamed.
/// For named generic argument: the name for each argument is the one as define on the storage
/// struct:
/// * [`pallet_prelude::StorageValue`] expect `Value` and optionally `QueryKind` and `OnEmpty`,
/// * [`pallet_prelude::StorageMap`] expect `Hasher`, `Key`, `Value` and optionally `QueryKind`
///   and `OnEmpty`,
/// * [`pallet_prelude::CountedStorageMap`] expect `Hasher`, `Key`, `Value` and optionally
///   `QueryKind` and `OnEmpty`,
/// * [`pallet_prelude::StorageDoubleMap`] expect `Hasher1`, `Key1`, `Hasher2`, `Key2`, `Value`
///   and optionally `QueryKind` and `OnEmpty`.
///
/// For unnamed generic argument: Their first generic must be `_` as it is replaced by the
/// macro and other generic must declared as a normal declaration of type generic in rust.
///
/// The Prefix generic written by the macro is generated using
/// `PalletInfo::name::<Pallet<..>>()` and the name of the storage type.
/// E.g. if runtime names the pallet "MyExample" then the storage `type Foo<T> = ...` use the
/// prefix: `Twox128(b"MyExample") ++ Twox128(b"Foo")`.
///
/// For the `CountedStorageMap` variant, the Prefix also implements
/// `CountedStorageMapInstance`. It associate a `CounterPrefix`, which is implemented same as
/// above, but the storage prefix is prepend with `"CounterFor"`.
/// E.g. if runtime names the pallet "MyExample" then the storage
/// `type Foo<T> = CountedStorageaMap<...>` will store its counter at the prefix:
/// `Twox128(b"MyExample") ++ Twox128(b"CounterForFoo")`.
///
/// E.g:
/// ```ignore
/// #[pallet::storage]
/// pub(super) type MyStorage<T> = StorageMap<Hasher = Blake2_128Concat, Key = u32, Value = u32>;
/// ```
/// In this case the final prefix used by the map is
/// `Twox128(b"MyExample") ++ Twox128(b"OtherName")`.
///
/// The optional attribute `#[pallet::getter(fn $my_getter_fn_name)]` allows to define a
/// getter function on `Pallet`.
///
/// The optional attribute `#[pallet::storage_prefix = "SomeName"]` allow to define the storage
/// prefix to use, see how `Prefix` generic is implemented above.
///
/// E.g:
/// ```ignore
/// #[pallet::storage]
/// #[pallet::storage_prefix = "foo"]
/// #[pallet::getter(fn my_storage)]
/// pub(super) type MyStorage<T> = StorageMap<Hasher = Blake2_128Concat, Key = u32, Value = u32>;
/// ```
/// or
/// ```ignore
/// #[pallet::storage]
/// #[pallet::getter(fn my_storage)]
/// pub(super) type MyStorage<T> = StorageMap<_, Blake2_128Concat, u32, u32>;
/// ```
///
/// The optional attribute `#[pallet::unbounded]` allows to declare the storage as unbounded.
/// When implementating the storage info (when `#[pallet::generate_storage_info]` is specified
/// on the pallet struct placeholder), the size of the storage will be declared as unbounded.
/// This can be useful for storage which can never go into PoV (Proof of Validity).
///
/// The optional attributes `#[cfg(..)]` allow conditional compilation for the storage.
///
/// E.g:
/// ```ignore
/// #[cfg(feature = "my-feature")]
/// #[pallet::storage]
/// pub(super) type MyStorage<T> = StorageValue<Value = u32>;
/// ```
///
/// All the `cfg` attributes are automatically copied to the items generated for the storage,
/// i.e. the getter, storage prefix, and the metadata element etc.
///
/// NOTE: If the `QueryKind` generic parameter is still generic at this stage or is using some
/// type alias then the generation of the getter might fail. In this case the getter can be
/// implemented manually.
///
/// NOTE: The generic `Hasher` must implement the [`StorageHasher`] trait (or the type is not
/// usable at all). We use [`StorageHasher::METADATA`] for the metadata of the hasher of the
/// storage item. Thus generic hasher is supported.
///
/// ### Macro expansion
///
/// For each storage item the macro generates a struct named
/// `_GeneratedPrefixForStorage$NameOfStorage`, and implements
/// [`StorageInstance`](traits::StorageInstance) on it using the pallet and storage name. It
/// then uses it as the first generic of the aliased type.
/// For `CountedStorageMap`, `CountedStorageMapInstance` is implemented, and another similar
/// struct is generated.
///
/// For named generic, the macro will reorder the generics, and remove the names.
///
/// The macro implements the function `storage_metadata` on `Pallet` implementing the metadata
/// for all storage items based on their kind:
/// * for a storage value, the type of the value is copied into the metadata
/// * for a storage map, the type of the values and the key's type is copied into the metadata
/// * for a storage double map, the type of the values, and the types of key1 and key2 are
///   copied into the metadata.
///
/// # Type value: `#[pallet::type_value]` optional
///
/// Helper to define a struct implementing `Get` trait. To ease use of storage types.
/// This attribute can be used multiple time.
///
/// Item is defined as
/// ```ignore
/// #[pallet::type_value]
/// fn $MyDefaultName<$some_generic>() -> $default_type $optional_where_clause { $expr }
/// ```
/// I.e.: a function definition with generics none or `T: Config` and a returned type.
///
/// E.g.:
/// ```ignore
/// #[pallet::type_value]
/// fn MyDefault<T: Config>() -> T::Balance { 3.into() }
/// ```
///
/// NOTE: This attribute is meant to be used alongside `#[pallet::storage]` to defined some
/// specific default value in storage.
///
/// ### Macro expansion
///
/// Macro renames the function to some internal name, generate a struct with the original name
/// of the function and its generic, and implement `Get<$ReturnType>` by calling the user
/// defined function.
///
/// # Genesis config: `#[pallet::genesis_config]` optional
///
/// Allow to define the genesis configuration of the pallet.
///
/// Item is defined as either an enum or a struct.
/// It needs to be public and implement trait GenesisBuild with `#[pallet::genesis_build]`.
/// The type generics is constrained to be either none, or `T` or `T: Config`.
///
/// E.g:
/// ```ignore
/// #[pallet::genesis_config]
/// pub struct GenesisConfig<T: Config> {
/// 	_myfield: BalanceOf<T>,
/// }
/// ```
///
/// ### Macro expansion
///
/// Macro will add the following attribute on it:
/// * `#[cfg(feature = "std")]`
/// * `#[derive(Serialize, Deserialize)]`
/// * `#[serde(rename_all = "camelCase")]`
/// * `#[serde(deny_unknown_fields)]`
/// * `#[serde(bound(serialize = ""))]`
/// * `#[serde(bound(deserialize = ""))]`
///
/// # Genesis build: `#[pallet::genesis_build]` optional
///
/// Allow to define how genesis_configuration is built.
///
/// Item is defined as
/// ```ignore
/// #[pallet::genesis_build]
/// impl<T: Config> GenesisBuild<T> for GenesisConfig<$maybe_generics> {
/// 	fn build(&self) { $expr }
/// }
/// ```
/// I.e. a rust trait implementation with generic `T: Config`, of trait `GenesisBuild<T>` on
/// type `GenesisConfig` with generics none or `T`.
///
/// E.g.:
/// ```ignore
/// #[pallet::genesis_build]
/// impl<T: Config> GenesisBuild<T> for GenesisConfig {
/// 	fn build(&self) {}
/// }
/// ```
///
/// ### Macro expansion
///
/// Macro will add the following attribute on it:
/// * `#[cfg(feature = "std")]`
///
/// Macro will implement `sp_runtime::BuildModuleGenesisStorage` using `()` as second generic
/// for non-instantiable pallets.
///
/// # Inherent: `#[pallet::inherent]` optional
///
/// Allow the pallet to provide some inherent:
///
/// Item is defined as:
/// ```ignore
/// #[pallet::inherent]
/// impl<T: Config> ProvideInherent for Pallet<T> {
/// 	// ... regular trait implementation
/// }
/// ```
/// I.e. a trait implementation with bound `T: Config`, of trait `ProvideInherent` for type
/// `Pallet<T>`, and some optional where clause.
///
/// ### Macro expansion
///
/// Macro make currently no use of this information, but it might use this information in the
/// future to give information directly to construct_runtime.
///
/// # Validate unsigned: `#[pallet::validate_unsigned]` optional
///
/// Allow the pallet to validate some unsigned transaction:
///
/// Item is defined as:
/// ```ignore
/// #[pallet::validate_unsigned]
/// impl<T: Config> ValidateUnsigned for Pallet<T> {
/// 	// ... regular trait implementation
/// }
/// ```
/// I.e. a trait implementation with bound `T: Config`, of trait `ValidateUnsigned` for type
/// `Pallet<T>`, and some optional where clause.
///
/// NOTE: There is also `sp_runtime::traits::SignedExtension` that can be used to add some
/// specific logic for transaction validation.
///
/// ### Macro expansion
///
/// Macro make currently no use of this information, but it might use this information in the
/// future to give information directly to construct_runtime.
///
/// # Origin: `#[pallet::origin]` optional
///
/// Allow to define some origin for the pallet.
///
/// Item must be either a type alias or an enum or a struct. It needs to be public.
///
/// E.g.:
/// ```ignore
/// #[pallet::origin]
/// pub struct Origin<T>(PhantomData<(T)>);
/// ```
///
/// **WARNING**: modifying origin changes the outer runtime origin. This outer runtime origin
/// can be stored on-chain (e.g. in pallet-scheduler), thus any change must be done with care
/// as it might require some migration.
///
/// NOTE: for instantiable pallet, origin must be generic over T and I.
///
/// # General notes on instantiable pallet
///
/// An instantiable pallet is one where Config is generic, i.e. `Config<I>`. This allow runtime
/// to implement multiple instance of the pallet, by using different type for the generic.
/// This is the sole purpose of the generic `I`.
/// But because `PalletInfo` requires `Pallet` placeholder to be static it is important to
/// bound `'static` whenever `PalletInfo` can be used.
/// And in order to have instantiable pallet usable as a regular pallet without instance, it is
/// important to bound `= ()` on every types.
///
/// Thus impl bound look like `impl<T: Config<I>, I: 'static>`, and types look like
/// `SomeType<T, I=()>` or `SomeType<T: Config<I>, I: 'static = ()>`.
///
/// # Example for pallet without instance.
///
/// ```
/// pub use pallet::*; // reexport in crate namespace for `construct_runtime!`
///
/// #[frame_support::pallet]
/// // NOTE: The name of the pallet is provided by `construct_runtime` and is used as
/// // the unique identifier for the pallet's storage. It is not defined in the pallet itself.
/// pub mod pallet {
/// 	use frame_support::pallet_prelude::*; // Import various types used in the pallet definition
/// 	use frame_system::pallet_prelude::*; // Import some system helper types.
///
/// 	type BalanceOf<T> = <T as Config>::Balance;
///
/// 	// Define the generic parameter of the pallet
/// 	// The macro parses `#[pallet::constant]` attributes and uses them to generate metadata
/// 	// for the pallet's constants.
/// 	#[pallet::config]
/// 	pub trait Config: frame_system::Config {
/// 		#[pallet::constant] // put the constant in metadata
/// 		type MyGetParam: Get<u32>;
/// 		type Balance: Parameter + MaxEncodedLen + From<u8>;
/// 		type Event: From<Event<Self>> + IsType<<Self as frame_system::Config>::Event>;
/// 	}
///
/// 	// Define some additional constant to put into the constant metadata.
/// 	#[pallet::extra_constants]
/// 	impl<T: Config> Pallet<T> {
/// 		/// Some description
/// 		fn exra_constant_name() -> u128 { 4u128 }
/// 	}
///
/// 	// Define the pallet struct placeholder, various pallet function are implemented on it.
/// 	#[pallet::pallet]
/// 	#[pallet::generate_store(pub(super) trait Store)]
/// 	pub struct Pallet<T>(_);
///
/// 	// Implement the pallet hooks.
/// 	#[pallet::hooks]
/// 	impl<T: Config> Hooks<BlockNumberFor<T>> for Pallet<T> {
/// 		fn on_initialize(_n: BlockNumberFor<T>) -> Weight {
/// 			unimplemented!();
/// 		}
///
/// 		// can implement also: on_finalize, on_runtime_upgrade, offchain_worker, ...
/// 		// see `Hooks` trait
/// 	}
///
/// 	// Declare Call struct and implement dispatchables.
/// 	//
/// 	// WARNING: Each parameter used in functions must implement: Clone, Debug, Eq, PartialEq,
/// 	// Codec.
/// 	//
/// 	// The macro parses `#[pallet::compact]` attributes on function arguments and implements
/// 	// the `Call` encoding/decoding accordingly.
/// 	#[pallet::call]
/// 	impl<T: Config> Pallet<T> {
/// 		/// Doc comment put in metadata
/// 		#[pallet::weight(0)] // Defines weight for call (function parameters are in scope)
/// 		pub fn toto(
/// 			origin: OriginFor<T>,
/// 			#[pallet::compact] _foo: u32,
/// 		) -> DispatchResultWithPostInfo {
/// 			let _ = origin;
/// 			unimplemented!();
/// 		}
/// 	}
///
/// 	// Declare the pallet `Error` enum (this is optional).
/// 	// The macro generates error metadata using the doc comment on each variant.
/// 	#[pallet::error]
/// 	pub enum Error<T> {
/// 		/// doc comment put into metadata
/// 		InsufficientProposersBalance,
/// 	}
///
/// 	// Declare pallet Event enum (this is optional).
/// 	//
/// 	// WARNING: Each type used in variants must implement: Clone, Debug, Eq, PartialEq, Codec.
/// 	//
/// 	// The macro generates event metadata, and derive Clone, Debug, Eq, PartialEq and Codec
/// 	#[pallet::event]
/// 	// Generate a funciton on Pallet to deposit an event.
/// 	#[pallet::generate_deposit(pub(super) fn deposit_event)]
/// 	pub enum Event<T: Config> {
/// 		/// doc comment put in metadata
/// 		// `<T as frame_system::Config>::AccountId` is not defined in metadata list, the last
/// 		// Thus the metadata is `<T as frame_system::Config>::AccountId`.
/// 		Proposed(<T as frame_system::Config>::AccountId),
/// 		/// doc
/// 		// here metadata will be `Balance` as define in metadata list
/// 		Spending(BalanceOf<T>),
/// 		// here metadata will be `Other` as define in metadata list
/// 		Something(u32),
/// 	}
///
/// 	// Define a struct which implements `frame_support::traits::Get<T::Balance>` (optional).
/// 	#[pallet::type_value]
/// 	pub(super) fn MyDefault<T: Config>() -> T::Balance { 3.into() }
///
/// 	// Declare a storage item. Any amount of storage items can be declared (optional).
/// 	//
/// 	// Is expected either `StorageValue`, `StorageMap` or `StorageDoubleMap`.
/// 	// The macro generates the prefix type and replaces the first generic `_`.
/// 	//
/// 	// The macro expands the metadata for the storage item with the type used:
/// 	// * for a storage value the type of the value is copied into the metadata
/// 	// * for a storage map the type of the values and the type of the key is copied into the metadata
/// 	// * for a storage double map the types of the values and keys are copied into the
/// 	//   metadata.
/// 	//
/// 	// NOTE: The generic `Hasher` must implement the `StorageHasher` trait (or the type is not
/// 	// usable at all). We use [`StorageHasher::METADATA`] for the metadata of the hasher of the
/// 	// storage item. Thus generic hasher is supported.
/// 	#[pallet::storage]
/// 	pub(super) type MyStorageValue<T: Config> =
/// 		StorageValue<Value = T::Balance, QueryKind = ValueQuery, OnEmpty = MyDefault<T>>;
///
/// 	// Another storage declaration
/// 	#[pallet::storage]
/// 	#[pallet::getter(fn my_storage)]
/// 	#[pallet::storage_prefix = "SomeOtherName"]
/// 	pub(super) type MyStorage<T> =
/// 		StorageMap<Hasher = Blake2_128Concat, Key = u32, Value = u32>;
///
/// 	// Declare the genesis config (optional).
/// 	//
/// 	// The macro accepts either a struct or an enum; it checks that generics are consistent.
/// 	//
/// 	// Type must implement the `Default` trait.
/// 	#[pallet::genesis_config]
/// 	#[derive(Default)]
/// 	pub struct GenesisConfig {
/// 		_myfield: u32,
/// 	}
///
/// 	// Declare genesis builder. (This is need only if GenesisConfig is declared)
/// 	#[pallet::genesis_build]
/// 	impl<T: Config> GenesisBuild<T> for GenesisConfig {
/// 		fn build(&self) {}
/// 	}
///
/// 	// Declare a pallet origin (this is optional).
/// 	//
/// 	// The macro accept type alias or struct or enum, it checks generics are consistent.
/// 	#[pallet::origin]
/// 	pub struct Origin<T>(PhantomData<T>);
///
/// 	// Declare validate_unsigned implementation (this is optional).
/// 	#[pallet::validate_unsigned]
/// 	impl<T: Config> ValidateUnsigned for Pallet<T> {
/// 		type Call = Call<T>;
/// 		fn validate_unsigned(
/// 			source: TransactionSource,
/// 			call: &Self::Call
/// 		) -> TransactionValidity {
/// 			Err(TransactionValidityError::Invalid(InvalidTransaction::Call))
/// 		}
/// 	}
///
/// 	// Declare inherent provider for pallet (this is optional).
/// 	#[pallet::inherent]
/// 	impl<T: Config> ProvideInherent for Pallet<T> {
/// 		type Call = Call<T>;
/// 		type Error = InherentError;
///
/// 		const INHERENT_IDENTIFIER: InherentIdentifier = INHERENT_IDENTIFIER;
///
/// 		fn create_inherent(_data: &InherentData) -> Option<Self::Call> {
/// 			unimplemented!();
/// 		}
///
/// 		fn is_inherent(_call: &Self::Call) -> bool {
/// 			unimplemented!();
/// 		}
/// 	}
///
/// 	// Regular rust code needed for implementing ProvideInherent trait
///
/// 	#[derive(codec::Encode, sp_runtime::RuntimeDebug)]
/// 	#[cfg_attr(feature = "std", derive(codec::Decode))]
/// 	pub enum InherentError {
/// 	}
///
/// 	impl sp_inherents::IsFatalError for InherentError {
/// 		fn is_fatal_error(&self) -> bool {
/// 			unimplemented!();
/// 		}
/// 	}
///
/// 	pub const INHERENT_IDENTIFIER: sp_inherents::InherentIdentifier = *b"testpall";
/// }
/// ```
///
/// # Example for pallet with instance.
///
/// ```
/// pub use pallet::*;
///
/// #[frame_support::pallet]
/// pub mod pallet {
/// 	use frame_support::pallet_prelude::*;
/// 	use frame_system::pallet_prelude::*;
///
/// 	type BalanceOf<T, I = ()> = <T as Config<I>>::Balance;
///
/// 	#[pallet::config]
/// 	pub trait Config<I: 'static = ()>: frame_system::Config {
/// 		#[pallet::constant]
/// 		type MyGetParam: Get<u32>;
/// 		type Balance: Parameter + MaxEncodedLen + From<u8>;
/// 		type Event: From<Event<Self, I>> + IsType<<Self as frame_system::Config>::Event>;
/// 	}
///
/// 	#[pallet::extra_constants]
/// 	impl<T: Config<I>, I: 'static> Pallet<T, I> {
/// 		/// Some description
/// 		fn exra_constant_name() -> u128 { 4u128 }
/// 	}
///
/// 	#[pallet::pallet]
/// 	#[pallet::generate_store(pub(super) trait Store)]
/// 	pub struct Pallet<T, I = ()>(PhantomData<(T, I)>);
///
/// 	#[pallet::hooks]
/// 	impl<T: Config<I>, I: 'static> Hooks<BlockNumberFor<T>> for Pallet<T, I> {
/// 	}
///
/// 	#[pallet::call]
/// 	impl<T: Config<I>, I: 'static> Pallet<T, I> {
/// 		/// Doc comment put in metadata
/// 		#[pallet::weight(0)]
/// 		pub fn toto(origin: OriginFor<T>, #[pallet::compact] _foo: u32) -> DispatchResultWithPostInfo {
/// 			let _ = origin;
/// 			unimplemented!();
/// 		}
/// 	}
///
/// 	#[pallet::error]
/// 	pub enum Error<T, I = ()> {
/// 		/// doc comment put into metadata
/// 		InsufficientProposersBalance,
/// 	}
///
/// 	#[pallet::event]
/// 	#[pallet::generate_deposit(pub(super) fn deposit_event)]
/// 	pub enum Event<T: Config<I>, I: 'static = ()> {
/// 		/// doc comment put in metadata
/// 		Proposed(<T as frame_system::Config>::AccountId),
/// 		/// doc
/// 		Spending(BalanceOf<T, I>),
/// 		Something(u32),
/// 	}
///
/// 	#[pallet::type_value]
/// 	pub(super) fn MyDefault<T: Config<I>, I: 'static>() -> T::Balance { 3.into() }
///
/// 	#[pallet::storage]
/// 	pub(super) type MyStorageValue<T: Config<I>, I: 'static = ()> =
/// 		StorageValue<Value = T::Balance, QueryKind = ValueQuery, OnEmpty = MyDefault<T, I>>;
///
/// 	#[pallet::storage]
/// 	#[pallet::getter(fn my_storage)]
/// 	#[pallet::storage_prefix = "SomeOtherName"]
/// 	pub(super) type MyStorage<T, I = ()> =
/// 		StorageMap<Hasher = Blake2_128Concat, Key = u32, Value = u32>;
///
/// 	#[pallet::genesis_config]
/// 	#[derive(Default)]
/// 	pub struct GenesisConfig {
/// 		_myfield: u32,
/// 	}
///
/// 	#[pallet::genesis_build]
/// 	impl<T: Config<I>, I: 'static> GenesisBuild<T, I> for GenesisConfig {
/// 		fn build(&self) {}
/// 	}
///
/// 	#[pallet::origin]
/// 	pub struct Origin<T, I = ()>(PhantomData<(T, I)>);
///
/// 	#[pallet::validate_unsigned]
/// 	impl<T: Config<I>, I: 'static> ValidateUnsigned for Pallet<T, I> {
/// 		type Call = Call<T, I>;
/// 		fn validate_unsigned(
/// 			source: TransactionSource,
/// 			call: &Self::Call
/// 		) -> TransactionValidity {
/// 			Err(TransactionValidityError::Invalid(InvalidTransaction::Call))
/// 		}
/// 	}
///
/// 	#[pallet::inherent]
/// 	impl<T: Config<I>, I: 'static> ProvideInherent for Pallet<T, I> {
/// 		type Call = Call<T, I>;
/// 		type Error = InherentError;
///
/// 		const INHERENT_IDENTIFIER: InherentIdentifier = INHERENT_IDENTIFIER;
///
/// 		fn create_inherent(_data: &InherentData) -> Option<Self::Call> {
/// 			unimplemented!();
/// 		}
///
/// 		fn is_inherent(_call: &Self::Call) -> bool {
/// 			unimplemented!();
/// 		}
/// 	}
///
/// 	// Regular rust code needed for implementing ProvideInherent trait
///
/// 	#[derive(codec::Encode, sp_runtime::RuntimeDebug)]
/// 	#[cfg_attr(feature = "std", derive(codec::Decode))]
/// 	pub enum InherentError {
/// 	}
///
/// 	impl sp_inherents::IsFatalError for InherentError {
/// 		fn is_fatal_error(&self) -> bool {
/// 			unimplemented!();
/// 		}
/// 	}
///
/// 	pub const INHERENT_IDENTIFIER: sp_inherents::InherentIdentifier = *b"testpall";
/// }
/// ```
///
/// ## Upgrade guidelines:
///
/// 1. Export the metadata of the pallet for later checks
///     - run your node with the pallet active
///     - query the metadata using the `state_getMetadata` RPC and curl, or use `subsee -p
///       <PALLET_NAME> > meta.json`
/// 2. generate the template upgrade for the pallet provided by decl_storage
///     with environment variable `PRINT_PALLET_UPGRADE`:
///     `PRINT_PALLET_UPGRADE=1 cargo check -p my_pallet` This template can be
///     used as information it contains all information for storages, genesis
///     config and genesis build.
/// 3. reorganize pallet to have trait `Config`, `decl_*` macros, `ValidateUnsigned`,
/// 	`ProvideInherent`, `Origin` all together in one file. Suggested order:
/// 	* Config,
/// 	* decl_module,
/// 	* decl_event,
/// 	* decl_error,
/// 	* decl_storage,
/// 	* origin,
/// 	* validate_unsigned,
/// 	* provide_inherent,
/// 	so far it should compile and all be correct.
/// 4. start writing the new pallet module
/// 	```ignore
/// 	pub use pallet::*;
///
/// 	#[frame_support::pallet]
/// 	pub mod pallet {
/// 		use frame_support::pallet_prelude::*;
/// 		use frame_system::pallet_prelude::*;
/// 		use super::*;
///
/// 		#[pallet::pallet]
/// 		#[pallet::generate_store($visibility_of_trait_store trait Store)]
/// 		// NOTE: if the visibility of trait store is private but you want to make it available
/// 		// in super, then use `pub(super)` or `pub(crate)` to make it available in crate.
/// 		pub struct Pallet<T>(_);
/// 		// pub struct Pallet<T, I = ()>(PhantomData<T>); // for instantiable pallet
/// 	}
/// 	```
/// 5. **migrate Config**: move trait into the module with
/// 	* all const in decl_module to `#[pallet::constant]`
/// 	* add bound `IsType<<Self as frame_system::Config>::Event>` to `type Event`
/// 7. **migrate decl_module**: write:
/// 	```ignore
/// 	#[pallet::hooks]
/// 	impl<T: Config> Hooks for Pallet<T> {
/// 	}
/// 	```
/// 	and write inside
/// 	`on_initialize`, `on_finalize`, `on_runtime_upgrade`, `offchain_worker`, `integrity_test`.
///
/// 	then write:
/// 	```ignore
/// 	#[pallet::call]
/// 	impl<T: Config> Pallet<T> {
/// 	}
/// 	```
/// 	and write inside all the calls in decl_module with a few changes in the signature:
/// 	- origin must now be written completely, e.g. `origin: OriginFor<T>`
/// 	- result type must be `DispatchResultWithPostInfo`, you need to write it and also you
///    might
/// 	need to put `Ok(().into())` at the end or the function.
/// 	- `#[compact]` must now be written `#[pallet::compact]`
/// 	- `#[weight = ..]` must now be written `#[pallet::weight(..)]`
///
/// 7. **migrate event**:
/// 	rewrite as a simple enum under with the attribute `#[pallet::event]`,
/// 	use `#[pallet::generate_deposit($vis fn deposit_event)]` to generate deposit_event,
/// 8. **migrate error**: rewrite it with attribute `#[pallet::error]`.
/// 9. **migrate storage**:
/// 	decl_storage provide an upgrade template (see 3.). All storages, genesis config, genesis
/// 	build and default implementation of genesis config can be taken from it directly.
///
/// 	Otherwise here is the manual process:
///
/// 	first migrate the genesis logic. write:
/// 	```ignore
/// 	#[pallet::genesis_config]
/// 	struct GenesisConfig {
/// 		// fields of add_extra_genesis
/// 	}
/// 	impl Default for GenesisConfig {
/// 		// type default or default provided for fields
/// 	}
/// 	#[pallet::genesis_build]
/// 	impl<T: Config> GenesisBuild<T> for GenesisConfig {
/// 	// for instantiable pallet:
/// 	// `impl<T: Config, I: 'static> GenesisBuild<T, I> for GenesisConfig {
/// 		fn build() {
/// 			// The add_extra_genesis build logic
/// 		}
/// 	}
/// 	```
/// 	for each storages, if it contains config(..) then add a fields, and make its default to the
/// 	value in `= ..;` or the type default if none, if it contains no build then also add the
/// 	logic to build the value.
/// 	for each storages if it contains build(..) then add the logic to genesis_build.
///
/// 	NOTE: in decl_storage: is executed first the individual config and build and at the end the
/// 	add_extra_genesis build
///
/// 	Once this is done you can migrate storage individually, a few notes:
/// 	- for private storage use `pub(crate) type ` or `pub(super) type` or nothing,
/// 	- for storage with `get(fn ..)` use `#[pallet::getter(fn ...)]`
/// 	- for storage with value being `Option<$something>` make generic `Value` being
///    `$something`
/// 		and generic `QueryKind` being `OptionQuery` (note: this is default). Otherwise make
/// 		`Value` the complete value type and `QueryKind` being `ValueQuery`.
/// 	- for storage with default value: `= $expr;` provide some specific OnEmpty generic. To do
///    so
/// 		use of `#[pallet::type_value]` to generate the wanted struct to put.
/// 		example: `MyStorage: u32 = 3u32` would be written:
/// 		```ignore
/// 		#[pallet::type_value] fn MyStorageOnEmpty() -> u32 { 3u32 }
/// 		#[pallet::storage]
/// 		pub(super) type MyStorage<T> = StorageValue<_, u32, ValueQuery, MyStorageOnEmpty>;
/// 		```
///
/// 	NOTE: `decl_storage` also generates functions `assimilate_storage` and `build_storage`
/// 	directly on GenesisConfig, those are sometimes used in tests. In order not to break they
/// 	can be implemented manually, one can implement those functions by calling `GenesisBuild`
/// 	implementation.
///
/// 10. **migrate origin**: move the origin to the pallet module under `#[pallet::origin]`
/// 11. **migrate validate_unsigned**: move the `ValidateUnsigned` implementation to the pallet
/// 	module under `#[pallet::validate_unsigned]`
/// 12. **migrate provide_inherent**: move the `ProvideInherent` implementation to the pallet
/// 	module under `#[pallet::inherent]`
/// 13. rename the usage of `Module` to `Pallet` inside the crate.
/// 14. migration is done, now double check migration with the checking migration guidelines.
///
/// ## Checking upgrade guidelines:
///
/// * compare metadata. Use [subsee](https://github.com/ascjones/subsee) to fetch the metadata
/// and do a diff of the resulting json before and after migration. This checks for:
/// 	* call, names, signature, docs
/// 	* event names, docs
/// 	* error names, docs
/// 	* storage names, hasher, prefixes, default value
/// 	* error , error, constant,
/// * manually check that:
/// 	* `Origin` is moved inside the macro under `#[pallet::origin]` if it exists
/// 	* `ValidateUnsigned` is moved inside the macro under `#[pallet::validate_unsigned)]` if it
///    exists
/// 	* `ProvideInherent` is moved inside macro under `#[pallet::inherent)]` if it exists
/// 	* `on_initialize`/`on_finalize`/`on_runtime_upgrade`/`offchain_worker` are moved to
///    `Hooks`
/// 		implementation
/// 	* storages with `config(..)` are converted to `GenesisConfig` field, and their default is
/// 		`= $expr;` if the storage have default value
/// 	* storages with `build($expr)` or `config(..)` are built in `GenesisBuild::build`
/// 	* `add_extra_genesis` fields are converted to `GenesisConfig` field with their correct
/// 		default if specified
/// 	* `add_extra_genesis` build is written into `GenesisBuild::build`
/// * storage items defined with [`pallet`] use the name of the pallet provided by
/// 	[`traits::PalletInfo::name`] as `pallet_prefix` (in `decl_storage`, storage items used the
/// 	`pallet_prefix` given as input of `decl_storage` with the syntax `as Example`).
/// 	Thus a runtime using the pallet must be careful with this change.
/// 	To handle this change:
/// 	* either ensure that the name of the pallet given to `construct_runtime!` is the same
/// 		as the name the pallet was giving to `decl_storage`,
/// 	* or do a storage migration from the old prefix used to the new prefix used.
///
/// 	NOTE: The prefixes used by storage items are in the metadata. Thus, ensuring the metadata
/// hasn't 	changed does ensure that the `pallet_prefix`s used by the storage items haven't
/// changed.
///
/// # Notes when macro fails to show proper error message spans:
///
/// Rustc loses span for some macro input. Some tips to fix it:
/// * do not use inner attribute:
/// 	```ignore
/// 	#[pallet]
/// 	pub mod pallet {
/// 		//! This inner attribute will make span fail
/// 		..
/// 	}
/// 	```
/// * use the newest nightly possible.
pub use frame_support_procedural::pallet;<|MERGE_RESOLUTION|>--- conflicted
+++ resolved
@@ -515,11 +515,7 @@
 				I::from(Self::get())
 			}
 		}
-<<<<<<< HEAD
-		
-=======
-
->>>>>>> 3b53be61
+
 		impl $crate::traits::TypedGet for $name {
 			type Type = $type;
 			fn get() -> $type {
