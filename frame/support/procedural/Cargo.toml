--- conflicted
+++ resolved
@@ -24,11 +24,7 @@
 syn = { version = "2.0.16", features = ["full"] }
 frame-support-procedural-tools = { version = "4.0.0-dev", path = "./tools" }
 proc-macro-warning = { version = "0.4.1", default-features = false }
-<<<<<<< HEAD
-macro_magic = { version = "0.3.1", features = ["proc_support"] }
-=======
 macro_magic = { version = "0.3.3", features = ["proc_support"] }
->>>>>>> 06d8934f
 
 [features]
 default = ["std"]
