--- conflicted
+++ resolved
@@ -390,11 +390,7 @@
 	/// are moved into the correct bag.
 	///
 	/// Returns `Some((old_idx, new_idx))` if the node moved, otherwise `None`. In both cases, the
-<<<<<<< HEAD
-	/// node's score is written to the `score_score`. Thus, this is not a noop, even if `None`.
-=======
 	/// node's score is written to the `score` field. Thus, this is not a noop, even if `None`.
->>>>>>> 7db3c4fc
 	///
 	/// This operation is somewhat more efficient than simply calling [`self.remove`] followed by
 	/// [`self.insert`]. However, given large quantities of nodes to move, it may be more efficient
@@ -817,19 +813,11 @@
 #[scale_info(skip_type_params(T, I))]
 #[cfg_attr(feature = "std", derive(frame_support::DebugNoBound, Clone, PartialEq))]
 pub struct Node<T: Config<I>, I: 'static = ()> {
-<<<<<<< HEAD
-	id: T::AccountId,
-	prev: Option<T::AccountId>,
-	next: Option<T::AccountId>,
-	bag_upper: T::Score,
-	score: T::Score,
-=======
 	pub(crate) id: T::AccountId,
 	pub(crate) prev: Option<T::AccountId>,
 	pub(crate) next: Option<T::AccountId>,
 	pub(crate) bag_upper: T::Score,
 	pub(crate) score: T::Score,
->>>>>>> 7db3c4fc
 	#[codec(skip)]
 	pub(crate) _phantom: PhantomData<I>,
 }
