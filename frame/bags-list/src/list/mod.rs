// This file is part of Substrate.

// Copyright (C) 2021-2022 Parity Technologies (UK) Ltd.
// SPDX-License-Identifier: Apache-2.0

// Licensed under the Apache License, Version 2.0 (the "License");
// you may not use this file except in compliance with the License.
// You may obtain a copy of the License at
//
// 	http://www.apache.org/licenses/LICENSE-2.0
//
// Unless required by applicable law or agreed to in writing, software
// distributed under the License is distributed on an "AS IS" BASIS,
// WITHOUT WARRANTIES OR CONDITIONS OF ANY KIND, either express or implied.
// See the License for the specific language governing permissions and
// limitations under the License.

//! Implementation of a "bags list": a semi-sorted list where ordering granularity is dictated by
//! configurable thresholds that delineate the boundaries of bags. It uses a pattern of composite
//! data structures, where multiple storage items are masked by one outer API. See
//! [`crate::ListNodes`], [`crate::ListBags`] for more information.
//!
//! The outer API of this module is the [`List`] struct. It wraps all acceptable operations on top
//! of the aggregate linked list. All operations with the bags list should happen through this
//! interface.

use crate::Config;
use codec::{Decode, Encode, MaxEncodedLen};
use frame_election_provider_support::ScoreProvider;
use frame_support::{
	ensure,
	traits::{Defensive, Get},
	DefaultNoBound, PalletError,
};
use scale_info::TypeInfo;
use sp_runtime::traits::{Bounded, Zero};
use sp_std::{
	boxed::Box,
	collections::{btree_map::BTreeMap, btree_set::BTreeSet},
	iter,
	marker::PhantomData,
	prelude::*,
};

#[derive(Debug, PartialEq, Eq, Encode, Decode, MaxEncodedLen, TypeInfo, PalletError)]
pub enum ListError {
	/// A duplicate id has been detected.
	Duplicate,
<<<<<<< HEAD
	/// the given id does not exists.
	NonExistent,
	/// An Id does not have a greater score than another Id.
	NotHeavier,
	/// Attempted to place node in front of a node in another bag.
	NotInSameBag,
=======
	/// Given node id was not found.
	NodeNotFound,
>>>>>>> aee9383c
}

#[cfg(test)]
mod tests;

/// Given a certain score, to which bag does it belong to?
///
/// Bags are identified by their upper threshold; the value returned by this function is guaranteed
/// to be a member of `T::BagThresholds`.
///
/// Note that even if the thresholds list does not have `T::Score::max_value()` as its final member,
/// this function behaves as if it does.
pub fn notional_bag_for<T: Config<I>, I: 'static>(score: T::Score) -> T::Score {
	let thresholds = T::BagThresholds::get();
	let idx = thresholds.partition_point(|&threshold| score > threshold);
	thresholds.get(idx).copied().unwrap_or(T::Score::max_value())
}

/// The **ONLY** entry point of this module. All operations to the bags-list should happen through
/// this interface. It is forbidden to access other module members directly.
//
// Data structure providing efficient mostly-accurate selection of the top N id by `Score`.
//
// It's implemented as a set of linked lists. Each linked list comprises a bag of ids of
// arbitrary and unbounded length, all having a score within a particular constant range.
// This structure means that ids can be added and removed in `O(1)` time.
//
// Iteration is accomplished by chaining the iteration of each bag, from greatest to least. While
// the users within any particular bag are sorted in an entirely arbitrary order, the overall score
// decreases as successive bags are reached. This means that it is valid to truncate
// iteration at any desired point; only those ids in the lowest bag can be excluded. This
// satisfies both the desire for fairness and the requirement for efficiency.
pub struct List<T: Config<I>, I: 'static = ()>(PhantomData<(T, I)>);

impl<T: Config<I>, I: 'static> List<T, I> {
	/// Remove all data associated with the list from storage.
	///
	/// ## WARNING
	///
	/// this function should generally not be used in production as it could lead to a very large
	/// number of storage accesses.
	pub(crate) fn unsafe_clear() {
		crate::ListBags::<T, I>::remove_all(None);
		crate::ListNodes::<T, I>::remove_all();
	}

	/// Regenerate all of the data from the given ids.
	///
	/// WARNING: this is expensive and should only ever be performed when the list needs to be
	/// generated from scratch. Care needs to be taken to ensure
	///
	/// This may or may not need to be called at genesis as well, based on the configuration of the
	/// pallet using this `List`.
	///
	/// Returns the number of ids migrated.
	pub fn unsafe_regenerate(
		all: impl IntoIterator<Item = T::AccountId>,
		score_of: Box<dyn Fn(&T::AccountId) -> T::Score>,
	) -> u32 {
		// NOTE: This call is unsafe for the same reason as SortedListProvider::unsafe_regenerate.
		// I.e. because it can lead to many storage accesses.
		// So it is ok to call it as caller must ensure the conditions.
		Self::unsafe_clear();
		Self::insert_many(all, score_of)
	}

	/// Migrate the list from one set of thresholds to another.
	///
	/// This should only be called as part of an intentional migration; it's fairly expensive.
	///
	/// Returns the number of accounts affected.
	///
	/// Preconditions:
	///
	/// - `old_thresholds` is the previous list of thresholds.
	/// - All `bag_upper` currently in storage are members of `old_thresholds`.
	/// - `T::BagThresholds` has already been updated and is the new set of thresholds.
	///
	/// Postconditions:
	///
	/// - All `bag_upper` currently in storage are members of `T::BagThresholds`.
	/// - No id is changed unless required to by the difference between the old threshold list and
	///   the new.
	/// - ids whose bags change at all are implicitly rebagged into the appropriate bag in the new
	///   threshold set.
	#[allow(dead_code)]
	pub fn migrate(old_thresholds: &[T::Score]) -> u32 {
		let new_thresholds = T::BagThresholds::get();
		if new_thresholds == old_thresholds {
			return 0
		}

		// we can't check all preconditions, but we can check one
		debug_assert!(
			crate::ListBags::<T, I>::iter()
				.all(|(threshold, _)| old_thresholds.contains(&threshold)),
			"not all `bag_upper` currently in storage are members of `old_thresholds`",
		);
		debug_assert!(
			crate::ListNodes::<T, I>::iter()
				.all(|(_, node)| old_thresholds.contains(&node.bag_upper)),
			"not all `node.bag_upper` currently in storage are members of `old_thresholds`",
		);

		let old_set: BTreeSet<_> = old_thresholds.iter().copied().collect();
		let new_set: BTreeSet<_> = new_thresholds.iter().copied().collect();

		// accounts that need to be rebagged
		let mut affected_accounts = BTreeSet::new();
		// track affected old bags to make sure we only iterate them once
		let mut affected_old_bags = BTreeSet::new();

		let new_bags = new_set.difference(&old_set).copied();
		// a new bag means that all accounts previously using the old bag's threshold must now
		// be rebagged
		for inserted_bag in new_bags {
			let affected_bag = {
				// this recreates `notional_bag_for` logic, but with the old thresholds.
				let idx = old_thresholds.partition_point(|&threshold| inserted_bag > threshold);
				old_thresholds.get(idx).copied().unwrap_or(T::Score::max_value())
			};
			if !affected_old_bags.insert(affected_bag) {
				// If the previous threshold list was [10, 20], and we insert [3, 5], then there's
				// no point iterating through bag 10 twice.
				continue
			}

			if let Some(bag) = Bag::<T, I>::get(affected_bag) {
				affected_accounts.extend(bag.iter().map(|node| node.id));
			}
		}

		let removed_bags = old_set.difference(&new_set).copied();
		// a removed bag means that all members of that bag must be rebagged
		for removed_bag in removed_bags.clone() {
			if !affected_old_bags.insert(removed_bag) {
				continue
			}

			if let Some(bag) = Bag::<T, I>::get(removed_bag) {
				affected_accounts.extend(bag.iter().map(|node| node.id));
			}
		}

		// migrate the voters whose bag has changed
		let num_affected = affected_accounts.len() as u32;
		let score_of = T::ScoreProvider::score;
		let _removed = Self::remove_many(&affected_accounts);
		debug_assert_eq!(_removed, num_affected);
		let _inserted = Self::insert_many(affected_accounts.into_iter(), score_of);
		debug_assert_eq!(_inserted, num_affected);

		// we couldn't previously remove the old bags because both insertion and removal assume that
		// it's always safe to add a bag if it's not present. Now that that's sorted, we can get rid
		// of them.
		//
		// it's pretty cheap to iterate this again, because both sets are in-memory and require no
		// lookups.
		for removed_bag in removed_bags {
			debug_assert!(
				!crate::ListNodes::<T, I>::iter().any(|(_, node)| node.bag_upper == removed_bag),
				"no id should be present in a removed bag",
			);
			crate::ListBags::<T, I>::remove(removed_bag);
		}

		debug_assert_eq!(Self::sanity_check(), Ok(()));

		num_affected
	}

	/// Returns `true` if the list contains `id`, otherwise returns `false`.
	pub(crate) fn contains(id: &T::AccountId) -> bool {
		crate::ListNodes::<T, I>::contains_key(id)
	}

	/// Get the score of the given node,
	pub fn get_score(id: &T::AccountId) -> Result<T::Score, ListError> {
		Node::<T, I>::get(id).map(|node| node.score()).ok_or(ListError::NonExistent)
	}

	/// Iterate over all nodes in all bags in the list.
	///
	/// Full iteration can be expensive; it's recommended to limit the number of items with
	/// `.take(n)`.
	pub(crate) fn iter() -> impl Iterator<Item = Node<T, I>> {
		// We need a touch of special handling here: because we permit `T::BagThresholds` to
		// omit the final bound, we need to ensure that we explicitly include that threshold in the
		// list.
		//
		// It's important to retain the ability to omit the final bound because it makes tests much
		// easier; they can just configure `type BagThresholds = ()`.
		let thresholds = T::BagThresholds::get();
		let iter = thresholds.iter().copied();
		let iter: Box<dyn Iterator<Item = T::Score>> = if thresholds.last() ==
			Some(&T::Score::max_value())
		{
			// in the event that they included it, we can just pass the iterator through unchanged.
			Box::new(iter.rev())
		} else {
			// otherwise, insert it here.
			Box::new(iter.chain(iter::once(T::Score::max_value())).rev())
		};

		iter.filter_map(Bag::get).flat_map(|bag| bag.iter())
	}

	/// Same as `iter`, but we start from a specific node.
	///
	/// All items after this node are returned, excluding `start` itself.
	pub(crate) fn iter_from(
		start: &T::AccountId,
	) -> Result<impl Iterator<Item = Node<T, I>>, ListError> {
		// We chain two iterators:
		// 1. from the given `start` till the end of the bag
		// 2. all the bags that come after `start`'s bag.

		let start_node = Node::<T, I>::get(start).ok_or(ListError::NodeNotFound)?;
		let start_node_upper = start_node.bag_upper;
		let start_bag = sp_std::iter::successors(start_node.next(), |prev| prev.next());

		let thresholds = T::BagThresholds::get();
		let idx = thresholds.partition_point(|&threshold| start_node_upper > threshold);
		let leftover_bags = thresholds
			.into_iter()
			.take(idx)
			.copied()
			.rev()
			.filter_map(Bag::get)
			.flat_map(|bag| bag.iter());

		Ok(start_bag.chain(leftover_bags))
	}

	/// Insert several ids into the appropriate bags in the list. Continues with insertions
	/// if duplicates are detected.
	///
	/// Returns the final count of number of ids inserted.
	fn insert_many(
		ids: impl IntoIterator<Item = T::AccountId>,
		score_of: impl Fn(&T::AccountId) -> T::Score,
	) -> u32 {
		let mut count = 0;
		ids.into_iter().for_each(|v| {
			let score = score_of(&v);
			if Self::insert(v, score).is_ok() {
				count += 1;
			}
		});

		count
	}

	/// Insert a new id into the appropriate bag in the list.
	///
	/// Returns an error if the list already contains `id`.
	pub(crate) fn insert(id: T::AccountId, score: T::Score) -> Result<(), ListError> {
		if Self::contains(&id) {
			return Err(ListError::Duplicate)
		}

		let bag_score = notional_bag_for::<T, I>(score);
		let mut bag = Bag::<T, I>::get_or_make(bag_score);
		// unchecked insertion is okay; we just got the correct `notional_bag_for`.
		bag.insert_unchecked(id.clone(), score);

		// new inserts are always the tail, so we must write the bag.
		bag.put();

		crate::log!(
			debug,
			"inserted {:?} with score {:?
			} into bag {:?}, new count is {}",
			id,
			score,
			bag_score,
			crate::ListNodes::<T, I>::count(),
		);

		Ok(())
	}

	/// Remove an id from the list.
	pub(crate) fn remove(id: &T::AccountId) -> Result<(), ListError> {
		if !Self::contains(id) {
			return Err(ListError::NonExistent)
		}
		let _ = Self::remove_many(sp_std::iter::once(id));
		Ok(())
	}

	/// Remove many ids from the list.
	///
	/// This is more efficient than repeated calls to `Self::remove`.
	///
	/// Returns the final count of number of ids removed.
	fn remove_many<'a>(ids: impl IntoIterator<Item = &'a T::AccountId>) -> u32 {
		let mut bags = BTreeMap::new();
		let mut count = 0;

		for id in ids.into_iter() {
			let node = match Node::<T, I>::get(id) {
				Some(node) => node,
				None => continue,
			};
			count += 1;

			if !node.is_terminal() {
				// this node is not a head or a tail and thus the bag does not need to be updated
				node.excise()
			} else {
				// this node is a head or tail, so the bag needs to be updated
				let bag = bags
					.entry(node.bag_upper)
					.or_insert_with(|| Bag::<T, I>::get_or_make(node.bag_upper));
				// node.bag_upper must be correct, therefore this bag will contain this node.
				bag.remove_node_unchecked(&node);
			}

			// now get rid of the node itself
			node.remove_from_storage_unchecked()
		}

		for (_, bag) in bags {
			bag.put();
		}

		count
	}

	/// Update a node's position in the list.
	///
	/// If the node was in the correct bag, no effect. If the node was in the incorrect bag, they
	/// are moved into the correct bag.
	///
	/// Returns `Some((old_idx, new_idx))` if the node moved, otherwise `None`. In both cases, the
	/// node's score is written to the `score_score`. Thus, this is not a noop, even if `None`.
	///
	/// This operation is somewhat more efficient than simply calling [`self.remove`] followed by
	/// [`self.insert`]. However, given large quantities of nodes to move, it may be more efficient
	/// to call [`self.remove_many`] followed by [`self.insert_many`].
	pub(crate) fn update_position_for(
		mut node: Node<T, I>,
		new_score: T::Score,
	) -> Option<(T::Score, T::Score)> {
		crate::log!(
			debug,
			"trying to update {:?} from {:?} to {:?} (rebag?: {})",
			node.id,
			node.score(),
			new_score,
			node.is_misplaced(new_score)
		);
		node.score = new_score;
		if node.is_misplaced(new_score) {
			let old_bag_upper = node.bag_upper;

			if !node.is_terminal() {
				// this node is not a head or a tail, so we can just cut it out of the list. update
				// and put the prev and next of this node, we do `node.put` inside `insert_note`.
				node.excise();
			} else if let Some(mut bag) = Bag::<T, I>::get(node.bag_upper) {
				// this is a head or tail, so the bag must be updated.
				bag.remove_node_unchecked(&node);
				bag.put();
			} else {
				frame_support::defensive!(
					"Node did not have a bag; BagsList is in an inconsistent state"
				);
			}

			// put the node into the appropriate new bag.
			let new_bag_upper = notional_bag_for::<T, I>(new_score);
			let mut bag = Bag::<T, I>::get_or_make(new_bag_upper);
			// prev, next, and bag_upper of the node are updated inside `insert_node`, also
			// `node.put` is in there.
			bag.insert_node_unchecked(node);
			bag.put();

			Some((old_bag_upper, new_bag_upper))
		} else {
			// just write the new weight.
			node.put();
			None
		}
	}

	/// Put `heavier_id` to the position directly in front of `lighter_id`. Both ids must be in the
	/// same bag and the `score_of` `lighter_id` must be less than that of `heavier_id`.
	pub(crate) fn put_in_front_of(
		lighter_id: &T::AccountId,
		heavier_id: &T::AccountId,
	) -> Result<(), ListError> {
		let lighter_node = Node::<T, I>::get(&lighter_id).ok_or(ListError::NonExistent)?;
		let heavier_node = Node::<T, I>::get(&heavier_id).ok_or(ListError::NonExistent)?;

		ensure!(lighter_node.bag_upper == heavier_node.bag_upper, ListError::NotInSameBag);

		// this is the most expensive check, so we do it last.
		ensure!(
			T::ScoreProvider::score(&heavier_id) > T::ScoreProvider::score(&lighter_id),
			ListError::NotHeavier
		);

		// remove the heavier node from this list. Note that this removes the node from storage and
		// decrements the node counter.
		// defensive: both nodes have been checked to exist.
		let _ = Self::remove(&heavier_id).defensive();

		// re-fetch `lighter_node` from storage since it may have been updated when `heavier_node`
		// was removed.
		let lighter_node = Node::<T, I>::get(&lighter_id).ok_or_else(|| {
			debug_assert!(false, "id that should exist cannot be found");
			crate::log!(warn, "id that should exist cannot be found");
			ListError::NonExistent
		})?;

		// insert `heavier_node` directly in front of `lighter_node`. This will update both nodes
		// in storage and update the node counter.
		Self::insert_at_unchecked(lighter_node, heavier_node);

		Ok(())
	}

	/// Insert `node` directly in front of `at`.
	///
	/// WARNINGS:
	/// - this is a naive function in that it does not check if `node` belongs to the same bag as
	/// `at`. It is expected that the call site will check preconditions.
	/// - this will panic if `at.bag_upper` is not a bag that already exists in storage.
	fn insert_at_unchecked(mut at: Node<T, I>, mut node: Node<T, I>) {
		// connect `node` to its new `prev`.
		node.prev = at.prev.clone();
		if let Some(mut prev) = at.prev() {
			prev.next = Some(node.id().clone());
			prev.put()
		}

		// connect `node` and `at`.
		node.next = Some(at.id().clone());
		at.prev = Some(node.id().clone());

		if node.is_terminal() {
			// `node` is the new head, so we make sure the bag is updated. Note,
			// since `node` is always in front of `at` we know that 1) there is always at least 2
			// nodes in the bag, and 2) only `node` could be the head and only `at` could be the
			// tail.
			let mut bag = Bag::<T, I>::get(at.bag_upper)
				.expect("given nodes must always have a valid bag. qed.");

			if node.prev == None {
				bag.head = Some(node.id().clone())
			}

			bag.put()
		};

		// write the updated nodes to storage.
		at.put();
		node.put();
	}

	/// Sanity check the list.
	///
	/// This should be called from the call-site, whenever one of the mutating apis (e.g. `insert`)
	/// is being used, after all other staking data (such as counter) has been updated. It checks:
	///
	/// * there are no duplicate ids,
	/// * length of this list is in sync with `ListNodes::count()`,
	/// * and sanity-checks all bags and nodes. This will cascade down all the checks and makes sure
	/// all bags and nodes are checked per *any* update to `List`.
	#[cfg(feature = "std")]
	pub(crate) fn sanity_check() -> Result<(), &'static str> {
		let mut seen_in_list = BTreeSet::new();
		ensure!(
			Self::iter().map(|node| node.id).all(|id| seen_in_list.insert(id)),
			"duplicate identified",
		);

		let iter_count = Self::iter().count() as u32;
		let stored_count = crate::ListNodes::<T, I>::count();
		let nodes_count = crate::ListNodes::<T, I>::iter().count() as u32;
		ensure!(iter_count == stored_count, "iter_count != stored_count");
		ensure!(stored_count == nodes_count, "stored_count != nodes_count");

		crate::log!(trace, "count of nodes: {}", stored_count);

		let active_bags = {
			let thresholds = T::BagThresholds::get().iter().copied();
			let thresholds: Vec<T::Score> =
				if thresholds.clone().last() == Some(T::Score::max_value()) {
					// in the event that they included it, we don't need to make any changes
					thresholds.collect()
				} else {
					// otherwise, insert it here.
					thresholds.chain(iter::once(T::Score::max_value())).collect()
				};
			thresholds.into_iter().filter_map(|t| Bag::<T, I>::get(t))
		};

		let _ = active_bags.clone().map(|b| b.sanity_check()).collect::<Result<_, _>>()?;

		let nodes_in_bags_count =
			active_bags.clone().fold(0u32, |acc, cur| acc + cur.iter().count() as u32);
		ensure!(nodes_count == nodes_in_bags_count, "stored_count != nodes_in_bags_count");

		crate::log!(trace, "count of active bags {}", active_bags.count());

		// check that all nodes are sane. We check the `ListNodes` storage item directly in case we
		// have some "stale" nodes that are not in a bag.
		for (_id, node) in crate::ListNodes::<T, I>::iter() {
			node.sanity_check()?
		}

		Ok(())
	}

	#[cfg(not(feature = "std"))]
	pub(crate) fn sanity_check() -> Result<(), &'static str> {
		Ok(())
	}

	/// Returns the nodes of all non-empty bags. For testing and benchmarks.
	#[cfg(any(feature = "std", feature = "runtime-benchmarks"))]
	#[allow(dead_code)]
	pub(crate) fn get_bags() -> Vec<(T::Score, Vec<T::AccountId>)> {
		use frame_support::traits::Get as _;

		let thresholds = T::BagThresholds::get();
		let iter = thresholds.iter().copied();
		let iter: Box<dyn Iterator<Item = T::Score>> = if thresholds.last() ==
			Some(&T::Score::max_value())
		{
			// in the event that they included it, we can just pass the iterator through unchanged.
			Box::new(iter)
		} else {
			// otherwise, insert it here.
			Box::new(iter.chain(sp_std::iter::once(T::Score::max_value())))
		};

		iter.filter_map(|t| {
			Bag::<T, I>::get(t)
				.map(|bag| (t, bag.iter().map(|n| n.id().clone()).collect::<Vec<_>>()))
		})
		.collect::<Vec<_>>()
	}
}

/// A Bag is a doubly-linked list of ids, where each id is mapped to a [`Node`].
///
/// Note that we maintain both head and tail pointers. While it would be possible to get away with
/// maintaining only a head pointer and cons-ing elements onto the front of the list, it's more
/// desirable to ensure that there is some element of first-come, first-serve to the list's
/// iteration so that there's no incentive to churn ids positioning to improve the chances of
/// appearing within the ids set.
#[derive(DefaultNoBound, Encode, Decode, MaxEncodedLen, TypeInfo)]
#[codec(mel_bound())]
#[scale_info(skip_type_params(T, I))]
#[cfg_attr(feature = "std", derive(frame_support::DebugNoBound, Clone, PartialEq))]
pub struct Bag<T: Config<I>, I: 'static = ()> {
	head: Option<T::AccountId>,
	tail: Option<T::AccountId>,

	#[codec(skip)]
	bag_upper: T::Score,
	#[codec(skip)]
	_phantom: PhantomData<I>,
}

impl<T: Config<I>, I: 'static> Bag<T, I> {
	#[cfg(test)]
	pub(crate) fn new(
		head: Option<T::AccountId>,
		tail: Option<T::AccountId>,
		bag_upper: T::Score,
	) -> Self {
		Self { head, tail, bag_upper, _phantom: PhantomData }
	}

	/// Get a bag by its upper score.
	pub(crate) fn get(bag_upper: T::Score) -> Option<Bag<T, I>> {
		crate::ListBags::<T, I>::try_get(bag_upper).ok().map(|mut bag| {
			bag.bag_upper = bag_upper;
			bag
		})
	}

	/// Get a bag by its upper score or make it, appropriately initialized. Does not check if
	/// if `bag_upper` is a valid threshold.
	fn get_or_make(bag_upper: T::Score) -> Bag<T, I> {
		Self::get(bag_upper).unwrap_or(Bag { bag_upper, ..Default::default() })
	}

	/// `True` if self is empty.
	fn is_empty(&self) -> bool {
		self.head.is_none() && self.tail.is_none()
	}

	/// Put the bag back into storage.
	fn put(self) {
		if self.is_empty() {
			crate::ListBags::<T, I>::remove(self.bag_upper);
		} else {
			crate::ListBags::<T, I>::insert(self.bag_upper, self);
		}
	}

	/// Get the head node in this bag.
	fn head(&self) -> Option<Node<T, I>> {
		self.head.as_ref().and_then(|id| Node::get(id))
	}

	/// Get the tail node in this bag.
	fn tail(&self) -> Option<Node<T, I>> {
		self.tail.as_ref().and_then(|id| Node::get(id))
	}

	/// Iterate over the nodes in this bag.
	pub(crate) fn iter(&self) -> impl Iterator<Item = Node<T, I>> {
		sp_std::iter::successors(self.head(), |prev| prev.next())
	}

	/// Insert a new id into this bag.
	///
	/// This is private on purpose because it's naive: it doesn't check whether this is the
	/// appropriate bag for this id at all. Generally, use [`List::insert`] instead.
	///
	/// Storage note: this modifies storage, but only for the nodes. You still need to call
	/// `self.put()` after use.
	fn insert_unchecked(&mut self, id: T::AccountId, score: T::Score) {
		// insert_node will overwrite `prev`, `next` and `bag_upper` to the proper values. As long
		// as this bag is the correct one, we're good. All calls to this must come after getting the
		// correct [`notional_bag_for`].
		self.insert_node_unchecked(Node::<T, I> {
			id,
			prev: None,
			next: None,
			bag_upper: Zero::zero(),
			score,
			_phantom: PhantomData,
		});
	}

	/// Insert a node into this bag.
	///
	/// This is private on purpose because it's naive; it doesn't check whether this is the
	/// appropriate bag for this node at all. Generally, use [`List::insert`] instead.
	///
	/// Storage note: this modifies storage, but only for the node. You still need to call
	/// `self.put()` after use.
	fn insert_node_unchecked(&mut self, mut node: Node<T, I>) {
		if let Some(tail) = &self.tail {
			if *tail == node.id {
				// this should never happen, but this check prevents one path to a worst case
				// infinite loop.
				debug_assert!(false, "system logic error: inserting a node who has the id of tail");
				crate::log!(warn, "system logic error: inserting a node who has the id of tail");
				return
			};
		}

		// re-set the `bag_upper`. Regardless of whatever the node had previously, now it is going
		// to be `self.bag_upper`.
		node.bag_upper = self.bag_upper;

		let id = node.id.clone();
		// update this node now, treating it as the new tail.
		node.prev = self.tail.clone();
		node.next = None;
		node.put();

		// update the previous tail.
		if let Some(mut old_tail) = self.tail() {
			old_tail.next = Some(id.clone());
			old_tail.put();
		}
		self.tail = Some(id.clone());

		// ensure head exist. This is only set when the length of the bag is just 1, i.e. if this is
		// the first insertion into the bag. In this case, both head and tail should point to the
		// same node.
		if self.head.is_none() {
			self.head = Some(id.clone());
			debug_assert!(self.iter().count() == 1);
		}
	}

	/// Remove a node from this bag.
	///
	/// This is private on purpose because it doesn't check whether this bag contains the node in
	/// the first place. Generally, use [`List::remove`] instead, similar to `insert_unchecked`.
	///
	/// Storage note: this modifies storage, but only for adjacent nodes. You still need to call
	/// `self.put()` and `ListNodes::remove(id)` to update storage for the bag and `node`.
	fn remove_node_unchecked(&mut self, node: &Node<T, I>) {
		// reassign neighboring nodes.
		node.excise();

		// clear the bag head/tail pointers as necessary.
		if self.tail.as_ref() == Some(&node.id) {
			self.tail = node.prev.clone();
		}
		if self.head.as_ref() == Some(&node.id) {
			self.head = node.next.clone();
		}
	}

	/// Sanity check this bag.
	///
	/// Should be called by the call-site, after any mutating operation on a bag. The call site of
	/// this struct is always `List`.
	///
	/// * Ensures head has no prev.
	/// * Ensures tail has no next.
	/// * Ensures there are no loops, traversal from head to tail is correct.
	#[cfg(feature = "std")]
	fn sanity_check(&self) -> Result<(), &'static str> {
		frame_support::ensure!(
			self.head()
				.map(|head| head.prev().is_none())
				// if there is no head, then there must not be a tail, meaning that the bag is
				// empty.
				.unwrap_or_else(|| self.tail.is_none()),
			"head has a prev"
		);

		frame_support::ensure!(
			self.tail()
				.map(|tail| tail.next().is_none())
				// if there is no tail, then there must not be a head, meaning that the bag is
				// empty.
				.unwrap_or_else(|| self.head.is_none()),
			"tail has a next"
		);

		let mut seen_in_bag = BTreeSet::new();
		frame_support::ensure!(
			self.iter()
				.map(|node| node.id)
				// each voter is only seen once, thus there is no cycle within a bag
				.all(|voter| seen_in_bag.insert(voter)),
			"duplicate found in bag"
		);

		Ok(())
	}

	/// Iterate over the nodes in this bag (public for tests).
	#[cfg(feature = "std")]
	#[allow(dead_code)]
	pub fn std_iter(&self) -> impl Iterator<Item = Node<T, I>> {
		sp_std::iter::successors(self.head(), |prev| prev.next())
	}

	/// Check if the bag contains a node with `id`.
	#[cfg(feature = "std")]
	fn contains(&self, id: &T::AccountId) -> bool {
		self.iter().any(|n| n.id() == id)
	}
}

/// A Node is the fundamental element comprising the doubly-linked list described by `Bag`.
#[derive(Encode, Decode, MaxEncodedLen, TypeInfo)]
#[codec(mel_bound())]
#[scale_info(skip_type_params(T, I))]
#[cfg_attr(feature = "std", derive(frame_support::DebugNoBound, Clone, PartialEq))]
pub struct Node<T: Config<I>, I: 'static = ()> {
	id: T::AccountId,
	prev: Option<T::AccountId>,
	next: Option<T::AccountId>,
	bag_upper: T::Score,
	score: T::Score,
	#[codec(skip)]
	_phantom: PhantomData<I>,
}

impl<T: Config<I>, I: 'static> Node<T, I> {
	/// Get a node by id.
	pub fn get(id: &T::AccountId) -> Option<Node<T, I>> {
		crate::ListNodes::<T, I>::try_get(id).ok()
	}

	/// Put the node back into storage.
	fn put(self) {
		crate::ListNodes::<T, I>::insert(self.id.clone(), self);
	}

	/// Update neighboring nodes to point to reach other.
	///
	/// Only updates storage for adjacent nodes, but not `self`; so the user may need to call
	/// `self.put`.
	fn excise(&self) {
		// Update previous node.
		if let Some(mut prev) = self.prev() {
			prev.next = self.next.clone();
			prev.put();
		}
		// Update next self.
		if let Some(mut next) = self.next() {
			next.prev = self.prev.clone();
			next.put();
		}
	}

	/// This is a naive function that removes a node from the `ListNodes` storage item.
	///
	/// It is naive because it does not check if the node has first been removed from its bag.
	fn remove_from_storage_unchecked(&self) {
		crate::ListNodes::<T, I>::remove(&self.id)
	}

	/// Get the previous node in the bag.
	fn prev(&self) -> Option<Node<T, I>> {
		self.prev.as_ref().and_then(|id| Node::get(id))
	}

	/// Get the next node in the bag.
	fn next(&self) -> Option<Node<T, I>> {
		self.next.as_ref().and_then(|id| Node::get(id))
	}

	/// `true` when this voter is in the wrong bag.
	pub fn is_misplaced(&self, current_score: T::Score) -> bool {
		notional_bag_for::<T, I>(current_score) != self.bag_upper
	}

	/// `true` when this voter is a bag head or tail.
	fn is_terminal(&self) -> bool {
		self.prev.is_none() || self.next.is_none()
	}

	/// Get the underlying voter.
	pub(crate) fn id(&self) -> &T::AccountId {
		&self.id
	}

	/// Get the current vote weight of the node.
	pub(crate) fn score(&self) -> T::Score {
		self.score
	}

	/// Get the underlying voter (public fo tests).
	#[cfg(feature = "std")]
	#[allow(dead_code)]
	pub fn std_id(&self) -> &T::AccountId {
		&self.id
	}

	/// The bag this nodes belongs to (public for benchmarks).
	#[cfg(feature = "runtime-benchmarks")]
	#[allow(dead_code)]
	pub fn bag_upper(&self) -> T::Score {
		self.bag_upper
	}

	#[cfg(feature = "std")]
	fn sanity_check(&self) -> Result<(), &'static str> {
		let expected_bag = Bag::<T, I>::get(self.bag_upper).ok_or("bag not found for node")?;

		let id = self.id();

		frame_support::ensure!(
			expected_bag.contains(id),
			"node does not exist in the expected bag"
		);

		let non_terminal_check = !self.is_terminal() &&
			expected_bag.head.as_ref() != Some(id) &&
			expected_bag.tail.as_ref() != Some(id);
		let terminal_check =
			expected_bag.head.as_ref() == Some(id) || expected_bag.tail.as_ref() == Some(id);
		frame_support::ensure!(
			non_terminal_check || terminal_check,
			"a terminal node is neither its bag head or tail"
		);

		Ok(())
	}
}<|MERGE_RESOLUTION|>--- conflicted
+++ resolved
@@ -46,17 +46,14 @@
 pub enum ListError {
 	/// A duplicate id has been detected.
 	Duplicate,
-<<<<<<< HEAD
 	/// the given id does not exists.
 	NonExistent,
 	/// An Id does not have a greater score than another Id.
 	NotHeavier,
 	/// Attempted to place node in front of a node in another bag.
 	NotInSameBag,
-=======
 	/// Given node id was not found.
 	NodeNotFound,
->>>>>>> aee9383c
 }
 
 #[cfg(test)]
