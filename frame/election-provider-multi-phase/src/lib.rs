// This file is part of Substrate.

// Copyright (C) 2021-2022 Parity Technologies (UK) Ltd.
// SPDX-License-Identifier: Apache-2.0

// Licensed under the Apache License, Version 2.0 (the "License");
// you may not use this file except in compliance with the License.
// You may obtain a copy of the License at
//
// 	http://www.apache.org/licenses/LICENSE-2.0
//
// Unless required by applicable law or agreed to in writing, software
// distributed under the License is distributed on an "AS IS" BASIS,
// WITHOUT WARRANTIES OR CONDITIONS OF ANY KIND, either express or implied.
// See the License for the specific language governing permissions and
// limitations under the License.

//! # Multi phase, offchain election provider pallet.
//!
//! Currently, this election-provider has two distinct phases (see [`Phase`]), **signed** and
//! **unsigned**.
//!
//! ## Phases
//!
//! The timeline of pallet is as follows. At each block,
//! [`frame_election_provider_support::ElectionDataProvider::next_election_prediction`] is used to
//! estimate the time remaining to the next call to
//! [`frame_election_provider_support::ElectionProvider::elect`]. Based on this, a phase is chosen.
//! The timeline is as follows.
//!
//! ```ignore
//!                                                                    elect()
//!                 +   <--T::SignedPhase-->  +  <--T::UnsignedPhase-->   +
//!   +-------------------------------------------------------------------+
//!    Phase::Off   +       Phase::Signed     +      Phase::Unsigned      +
//! ```
//!
//! Note that the unsigned phase starts [`pallet::Config::UnsignedPhase`] blocks before the
//! `next_election_prediction`, but only ends when a call to [`ElectionProvider::elect`] happens. If
//! no `elect` happens, the signed phase is extended.
//!
//! > Given this, it is rather important for the user of this pallet to ensure it always terminates
//! election via `elect` before requesting a new one.
//!
//! Each of the phases can be disabled by essentially setting their length to zero. If both phases
//! have length zero, then the pallet essentially runs only the fallback strategy, denoted by
//! [`Config::Fallback`].
//!
//! ### Signed Phase
//!
//! In the signed phase, solutions (of type [`RawSolution`]) are submitted and queued on chain. A
//! deposit is reserved, based on the size of the solution, for the cost of keeping this solution
//! on-chain for a number of blocks, and the potential weight of the solution upon being checked. A
//! maximum of `pallet::Config::MaxSignedSubmissions` solutions are stored. The queue is always
//! sorted based on score (worse to best).
//!
//! Upon arrival of a new solution:
//!
//! 1. If the queue is not full, it is stored in the appropriate sorted index.
//! 2. If the queue is full but the submitted solution is better than one of the queued ones, the
//!    worse solution is discarded, the bond of the outgoing solution is returned, and the new
//!    solution is stored in the correct index.
//! 3. If the queue is full and the solution is not an improvement compared to any of the queued
//!    ones, it is instantly rejected and no additional bond is reserved.
//!
//! A signed solution cannot be reversed, taken back, updated, or retracted. In other words, the
//! origin can not bail out in any way, if their solution is queued.
//!
//! Upon the end of the signed phase, the solutions are examined from best to worse (i.e. `pop()`ed
//! until drained). Each solution undergoes an expensive `Pallet::feasibility_check`, which ensures
//! the score claimed by this score was correct, and it is valid based on the election data (i.e.
//! votes and candidates). At each step, if the current best solution passes the feasibility check,
//! it is considered to be the best one. The sender of the origin is rewarded, and the rest of the
//! queued solutions get their deposit back and are discarded, without being checked.
//!
//! The following example covers all of the cases at the end of the signed phase:
//!
//! ```ignore
//! Queue
//! +-------------------------------+
//! |Solution(score=20, valid=false)| +-->  Slashed
//! +-------------------------------+
//! |Solution(score=15, valid=true )| +-->  Rewarded, Saved
//! +-------------------------------+
//! |Solution(score=10, valid=true )| +-->  Discarded
//! +-------------------------------+
//! |Solution(score=05, valid=false)| +-->  Discarded
//! +-------------------------------+
//! |             None              |
//! +-------------------------------+
//! ```
//!
//! Note that both of the bottom solutions end up being discarded and get their deposit back,
//! despite one of them being *invalid*.
//!
//! ## Unsigned Phase
//!
//! The unsigned phase will always follow the signed phase, with the specified duration. In this
//! phase, only validator nodes can submit solutions. A validator node who has offchain workers
//! enabled will start to mine a solution in this phase and submits it back to the chain as an
//! unsigned transaction, thus the name _unsigned_ phase. This unsigned transaction can never be
//! valid if propagated, and it acts similar to an inherent.
//!
//! Validators will only submit solutions if the one that they have computed is sufficiently better
//! than the best queued one (see [`pallet::Config::SolutionImprovementThreshold`]) and will limit
//! the weigh of the solution to [`pallet::Config::MinerMaxWeight`].
//!
//! The unsigned phase can be made passive depending on how the previous signed phase went, by
//! setting the first inner value of [`Phase`] to `false`. For now, the signed phase is always
//! active.
//!
//! ### Fallback
//!
//! If we reach the end of both phases (i.e. call to [`ElectionProvider::elect`] happens) and no
//! good solution is queued, then the fallback strategy [`pallet::Config::Fallback`] is used to
//! determine what needs to be done. The on-chain election is slow, and contains no balancing or
//! reduction post-processing. [`NoFallback`] does nothing and enables [`Phase::Emergency`], which
//! is a more *fail-safe* approach.
//!
//! ### Emergency Phase
//!
//! If, for any of the below reasons:
//!
//! 1. No **signed** or **unsigned** solution submitted, and no successful [`Config::Fallback`] is
//!    provided
//! 2. Any other unforeseen internal error
//!
//! A call to `T::ElectionProvider::elect` is made, and `Ok(_)` cannot be returned, then the pallet
//! proceeds to the [`Phase::Emergency`]. During this phase, any solution can be submitted from
//! [`Config::ForceOrigin`], without any checking, via [`Pallet::set_emergency_election_result`]
//! transaction. Hence, `[`Config::ForceOrigin`]` should only be set to a trusted origin, such as
//! the council or root. Once submitted, the forced solution is kept in [`QueuedSolution`] until the
//! next call to `T::ElectionProvider::elect`, where it is returned and [`Phase`] goes back to
//! `Off`.
//!
//! This implies that the user of this pallet (i.e. a staking pallet) should re-try calling
//! `T::ElectionProvider::elect` in case of error, until `OK(_)` is returned.
//!
//! To generate an emergency solution, one must only provide one argument: [`Supports`]. This is
//! essentially a collection of elected winners for the election, and voters who support them. The
//! supports can be generated by any means. In the simplest case, it could be manual. For example,
//! in the case of massive network failure or misbehavior, [`Config::ForceOrigin`] might decide to
//! select only a small number of emergency winners (which would greatly restrict the next validator
//! set, if this pallet is used with `pallet-staking`). If the failure is for other technical
//! reasons, then a simple and safe way to generate supports is using the staking-miner binary
//! provided in the Polkadot repository. This binary has a subcommand named `emergency-solution`
//! which is capable of connecting to a live network, and generating appropriate `supports` using a
//! standard algorithm, and outputting the `supports` in hex format, ready for submission. Note that
//! while this binary lives in the Polkadot repository, this particular subcommand of it can work
//! against any substrate based-chain.
//!
//! See the `staking-miner` documentation in the Polkadot repository for more information.
//!
//! ## Feasible Solution (correct solution)
//!
//! All submissions must undergo a feasibility check. Signed solutions are checked on by one at the
//! end of the signed phase, and the unsigned solutions are checked on the spot. A feasible solution
//! is as follows:
//!
//! 0. **all** of the used indices must be correct.
//! 1. present *exactly* correct number of winners.
//! 2. any assignment is checked to match with [`RoundSnapshot::voters`].
//! 3. the claimed score is valid, based on the fixed point arithmetic accuracy.
//!
//! ## Accuracy
//!
//! The accuracy of the election is configured via [`SolutionAccuracyOf`] which is the accuracy that
//! the submitted solutions must adhere to.
//!
//! Note that the accuracy is of great importance. The offchain solution should be as small as
//! possible, reducing solutions size/weight.
//!
//! ## Error types
//!
//! This pallet provides a verbose error system to ease future debugging and debugging. The overall
//! hierarchy of errors is as follows:
//!
//! 1. [`pallet::Error`]: These are the errors that can be returned in the dispatchables of the
//!    pallet, either signed or unsigned. Since decomposition with nested enums is not possible
//!    here, they are prefixed with the logical sub-system to which they belong.
//! 2. [`ElectionError`]: These are the errors that can be generated while the pallet is doing
//!    something in automatic scenarios, such as `offchain_worker` or `on_initialize`. These errors
//!    are helpful for logging and are thus nested as:
//!    - [`ElectionError::Miner`]: wraps a [`unsigned::MinerError`].
//!    - [`ElectionError::Feasibility`]: wraps a [`FeasibilityError`].
//!    - [`ElectionError::Fallback`]: wraps a fallback error.
//!    - [`ElectionError::DataProvider`]: wraps a static str.
//!
//! Note that there could be an overlap between these sub-errors. For example, A
//! `SnapshotUnavailable` can happen in both miner and feasibility check phase.
//!
//! ## Future Plans
//!
//! **Emergency-phase recovery script**: This script should be taken out of staking-miner in
//! polkadot and ideally live in `substrate/utils/frame/elections`.
//!
//! **Challenge Phase**. We plan on adding a third phase to the pallet, called the challenge phase.
//! This is a phase in which no further solutions are processed, and the current best solution might
//! be challenged by anyone (signed or unsigned). The main plan here is to enforce the solution to
//! be PJR. Checking PJR on-chain is quite expensive, yet proving that a solution is **not** PJR is
//! rather cheap. If a queued solution is successfully proven bad:
//!
//! 1. We must surely slash whoever submitted that solution (might be a challenge for unsigned
//!    solutions).
//! 2. We will fallback to the emergency strategy (likely extending the current era).
//!
//! **Bailing out**. The functionality of bailing out of a queued solution is nice. A miner can
//! submit a solution as soon as they _think_ it is high probability feasible, and do the checks
//! afterwards, and remove their solution (for a small cost of probably just transaction fees, or a
//! portion of the bond).
//!
//! **Conditionally open unsigned phase**: Currently, the unsigned phase is always opened. This is
//! useful because an honest validator will run substrate OCW code, which should be good enough to
//! trump a mediocre or malicious signed submission (assuming in the absence of honest signed bots).
//! If there are signed submissions, they can be checked against an absolute measure (e.g. PJR),
//! then we can only open the unsigned phase in extreme conditions (i.e. "no good signed solution
//! received") to spare some work for the active validators.
//!
//! **Allow smaller solutions and build up**: For now we only allow solutions that are exactly
//! [`DesiredTargets`], no more, no less. Over time, we can change this to a [min, max] where any
//! solution within this range is acceptable, where bigger solutions are prioritized.
//!
//! **Score based on (byte) size**: We should always prioritize small solutions over bigger ones, if
//! there is a tie. Even more harsh should be to enforce the bound of the `reduce` algorithm.
//!
//! **Take into account the encode/decode weight in benchmarks.** Currently, we only take into
//! account the weight of encode/decode in the `submit_unsigned` given its priority. Nonetheless,
//! all operations on the solution and the snapshot are worthy of taking this into account.

#![cfg_attr(not(feature = "std"), no_std)]

use codec::{Decode, Encode};
use frame_election_provider_support::{
<<<<<<< HEAD
	BoundedSupportsOf, ElectionDataProvider, ElectionProvider, PageIndex, TryIntoBoundedSupports,
=======
	ElectionDataProvider, ElectionProvider, InstantElectionProvider,
>>>>>>> 13076478
};
use frame_support::{
	dispatch::DispatchResultWithPostInfo,
	ensure,
	traits::{ConstU32, Currency, Get, OnUnbalanced, ReservableCurrency},
	weights::{DispatchClass, Weight},
};
use frame_system::{ensure_none, offchain::SendTransactionTypes};
use scale_info::TypeInfo;
use sp_arithmetic::{
	traits::{CheckedAdd, Saturating, Zero},
	UpperOf,
};
use sp_npos_elections::{
	assignment_ratio_to_staked_normalized, ElectionScore, EvaluateSupport, NposSolution, Supports,
	VoteWeight,
};
use sp_runtime::{
	traits::Bounded,
	transaction_validity::{
		InvalidTransaction, TransactionPriority, TransactionSource, TransactionValidity,
		TransactionValidityError, ValidTransaction,
	},
	DispatchError, PerThing, Perbill, RuntimeDebug, SaturatedConversion,
};
use sp_std::prelude::*;

#[cfg(feature = "runtime-benchmarks")]
mod benchmarking;
#[cfg(test)]
mod mock;
#[macro_use]
pub mod helpers;

const LOG_TARGET: &'static str = "runtime::election-provider";

pub mod signed;
pub mod unsigned;
pub mod weights;
use unsigned::VoterOf;
pub use weights::WeightInfo;

pub use signed::{
	BalanceOf, NegativeImbalanceOf, PositiveImbalanceOf, SignedSubmission, SignedSubmissionOf,
	SignedSubmissions, SubmissionIndicesOf,
};

/// The solution type used by this crate.
pub type SolutionOf<T> = <T as Config>::Solution;

/// The voter index. Derived from [`SolutionOf`].
pub type SolutionVoterIndexOf<T> = <SolutionOf<T> as NposSolution>::VoterIndex;
/// The target index. Derived from [`SolutionOf`].
pub type SolutionTargetIndexOf<T> = <SolutionOf<T> as NposSolution>::TargetIndex;
/// The accuracy of the election, when submitted from offchain. Derived from [`SolutionOf`].
pub type SolutionAccuracyOf<T> = <SolutionOf<T> as NposSolution>::Accuracy;
/// The fallback election type.
pub type FallbackErrorOf<T> = <<T as crate::Config>::Fallback as ElectionProvider>::Error;

/// Configuration for the benchmarks of the pallet.
pub trait BenchmarkingConfig {
	/// Range of voters.
	const VOTERS: [u32; 2];
	/// Range of targets.
	const TARGETS: [u32; 2];
	/// Range of active voters.
	const ACTIVE_VOTERS: [u32; 2];
	/// Range of desired targets.
	const DESIRED_TARGETS: [u32; 2];
	/// Maximum number of voters expected. This is used only for memory-benchmarking of snapshot.
	const SNAPSHOT_MAXIMUM_VOTERS: u32;
	/// Maximum number of voters expected. This is used only for memory-benchmarking of miner.
	const MINER_MAXIMUM_VOTERS: u32;
	/// Maximum number of targets expected. This is used only for memory-benchmarking.
	const MAXIMUM_TARGETS: u32;
}

/// A fallback implementation that transitions the pallet to the emergency phase.
pub struct NoFallback<T>(sp_std::marker::PhantomData<T>);

impl<T: Config> ElectionProvider for NoFallback<T> {
	type AccountId = T::AccountId;
	type BlockNumber = T::BlockNumber;
	type DataProvider = T::DataProvider;
	type Error = &'static str;
	type Pages = ConstU32<0>;
	type MaxBackersPerWinner = ConstU32<{ u32::MAX }>;
	type MaxWinnersPerPage = ConstU32<{ u32::MAX }>;

	fn elect(_: PageIndex) -> Result<BoundedSupportsOf<Self>, Self::Error> {
		// Do nothing, this will enable the emergency phase.
		Err("NoFallback. Entering Emergency Phase.")
	}
}

impl<T: Config> InstantElectionProvider for NoFallback<T> {
	fn instant_elect(
		_: Option<usize>,
		_: Option<usize>,
	) -> Result<Supports<T::AccountId>, Self::Error> {
		Err("NoFallback.")
	}
}

/// Current phase of the pallet.
#[derive(PartialEq, Eq, Clone, Copy, Encode, Decode, Debug, TypeInfo)]
pub enum Phase<Bn> {
	/// Nothing, the election is not happening.
	Off,
	/// Signed phase is open.
	Signed,
	/// Unsigned phase. First element is whether it is active or not, second the starting block
	/// number.
	///
	/// We do not yet check whether the unsigned phase is active or passive. The intent is for the
	/// blockchain to be able to declare: "I believe that there exists an adequate signed
	/// solution," advising validators not to bother running the unsigned offchain worker.
	///
	/// As validator nodes are free to edit their OCW code, they could simply ignore this advisory
	/// and always compute their own solution. However, by default, when the unsigned phase is
	/// passive, the offchain workers will not bother running.
	Unsigned((bool, Bn)),
	/// The emergency phase. This is enabled upon a failing call to `T::ElectionProvider::elect`.
	/// After that, the only way to leave this phase is through a successful
	/// `T::ElectionProvider::elect`.
	Emergency,
}

impl<Bn> Default for Phase<Bn> {
	fn default() -> Self {
		Phase::Off
	}
}

impl<Bn: PartialEq + Eq> Phase<Bn> {
	/// Whether the phase is emergency or not.
	pub fn is_emergency(&self) -> bool {
		matches!(self, Phase::Emergency)
	}

	/// Whether the phase is signed or not.
	pub fn is_signed(&self) -> bool {
		matches!(self, Phase::Signed)
	}

	/// Whether the phase is unsigned or not.
	pub fn is_unsigned(&self) -> bool {
		matches!(self, Phase::Unsigned(_))
	}

	/// Whether the phase is unsigned and open or not, with specific start.
	pub fn is_unsigned_open_at(&self, at: Bn) -> bool {
		matches!(self, Phase::Unsigned((true, real)) if *real == at)
	}

	/// Whether the phase is unsigned and open or not.
	pub fn is_unsigned_open(&self) -> bool {
		matches!(self, Phase::Unsigned((true, _)))
	}

	/// Whether the phase is off or not.
	pub fn is_off(&self) -> bool {
		matches!(self, Phase::Off)
	}
}

/// The type of `Computation` that provided this election data.
#[derive(PartialEq, Eq, Clone, Copy, Encode, Decode, Debug, TypeInfo)]
pub enum ElectionCompute {
	/// Election was computed on-chain.
	OnChain,
	/// Election was computed with a signed submission.
	Signed,
	/// Election was computed with an unsigned submission.
	Unsigned,
	/// Election was computed using the fallback
	Fallback,
	/// Election was computed with emergency status.
	Emergency,
}

impl Default for ElectionCompute {
	fn default() -> Self {
		ElectionCompute::OnChain
	}
}

/// A raw, unchecked solution.
///
/// This is what will get submitted to the chain.
///
/// Such a solution should never become effective in anyway before being checked by the
/// `Pallet::feasibility_check`.
#[derive(PartialEq, Eq, Clone, Encode, Decode, RuntimeDebug, PartialOrd, Ord, TypeInfo)]
pub struct RawSolution<S> {
	/// the solution itself.
	pub solution: S,
	/// The _claimed_ score of the solution.
	pub score: ElectionScore,
	/// The round at which this solution should be submitted.
	pub round: u32,
}

impl<C: Default> Default for RawSolution<C> {
	fn default() -> Self {
		// Round 0 is always invalid, only set this to 1.
		Self { round: 1, solution: Default::default(), score: Default::default() }
	}
}

/// A checked solution, ready to be enacted.
#[derive(PartialEq, Eq, Clone, Encode, Decode, RuntimeDebug, Default, TypeInfo)]
pub struct ReadySolution<A> {
	/// The final supports of the solution.
	///
	/// This is target-major vector, storing each winners, total backing, and each individual
	/// backer.
	pub supports: Supports<A>,
	/// The score of the solution.
	///
	/// This is needed to potentially challenge the solution.
	pub score: ElectionScore,
	/// How this election was computed.
	pub compute: ElectionCompute,
}

/// A snapshot of all the data that is needed for en entire round. They are provided by
/// [`ElectionDataProvider`] and are kept around until the round is finished.
///
/// These are stored together because they are often accessed together.
#[derive(PartialEq, Eq, Clone, Encode, Decode, RuntimeDebug, Default, TypeInfo)]
#[codec(mel_bound(T: Config))]
#[scale_info(skip_type_params(T))]
pub struct RoundSnapshot<T: Config> {
	/// All of the voters.
	pub voters: Vec<VoterOf<T>>,
	/// All of the targets.
	pub targets: Vec<T::AccountId>,
}

/// Encodes the length of a solution or a snapshot.
///
/// This is stored automatically on-chain, and it contains the **size of the entire snapshot**.
/// This is also used in dispatchables as weight witness data and should **only contain the size of
/// the presented solution**, not the entire snapshot.
#[derive(PartialEq, Eq, Clone, Copy, Encode, Decode, Debug, Default, TypeInfo)]
pub struct SolutionOrSnapshotSize {
	/// The length of voters.
	#[codec(compact)]
	pub voters: u32,
	/// The length of targets.
	#[codec(compact)]
	pub targets: u32,
}

/// Internal errors of the pallet.
///
/// Note that this is different from [`pallet::Error`].
#[derive(frame_support::DebugNoBound)]
#[cfg_attr(feature = "runtime-benchmarks", derive(strum_macros::IntoStaticStr))]
pub enum ElectionError<T: Config> {
	/// An error happened in the feasibility check sub-system.
	Feasibility(FeasibilityError),
	/// An error in the miner (offchain) sub-system.
	Miner(unsigned::MinerError<T>),
	/// An error happened in the data provider.
	DataProvider(&'static str),
	/// An error nested in the fallback.
	Fallback(FallbackErrorOf<T>),
}

// NOTE: we have to do this manually because of the additional where clause needed on
// `FallbackErrorOf<T>`.
#[cfg(test)]
impl<T: Config> PartialEq for ElectionError<T>
where
	FallbackErrorOf<T>: PartialEq,
{
	fn eq(&self, other: &Self) -> bool {
		use ElectionError::*;
		match (self, other) {
			(&Feasibility(ref x), &Feasibility(ref y)) if x == y => true,
			(&Miner(ref x), &Miner(ref y)) if x == y => true,
			(&DataProvider(ref x), &DataProvider(ref y)) if x == y => true,
			(&Fallback(ref x), &Fallback(ref y)) if x == y => true,
			_ => false,
		}
	}
}

impl<T: Config> From<FeasibilityError> for ElectionError<T> {
	fn from(e: FeasibilityError) -> Self {
		ElectionError::Feasibility(e)
	}
}

impl<T: Config> From<unsigned::MinerError<T>> for ElectionError<T> {
	fn from(e: unsigned::MinerError<T>) -> Self {
		ElectionError::Miner(e)
	}
}

/// Errors that can happen in the feasibility check.
#[derive(Debug, Eq, PartialEq)]
#[cfg_attr(feature = "runtime-benchmarks", derive(strum_macros::IntoStaticStr))]
pub enum FeasibilityError {
	/// Wrong number of winners presented.
	WrongWinnerCount,
	/// The snapshot is not available.
	///
	/// Kinda defensive: The pallet should technically never attempt to do a feasibility check when
	/// no snapshot is present.
	SnapshotUnavailable,
	/// Internal error from the election crate.
	NposElection(sp_npos_elections::Error),
	/// A vote is invalid.
	InvalidVote,
	/// A voter is invalid.
	InvalidVoter,
	/// The given score was invalid.
	InvalidScore,
	/// The provided round is incorrect.
	InvalidRound,
	/// Comparison against `MinimumUntrustedScore` failed.
	UntrustedScoreTooLow,
}

impl From<sp_npos_elections::Error> for FeasibilityError {
	fn from(e: sp_npos_elections::Error) -> Self {
		FeasibilityError::NposElection(e)
	}
}

pub use pallet::*;
#[frame_support::pallet]
pub mod pallet {
	use super::*;
	use frame_election_provider_support::{InstantElectionProvider, NposSolver};
	use frame_support::{pallet_prelude::*, traits::EstimateCallFee};
	use frame_system::pallet_prelude::*;

	#[pallet::config]
	pub trait Config: frame_system::Config + SendTransactionTypes<Call<Self>> {
		type Event: From<Event<Self>>
			+ IsType<<Self as frame_system::Config>::Event>
			+ TryInto<Event<Self>>;

		/// Currency type.
		type Currency: ReservableCurrency<Self::AccountId> + Currency<Self::AccountId>;

		/// Something that can predict the fee of a call. Used to sensibly distribute rewards.
		type EstimateCallFee: EstimateCallFee<Call<Self>, BalanceOf<Self>>;

		/// Duration of the unsigned phase.
		#[pallet::constant]
		type UnsignedPhase: Get<Self::BlockNumber>;
		/// Duration of the signed phase.
		#[pallet::constant]
		type SignedPhase: Get<Self::BlockNumber>;

		/// The minimum amount of improvement to the solution score that defines a solution as
		/// "better" (in any phase).
		#[pallet::constant]
		type SolutionImprovementThreshold: Get<Perbill>;

		/// The repeat threshold of the offchain worker.
		///
		/// For example, if it is 5, that means that at least 5 blocks will elapse between attempts
		/// to submit the worker's solution.
		#[pallet::constant]
		type OffchainRepeat: Get<Self::BlockNumber>;

		/// The priority of the unsigned transaction submitted in the unsigned-phase
		#[pallet::constant]
		type MinerTxPriority: Get<TransactionPriority>;

		/// Maximum weight that the miner should consume.
		///
		/// The miner will ensure that the total weight of the unsigned solution will not exceed
		/// this value, based on [`WeightInfo::submit_unsigned`].
		#[pallet::constant]
		type MinerMaxWeight: Get<Weight>;

		/// Maximum number of signed submissions that can be queued.
		///
		/// It is best to avoid adjusting this during an election, as it impacts downstream data
		/// structures. In particular, `SignedSubmissionIndices<T>` is bounded on this value. If you
		/// update this value during an election, you _must_ ensure that
		/// `SignedSubmissionIndices.len()` is less than or equal to the new value. Otherwise,
		/// attempts to submit new solutions may cause a runtime panic.
		#[pallet::constant]
		type SignedMaxSubmissions: Get<u32>;

		/// Maximum weight of a signed solution.
		///
		/// This should probably be similar to [`Config::MinerMaxWeight`].
		#[pallet::constant]
		type SignedMaxWeight: Get<Weight>;

		/// Base reward for a signed solution
		#[pallet::constant]
		type SignedRewardBase: Get<BalanceOf<Self>>;

		/// Base deposit for a signed solution.
		#[pallet::constant]
		type SignedDepositBase: Get<BalanceOf<Self>>;

		/// Per-byte deposit for a signed solution.
		#[pallet::constant]
		type SignedDepositByte: Get<BalanceOf<Self>>;

		/// Per-weight deposit for a signed solution.
		#[pallet::constant]
		type SignedDepositWeight: Get<BalanceOf<Self>>;

		/// The maximum number of voters to put in the snapshot. At the moment, snapshots are only
		/// over a single block, but once multi-block elections are introduced they will take place
		/// over multiple blocks.
		///
		/// Also, note the data type: If the voters are represented by a `u32` in `type
		/// CompactSolution`, the same `u32` is used here to ensure bounds are respected.
		#[pallet::constant]
		type VoterSnapshotPerBlock: Get<SolutionVoterIndexOf<Self>>;

		/// Handler for the slashed deposits.
		type SlashHandler: OnUnbalanced<NegativeImbalanceOf<Self>>;

		/// Handler for the rewards.
		type RewardHandler: OnUnbalanced<PositiveImbalanceOf<Self>>;

		/// Maximum length (bytes) that the mined solution should consume.
		///
		/// The miner will ensure that the total length of the unsigned solution will not exceed
		/// this value.
		#[pallet::constant]
		type MinerMaxLength: Get<u32>;

		/// Something that will provide the election data.
		type DataProvider: ElectionDataProvider<
			AccountId = Self::AccountId,
			BlockNumber = Self::BlockNumber,
		>;

		/// The solution type.
		type Solution: codec::Codec
			+ Default
			+ PartialEq
			+ Eq
			+ Clone
			+ sp_std::fmt::Debug
			+ Ord
			+ NposSolution
			+ TypeInfo;

		/// Configuration for the fallback.
		type Fallback: ElectionProvider<
			AccountId = Self::AccountId,
			BlockNumber = Self::BlockNumber,
			DataProvider = Self::DataProvider,
			MaxBackersPerWinner = ConstU32<{ u32::MAX }>,
			MaxWinnersPerPage = ConstU32<{ u32::MAX }>,
		>;

		/// Configuration of the governance-only fallback.
		///
		/// As a side-note, it is recommend for test-nets to use `type ElectionProvider =
		/// OnChainSeqPhragmen<_>` if the test-net is not expected to have thousands of nominators.
		type GovernanceFallback: InstantElectionProvider<
			AccountId = Self::AccountId,
			BlockNumber = Self::BlockNumber,
			DataProvider = Self::DataProvider,
		>;

		/// OCW election solution miner algorithm implementation.
		type Solver: NposSolver<AccountId = Self::AccountId>;

		/// Origin that can control this pallet. Note that any action taken by this origin (such)
		/// as providing an emergency solution is not checked. Thus, it must be a trusted origin.
		type ForceOrigin: EnsureOrigin<Self::Origin>;

		/// The configuration of benchmarking.
		type BenchmarkingConfig: BenchmarkingConfig;

		/// The weight of the pallet.
		type WeightInfo: WeightInfo;
	}

	#[pallet::hooks]
	impl<T: Config> Hooks<BlockNumberFor<T>> for Pallet<T> {
		fn on_initialize(now: T::BlockNumber) -> Weight {
			let next_election = T::DataProvider::next_election_prediction(now).max(now);

			let signed_deadline = T::SignedPhase::get() + T::UnsignedPhase::get();
			let unsigned_deadline = T::UnsignedPhase::get();

			let remaining = next_election - now;
			let current_phase = Self::current_phase();

			log!(
				trace,
				"current phase {:?}, next election {:?}, metadata: {:?}",
				current_phase,
				next_election,
				Self::snapshot_metadata()
			);
			match current_phase {
				Phase::Off if remaining <= signed_deadline && remaining > unsigned_deadline => {
					// NOTE: if signed-phase length is zero, second part of the if-condition fails.
					match Self::create_snapshot() {
						Ok(_) => {
							Self::on_initialize_open_signed();
							T::WeightInfo::on_initialize_open_signed()
						},
						Err(why) => {
							// Not much we can do about this at this point.
							log!(warn, "failed to open signed phase due to {:?}", why);
							T::WeightInfo::on_initialize_nothing()
						},
					}
				},
				Phase::Signed | Phase::Off
					if remaining <= unsigned_deadline && remaining > Zero::zero() =>
				{
					// our needs vary according to whether or not the unsigned phase follows a
					// signed phase
					let (need_snapshot, enabled) = if current_phase == Phase::Signed {
						// there was previously a signed phase: close the signed phase, no need for
						// snapshot.
						//
						// Notes:
						//
						//   - `Self::finalize_signed_phase()` also appears in `fn do_elect`. This
						//     is a guard against the case that `elect` is called prematurely. This
						//     adds a small amount of overhead, but that is unfortunately
						//     unavoidable.
						let _ = Self::finalize_signed_phase();
						// In the future we can consider disabling the unsigned phase if the signed
						// phase completes successfully, but for now we're enabling it
						// unconditionally as a defensive measure.
						(false, true)
					} else {
						// No signed phase: create a new snapshot, definitely `enable` the unsigned
						// phase.
						(true, true)
					};

					if need_snapshot {
						match Self::create_snapshot() {
							Ok(_) => {
								Self::on_initialize_open_unsigned(enabled, now);
								T::WeightInfo::on_initialize_open_unsigned()
							},
							Err(why) => {
								log!(warn, "failed to open unsigned phase due to {:?}", why);
								T::WeightInfo::on_initialize_nothing()
							},
						}
					} else {
						Self::on_initialize_open_unsigned(enabled, now);
						T::WeightInfo::on_initialize_open_unsigned()
					}
				},
				_ => T::WeightInfo::on_initialize_nothing(),
			}
		}

		fn offchain_worker(now: T::BlockNumber) {
			use sp_runtime::offchain::storage_lock::{BlockAndTime, StorageLock};

			// Create a lock with the maximum deadline of number of blocks in the unsigned phase.
			// This should only come useful in an **abrupt** termination of execution, otherwise the
			// guard will be dropped upon successful execution.
			let mut lock =
				StorageLock::<BlockAndTime<frame_system::Pallet<T>>>::with_block_deadline(
					unsigned::OFFCHAIN_LOCK,
					T::UnsignedPhase::get().saturated_into(),
				);

			match lock.try_lock() {
				Ok(_guard) => {
					Self::do_synchronized_offchain_worker(now);
				},
				Err(deadline) => {
					log!(debug, "offchain worker lock not released, deadline is {:?}", deadline);
				},
			};
		}

		fn integrity_test() {
			use sp_std::mem::size_of;
			// The index type of both voters and targets need to be smaller than that of usize (very
			// unlikely to be the case, but anyhow).
			assert!(size_of::<SolutionVoterIndexOf<T>>() <= size_of::<usize>());
			assert!(size_of::<SolutionTargetIndexOf<T>>() <= size_of::<usize>());

			// ----------------------------
			// Based on the requirements of [`sp_npos_elections::Assignment::try_normalize`].
			let max_vote: usize = <SolutionOf<T> as NposSolution>::LIMIT;

			// 2. Maximum sum of [SolutionAccuracy; 16] must fit into `UpperOf<OffchainAccuracy>`.
			let maximum_chain_accuracy: Vec<UpperOf<SolutionAccuracyOf<T>>> = (0..max_vote)
				.map(|_| {
					<UpperOf<SolutionAccuracyOf<T>>>::from(
						<SolutionAccuracyOf<T>>::one().deconstruct(),
					)
				})
				.collect();
			let _: UpperOf<SolutionAccuracyOf<T>> = maximum_chain_accuracy
				.iter()
				.fold(Zero::zero(), |acc, x| acc.checked_add(x).unwrap());

			// We only accept data provider who's maximum votes per voter matches our
			// `T::Solution`'s `LIMIT`.
			//
			// NOTE that this pallet does not really need to enforce this in runtime. The
			// solution cannot represent any voters more than `LIMIT` anyhow.
			assert_eq!(
				<T::DataProvider as ElectionDataProvider>::MaxVotesPerVoter::get(),
				<SolutionOf<T> as NposSolution>::LIMIT as u32,
			);
		}
	}

	#[pallet::call]
	impl<T: Config> Pallet<T> {
		/// Submit a solution for the unsigned phase.
		///
		/// The dispatch origin fo this call must be __none__.
		///
		/// This submission is checked on the fly. Moreover, this unsigned solution is only
		/// validated when submitted to the pool from the **local** node. Effectively, this means
		/// that only active validators can submit this transaction when authoring a block (similar
		/// to an inherent).
		///
		/// To prevent any incorrect solution (and thus wasted time/weight), this transaction will
		/// panic if the solution submitted by the validator is invalid in any way, effectively
		/// putting their authoring reward at risk.
		///
		/// No deposit or reward is associated with this submission.
		#[pallet::weight((
			T::WeightInfo::submit_unsigned(
				witness.voters,
				witness.targets,
				raw_solution.solution.voter_count() as u32,
				raw_solution.solution.unique_targets().len() as u32
			),
			DispatchClass::Operational,
		))]
		pub fn submit_unsigned(
			origin: OriginFor<T>,
			raw_solution: Box<RawSolution<SolutionOf<T>>>,
			witness: SolutionOrSnapshotSize,
		) -> DispatchResultWithPostInfo {
			ensure_none(origin)?;
			let error_message = "Invalid unsigned submission must produce invalid block and \
				 deprive validator from their authoring reward.";

			// Check score being an improvement, phase, and desired targets.
			Self::unsigned_pre_dispatch_checks(&raw_solution).expect(error_message);

			// Ensure witness was correct.
			let SolutionOrSnapshotSize { voters, targets } =
				Self::snapshot_metadata().expect(error_message);

			// NOTE: we are asserting, not `ensure`ing -- we want to panic here.
			assert!(voters as u32 == witness.voters, "{}", error_message);
			assert!(targets as u32 == witness.targets, "{}", error_message);

			let ready = Self::feasibility_check(*raw_solution, ElectionCompute::Unsigned)
				.expect(error_message);

			// Store the newly received solution.
			log!(info, "queued unsigned solution with score {:?}", ready.score);
			let ejected_a_solution = <QueuedSolution<T>>::exists();
			<QueuedSolution<T>>::put(ready);
			Self::deposit_event(Event::SolutionStored {
				election_compute: ElectionCompute::Unsigned,
				prev_ejected: ejected_a_solution,
			});

			Ok(None.into())
		}

		/// Set a new value for `MinimumUntrustedScore`.
		///
		/// Dispatch origin must be aligned with `T::ForceOrigin`.
		///
		/// This check can be turned off by setting the value to `None`.
		#[pallet::weight(T::DbWeight::get().writes(1))]
		pub fn set_minimum_untrusted_score(
			origin: OriginFor<T>,
			maybe_next_score: Option<ElectionScore>,
		) -> DispatchResult {
			T::ForceOrigin::ensure_origin(origin)?;
			<MinimumUntrustedScore<T>>::set(maybe_next_score);
			Ok(())
		}

		/// Set a solution in the queue, to be handed out to the client of this pallet in the next
		/// call to `ElectionProvider::elect`.
		///
		/// This can only be set by `T::ForceOrigin`, and only when the phase is `Emergency`.
		///
		/// The solution is not checked for any feasibility and is assumed to be trustworthy, as any
		/// feasibility check itself can in principle cause the election process to fail (due to
		/// memory/weight constrains).
		#[pallet::weight(T::DbWeight::get().reads_writes(1, 1))]
		pub fn set_emergency_election_result(
			origin: OriginFor<T>,
			supports: Supports<T::AccountId>,
		) -> DispatchResult {
			T::ForceOrigin::ensure_origin(origin)?;
			ensure!(Self::current_phase().is_emergency(), <Error<T>>::CallNotAllowed);

			// Note: we don't `rotate_round` at this point; the next call to
			// `ElectionProvider::elect` will succeed and take care of that.

			let solution =
				ReadySolution { supports, score: [0, 0, 0], compute: ElectionCompute::Emergency };

			<QueuedSolution<T>>::put(solution);
			Ok(())
		}

		/// Submit a solution for the signed phase.
		///
		/// The dispatch origin fo this call must be __signed__.
		///
		/// The solution is potentially queued, based on the claimed score and processed at the end
		/// of the signed phase.
		///
		/// A deposit is reserved and recorded for the solution. Based on the outcome, the solution
		/// might be rewarded, slashed, or get all or a part of the deposit back.
		///
		/// # <weight>
		/// Queue size must be provided as witness data.
		/// # </weight>
		#[pallet::weight(T::WeightInfo::submit(*num_signed_submissions))]
		pub fn submit(
			origin: OriginFor<T>,
			raw_solution: Box<RawSolution<SolutionOf<T>>>,
			num_signed_submissions: u32,
		) -> DispatchResult {
			let who = ensure_signed(origin)?;

			// ensure witness data is correct.
			ensure!(
				num_signed_submissions >=
					<SignedSubmissions<T>>::decode_len().unwrap_or_default() as u32,
				Error::<T>::SignedInvalidWitness,
			);

			// ensure solution is timely.
			ensure!(Self::current_phase().is_signed(), Error::<T>::PreDispatchEarlySubmission);

			// NOTE: this is the only case where having separate snapshot would have been better
			// because could do just decode_len. But we can create abstractions to do this.

			// build size. Note: this is not needed for weight calc, thus not input.
			// unlikely to ever return an error: if phase is signed, snapshot will exist.
			let size = Self::snapshot_metadata().ok_or(Error::<T>::MissingSnapshotMetadata)?;

			ensure!(
				Self::feasibility_weight_of(&raw_solution, size) < T::SignedMaxWeight::get(),
				Error::<T>::SignedTooMuchWeight,
			);

			// create the submission
			let deposit = Self::deposit_for(&raw_solution, size);
			let reward = {
				let call =
					Call::submit { raw_solution: raw_solution.clone(), num_signed_submissions };
				let call_fee = T::EstimateCallFee::estimate_call_fee(&call, None.into());
				T::SignedRewardBase::get().saturating_add(call_fee)
			};

			let submission =
				SignedSubmission { who: who.clone(), deposit, raw_solution: *raw_solution, reward };

			// insert the submission if the queue has space or it's better than the weakest
			// eject the weakest if the queue was full
			let mut signed_submissions = Self::signed_submissions();
			let maybe_removed = match signed_submissions.insert(submission) {
				// it's an error if we failed to insert a submission: this indicates the queue was
				// full but our solution had insufficient score to eject any solution
				signed::InsertResult::NotInserted => return Err(Error::<T>::SignedQueueFull.into()),
				signed::InsertResult::Inserted => None,
				signed::InsertResult::InsertedEjecting(weakest) => Some(weakest),
			};

			// collect deposit. Thereafter, the function cannot fail.
			T::Currency::reserve(&who, deposit).map_err(|_| Error::<T>::SignedCannotPayDeposit)?;

			let ejected_a_solution = maybe_removed.is_some();
			// if we had to remove the weakest solution, unreserve its deposit
			if let Some(removed) = maybe_removed {
				let _remainder = T::Currency::unreserve(&removed.who, removed.deposit);
				debug_assert!(_remainder.is_zero());
			}

			signed_submissions.put();
			Self::deposit_event(Event::SolutionStored {
				election_compute: ElectionCompute::Signed,
				prev_ejected: ejected_a_solution,
			});
			Ok(())
		}

		/// Trigger the governance fallback.
		///
		/// This can only be called when [`Phase::Emergency`] is enabled, as an alternative to
		/// calling [`Call::set_emergency_election_result`].
		#[pallet::weight(T::DbWeight::get().reads_writes(1, 1))]
		pub fn governance_fallback(
			origin: OriginFor<T>,
			maybe_max_voters: Option<u32>,
			maybe_max_targets: Option<u32>,
		) -> DispatchResult {
			T::ForceOrigin::ensure_origin(origin)?;
			ensure!(Self::current_phase().is_emergency(), <Error<T>>::CallNotAllowed);

			let maybe_max_voters = maybe_max_voters.map(|x| x as usize);
			let maybe_max_targets = maybe_max_targets.map(|x| x as usize);

			let supports =
				T::GovernanceFallback::instant_elect(maybe_max_voters, maybe_max_targets).map_err(
					|e| {
						log!(error, "GovernanceFallback failed: {:?}", e);
						Error::<T>::FallbackFailed
					},
				)?;

			let solution =
				ReadySolution { supports, score: [0, 0, 0], compute: ElectionCompute::Fallback };

			<QueuedSolution<T>>::put(solution);
			Ok(())
		}
	}

	#[pallet::event]
	#[pallet::generate_deposit(pub(super) fn deposit_event)]
	pub enum Event<T: Config> {
		/// A solution was stored with the given compute.
		///
		/// If the solution is signed, this means that it hasn't yet been processed. If the
		/// solution is unsigned, this means that it has also been processed.
		///
		/// The `bool` is `true` when a previous solution was ejected to make room for this one.
		SolutionStored { election_compute: ElectionCompute, prev_ejected: bool },
		/// The election has been finalized, with `Some` of the given computation, or else if the
		/// election failed, `None`.
		ElectionFinalized { election_compute: Option<ElectionCompute> },
		/// An account has been rewarded for their signed submission being finalized.
		Rewarded { account: <T as frame_system::Config>::AccountId, value: BalanceOf<T> },
		/// An account has been slashed for submitting an invalid signed submission.
		Slashed { account: <T as frame_system::Config>::AccountId, value: BalanceOf<T> },
		/// The signed phase of the given round has started.
		SignedPhaseStarted { round: u32 },
		/// The unsigned phase of the given round has started.
		UnsignedPhaseStarted { round: u32 },
	}

	/// Error of the pallet that can be returned in response to dispatches.
	#[pallet::error]
	pub enum Error<T> {
		/// Submission was too early.
		PreDispatchEarlySubmission,
		/// Wrong number of winners presented.
		PreDispatchWrongWinnerCount,
		/// Submission was too weak, score-wise.
		PreDispatchWeakSubmission,
		/// The queue was full, and the solution was not better than any of the existing ones.
		SignedQueueFull,
		/// The origin failed to pay the deposit.
		SignedCannotPayDeposit,
		/// Witness data to dispatchable is invalid.
		SignedInvalidWitness,
		/// The signed submission consumes too much weight
		SignedTooMuchWeight,
		/// OCW submitted solution for wrong round
		OcwCallWrongEra,
		/// Snapshot metadata should exist but didn't.
		MissingSnapshotMetadata,
		/// `Self::insert_submission` returned an invalid index.
		InvalidSubmissionIndex,
		/// The call is not allowed at this point.
		CallNotAllowed,
		/// The fallback failed
		FallbackFailed,
	}

	#[pallet::validate_unsigned]
	impl<T: Config> ValidateUnsigned for Pallet<T> {
		type Call = Call<T>;
		fn validate_unsigned(source: TransactionSource, call: &Self::Call) -> TransactionValidity {
			if let Call::submit_unsigned { raw_solution, .. } = call {
				// Discard solution not coming from the local OCW.
				match source {
					TransactionSource::Local | TransactionSource::InBlock => { /* allowed */ },
					_ => return InvalidTransaction::Call.into(),
				}

				let _ = Self::unsigned_pre_dispatch_checks(raw_solution)
					.map_err(|err| {
						log!(debug, "unsigned transaction validation failed due to {:?}", err);
						err
					})
					.map_err(dispatch_error_to_invalid)?;

				ValidTransaction::with_tag_prefix("OffchainElection")
					// The higher the score[0], the better a solution is.
					.priority(
						T::MinerTxPriority::get()
							.saturating_add(raw_solution.score[0].saturated_into()),
					)
					// Used to deduplicate unsigned solutions: each validator should produce one
					// solution per round at most, and solutions are not propagate.
					.and_provides(raw_solution.round)
					// Transaction should stay in the pool for the duration of the unsigned phase.
					.longevity(T::UnsignedPhase::get().saturated_into::<u64>())
					// We don't propagate this. This can never be validated at a remote node.
					.propagate(false)
					.build()
			} else {
				InvalidTransaction::Call.into()
			}
		}

		fn pre_dispatch(call: &Self::Call) -> Result<(), TransactionValidityError> {
			if let Call::submit_unsigned { raw_solution, .. } = call {
				Self::unsigned_pre_dispatch_checks(raw_solution)
					.map_err(dispatch_error_to_invalid)
					.map_err(Into::into)
			} else {
				Err(InvalidTransaction::Call.into())
			}
		}
	}

	#[pallet::type_value]
	pub fn DefaultForRound() -> u32 {
		1
	}

	/// Internal counter for the number of rounds.
	///
	/// This is useful for de-duplication of transactions submitted to the pool, and general
	/// diagnostics of the pallet.
	///
	/// This is merely incremented once per every time that an upstream `elect` is called.
	#[pallet::storage]
	#[pallet::getter(fn round)]
	pub type Round<T: Config> = StorageValue<_, u32, ValueQuery, DefaultForRound>;

	/// Current phase.
	#[pallet::storage]
	#[pallet::getter(fn current_phase)]
	pub type CurrentPhase<T: Config> = StorageValue<_, Phase<T::BlockNumber>, ValueQuery>;

	/// Current best solution, signed or unsigned, queued to be returned upon `elect`.
	#[pallet::storage]
	#[pallet::getter(fn queued_solution)]
	pub type QueuedSolution<T: Config> = StorageValue<_, ReadySolution<T::AccountId>>;

	/// Snapshot data of the round.
	///
	/// This is created at the beginning of the signed phase and cleared upon calling `elect`.
	#[pallet::storage]
	#[pallet::getter(fn snapshot)]
	pub type Snapshot<T: Config> = StorageValue<_, RoundSnapshot<T>>;

	/// Desired number of targets to elect for this round.
	///
	/// Only exists when [`Snapshot`] is present.
	#[pallet::storage]
	#[pallet::getter(fn desired_targets)]
	pub type DesiredTargets<T> = StorageValue<_, u32>;

	/// The metadata of the [`RoundSnapshot`]
	///
	/// Only exists when [`Snapshot`] is present.
	#[pallet::storage]
	#[pallet::getter(fn snapshot_metadata)]
	pub type SnapshotMetadata<T: Config> = StorageValue<_, SolutionOrSnapshotSize>;

	// The following storage items collectively comprise `SignedSubmissions<T>`, and should never be
	// accessed independently. Instead, get `Self::signed_submissions()`, modify it as desired, and
	// then do `signed_submissions.put()` when you're done with it.

	/// The next index to be assigned to an incoming signed submission.
	///
	/// Every accepted submission is assigned a unique index; that index is bound to that particular
	/// submission for the duration of the election. On election finalization, the next index is
	/// reset to 0.
	///
	/// We can't just use `SignedSubmissionIndices.len()`, because that's a bounded set; past its
	/// capacity, it will simply saturate. We can't just iterate over `SignedSubmissionsMap`,
	/// because iteration is slow. Instead, we store the value here.
	#[pallet::storage]
	pub(crate) type SignedSubmissionNextIndex<T: Config> = StorageValue<_, u32, ValueQuery>;

	/// A sorted, bounded set of `(score, index)`, where each `index` points to a value in
	/// `SignedSubmissions`.
	///
	/// We never need to process more than a single signed submission at a time. Signed submissions
	/// can be quite large, so we're willing to pay the cost of multiple database accesses to access
	/// them one at a time instead of reading and decoding all of them at once.
	#[pallet::storage]
	pub(crate) type SignedSubmissionIndices<T: Config> =
		StorageValue<_, SubmissionIndicesOf<T>, ValueQuery>;

	/// Unchecked, signed solutions.
	///
	/// Together with `SubmissionIndices`, this stores a bounded set of `SignedSubmissions` while
	/// allowing us to keep only a single one in memory at a time.
	///
	/// Twox note: the key of the map is an auto-incrementing index which users cannot inspect or
	/// affect; we shouldn't need a cryptographically secure hasher.
	#[pallet::storage]
	pub(crate) type SignedSubmissionsMap<T: Config> =
		StorageMap<_, Twox64Concat, u32, SignedSubmissionOf<T>, OptionQuery>;

	// `SignedSubmissions` items end here.

	/// The minimum score that each 'untrusted' solution must attain in order to be considered
	/// feasible.
	///
	/// Can be set via `set_minimum_untrusted_score`.
	#[pallet::storage]
	#[pallet::getter(fn minimum_untrusted_score)]
	pub type MinimumUntrustedScore<T: Config> = StorageValue<_, ElectionScore>;

	#[pallet::pallet]
	#[pallet::generate_store(pub(super) trait Store)]
	#[pallet::without_storage_info]
	pub struct Pallet<T>(PhantomData<T>);
}

impl<T: Config> Pallet<T> {
	/// Internal logic of the offchain worker, to be executed only when the offchain lock is
	/// acquired with success.
	fn do_synchronized_offchain_worker(now: T::BlockNumber) {
		let current_phase = Self::current_phase();
		log!(trace, "lock for offchain worker acquired. Phase = {:?}", current_phase);
		match current_phase {
			Phase::Unsigned((true, opened)) if opened == now => {
				// Mine a new solution, cache it, and attempt to submit it
				let initial_output = Self::ensure_offchain_repeat_frequency(now).and_then(|_| {
					// This is executed at the beginning of each round. Any cache is now invalid.
					// Clear it.
					unsigned::kill_ocw_solution::<T>();
					Self::mine_check_save_submit()
				});
				log!(debug, "initial offchain thread output: {:?}", initial_output);
			},
			Phase::Unsigned((true, opened)) if opened < now => {
				// Try and resubmit the cached solution, and recompute ONLY if it is not
				// feasible.
				let resubmit_output = Self::ensure_offchain_repeat_frequency(now)
					.and_then(|_| Self::restore_or_compute_then_maybe_submit());
				log!(debug, "resubmit offchain thread output: {:?}", resubmit_output);
			},
			_ => {},
		}
	}

	/// Logic for `<Pallet as Hooks>::on_initialize` when signed phase is being opened.
	pub fn on_initialize_open_signed() {
		log!(info, "Starting signed phase round {}.", Self::round());
		<CurrentPhase<T>>::put(Phase::Signed);
		Self::deposit_event(Event::SignedPhaseStarted { round: Self::round() });
	}

	/// Logic for `<Pallet as Hooks<T>>::on_initialize` when unsigned phase is being opened.
	pub fn on_initialize_open_unsigned(enabled: bool, now: T::BlockNumber) {
		let round = Self::round();
		log!(info, "Starting unsigned phase round {} enabled {}.", round, enabled);
		<CurrentPhase<T>>::put(Phase::Unsigned((enabled, now)));
		Self::deposit_event(Event::UnsignedPhaseStarted { round });
	}

	/// Parts of [`create_snapshot`] that happen inside of this pallet.
	///
	/// Extracted for easier weight calculation.
	fn create_snapshot_internal(
		targets: Vec<T::AccountId>,
		voters: Vec<VoterOf<T>>,
		desired_targets: u32,
	) {
		let metadata =
			SolutionOrSnapshotSize { voters: voters.len() as u32, targets: targets.len() as u32 };
		log!(info, "creating a snapshot with metadata {:?}", metadata);

		<SnapshotMetadata<T>>::put(metadata);
		<DesiredTargets<T>>::put(desired_targets);

		// instead of using storage APIs, we do a manual encoding into a fixed-size buffer.
		// `encoded_size` encodes it without storing it anywhere, this should not cause any
		// allocation.
		let snapshot = RoundSnapshot::<T> { voters, targets };
		let size = snapshot.encoded_size();
		log!(debug, "snapshot pre-calculated size {:?}", size);
		let mut buffer = Vec::with_capacity(size);
		snapshot.encode_to(&mut buffer);

		// do some checks.
		debug_assert_eq!(buffer, snapshot.encode());
		// buffer should have not re-allocated since.
		debug_assert!(buffer.len() == size && size == buffer.capacity());

		sp_io::storage::set(&<Snapshot<T>>::hashed_key(), &buffer);
	}

	/// Parts of [`create_snapshot`] that happen outside of this pallet.
	///
	/// Extracted for easier weight calculation.
	fn create_snapshot_external(
	) -> Result<(Vec<T::AccountId>, Vec<VoterOf<T>>, u32), ElectionError<T>> {
		let target_limit = <SolutionTargetIndexOf<T>>::max_value().saturated_into::<usize>();
		// for now we have just a single block snapshot.
		let voter_limit = T::VoterSnapshotPerBlock::get().saturated_into::<usize>();

		let targets =
			T::DataProvider::targets(Some(target_limit), 0).map_err(ElectionError::DataProvider)?;
		let voters =
			T::DataProvider::voters(Some(voter_limit), 0).map_err(ElectionError::DataProvider)?;
		let desired_targets =
			T::DataProvider::desired_targets().map_err(ElectionError::DataProvider)?;

		// Defensive-only.
		if targets.len() > target_limit || voters.len() > voter_limit {
			debug_assert!(false, "Snapshot limit has not been respected.");
			return Err(ElectionError::DataProvider("Snapshot too big for submission."))
		}

		Ok((targets, voters, desired_targets))
	}

	/// Creates the snapshot. Writes new data to:
	///
	/// 1. [`SnapshotMetadata`]
	/// 2. [`RoundSnapshot`]
	/// 3. [`DesiredTargets`]
	///
	/// Returns `Ok(())` if operation is okay.
	///
	/// This is a *self-weighing* function, it will register its own extra weight as
	/// [`DispatchClass::Mandatory`] with the system pallet.
	pub fn create_snapshot() -> Result<(), ElectionError<T>> {
		// this is self-weighing itself..
		let (targets, voters, desired_targets) = Self::create_snapshot_external()?;

		// ..therefore we only measure the weight of this and add it.
		let internal_weight =
			T::WeightInfo::create_snapshot_internal(voters.len() as u32, targets.len() as u32);
		Self::create_snapshot_internal(targets, voters, desired_targets);
		Self::register_weight(internal_weight);
		Ok(())
	}

	/// Register some amount of weight directly with the system pallet.
	///
	/// This is always mandatory weight.
	fn register_weight(weight: Weight) {
		<frame_system::Pallet<T>>::register_extra_weight_unchecked(
			weight,
			DispatchClass::Mandatory,
		);
	}

	/// Kill everything created by [`Pallet::create_snapshot`].
	pub fn kill_snapshot() {
		<Snapshot<T>>::kill();
		<SnapshotMetadata<T>>::kill();
		<DesiredTargets<T>>::kill();
	}

	/// Checks the feasibility of a solution.
	pub fn feasibility_check(
		raw_solution: RawSolution<SolutionOf<T>>,
		compute: ElectionCompute,
	) -> Result<ReadySolution<T::AccountId>, FeasibilityError> {
		let RawSolution { solution, score, round } = raw_solution;

		// First, check round.
		ensure!(Self::round() == round, FeasibilityError::InvalidRound);

		// Winners are not directly encoded in the solution.
		let winners = solution.unique_targets();

		let desired_targets =
			Self::desired_targets().ok_or(FeasibilityError::SnapshotUnavailable)?;

		// NOTE: this is a bit of duplicate, but we keep it around for veracity. The unsigned path
		// already checked this in `unsigned_per_dispatch_checks`. The signed path *could* check it
		// upon arrival, thus we would then remove it here. Given overlay it is cheap anyhow
		ensure!(winners.len() as u32 == desired_targets, FeasibilityError::WrongWinnerCount);

		// Ensure that the solution's score can pass absolute min-score.
		let submitted_score = raw_solution.score.clone();
		ensure!(
			Self::minimum_untrusted_score().map_or(true, |min_score| {
				sp_npos_elections::is_score_better(submitted_score, min_score, Perbill::zero())
			}),
			FeasibilityError::UntrustedScoreTooLow
		);

		// Read the entire snapshot.
		let RoundSnapshot { voters: snapshot_voters, targets: snapshot_targets } =
			Self::snapshot().ok_or(FeasibilityError::SnapshotUnavailable)?;

		// ----- Start building. First, we need some closures.
		let cache = helpers::generate_voter_cache::<T>(&snapshot_voters);
		let voter_at = helpers::voter_at_fn::<T>(&snapshot_voters);
		let target_at = helpers::target_at_fn::<T>(&snapshot_targets);
		let voter_index = helpers::voter_index_fn_usize::<T>(&cache);

		// Then convert solution -> assignment. This will fail if any of the indices are gibberish,
		// namely any of the voters or targets.
		let assignments = solution
			.into_assignment(voter_at, target_at)
			.map_err::<FeasibilityError, _>(Into::into)?;

		// Ensure that assignments is correct.
		let _ = assignments
			.iter()
			.map(|ref assignment| {
				// Check that assignment.who is actually a voter (defensive-only).
				// NOTE: while using the index map from `voter_index` is better than a blind linear
				// search, this *still* has room for optimization. Note that we had the index when
				// we did `solution -> assignment` and we lost it. Ideal is to keep the index
				// around.

				// Defensive-only: must exist in the snapshot.
				let snapshot_index =
					voter_index(&assignment.who).ok_or(FeasibilityError::InvalidVoter)?;
				// Defensive-only: index comes from the snapshot, must exist.
				let (_voter, _stake, targets) =
					snapshot_voters.get(snapshot_index).ok_or(FeasibilityError::InvalidVoter)?;

				// Check that all of the targets are valid based on the snapshot.
				if assignment.distribution.iter().any(|(d, _)| !targets.contains(d)) {
					return Err(FeasibilityError::InvalidVote)
				}
				Ok(())
			})
			.collect::<Result<(), FeasibilityError>>()?;

		// ----- Start building support. First, we need one more closure.
		let stake_of = helpers::stake_of_fn::<T>(&snapshot_voters, &cache);

		// This might fail if the normalization fails. Very unlikely. See `integrity_test`.
		let staked_assignments = assignment_ratio_to_staked_normalized(assignments, stake_of)
			.map_err::<FeasibilityError, _>(Into::into)?;
		let supports = sp_npos_elections::to_supports(&staked_assignments);

		// Finally, check that the claimed score was indeed correct.
		let known_score = supports.evaluate();
		ensure!(known_score == score, FeasibilityError::InvalidScore);

		Ok(ReadySolution { supports, compute, score })
	}

	/// Perform the tasks to be done after a new `elect` has been triggered:
	///
	/// 1. Increment round.
	/// 2. Change phase to [`Phase::Off`]
	/// 3. Clear all snapshot data.
	fn rotate_round() {
		// Inc round.
		<Round<T>>::mutate(|r| *r += 1);

		// Phase is off now.
		<CurrentPhase<T>>::put(Phase::Off);

		// Kill snapshots.
		Self::kill_snapshot();
	}

	fn do_elect() -> Result<BoundedSupportsOf<Self>, ElectionError<T>> {
		// We have to unconditionally try finalizing the signed phase here. There are only two
		// possibilities:
		//
		// - signed phase was open, in which case this is essential for correct functioning of the
		//   system
		// - signed phase was complete or not started, in which case finalization is idempotent and
		//   inexpensive (1 read of an empty vector).
		let _ = Self::finalize_signed_phase();
		<QueuedSolution<T>>::take()
			.map_or_else(
				|| {
					T::Fallback::elect(0)
						.map_err(|fe| ElectionError::Fallback(fe))
						.map(|supports| (supports, ElectionCompute::Fallback))
				},
				|ReadySolution { supports, compute, .. }| {
					let supports = supports.try_into_bounded_supports().expect("..");
					Ok((supports, compute))
				},
			)
			.map(|(supports, compute)| {
				Self::deposit_event(Event::ElectionFinalized { election_compute: Some(compute) });
				if Self::round() != 1 {
					log!(info, "Finalized election round with compute {:?}.", compute);
				}
				supports
			})
			.map_err(|err| {
				Self::deposit_event(Event::ElectionFinalized { election_compute: None });
				if Self::round() != 1 {
					log!(warn, "Failed to finalize election round. reason {:?}", err);
				}
				err
			})
	}

	/// record the weight of the given `supports`.
	fn weigh_supports(supports: &BoundedSupportsOf<Self>) {
		let active_voters = supports
			.iter()
			.map(|(_, x)| x)
			.fold(Zero::zero(), |acc, next| acc + next.voters.len() as u32);
		let desired_targets = supports.len() as u32;
		Self::register_weight(T::WeightInfo::elect_queued(active_voters, desired_targets));
	}
}

impl<T: Config> ElectionProvider for Pallet<T> {
	type AccountId = T::AccountId;
	type BlockNumber = T::BlockNumber;
	type Error = ElectionError<T>;
	type DataProvider = T::DataProvider;

	// Can only work with a single page.
	type Pages = ConstU32<1>;

	// This election provider gives no guarantee in terms of these two parameters, thus not suitable
	// for a parachain either.
	type MaxBackersPerWinner = ConstU32<{ u32::MAX }>;
	type MaxWinnersPerPage = ConstU32<{ u32::MAX }>;

	fn elect(_: PageIndex) -> Result<BoundedSupportsOf<Self>, Self::Error> {
		match Self::do_elect() {
			Ok(supports) => {
				// All went okay, record the weight, put sign to be Off, clean snapshot, etc.
				Self::weigh_supports(&supports);
				Self::rotate_round();
				Ok(supports)
			},
			Err(why) => {
				log!(error, "Entering emergency mode: {:?}", why);
				<CurrentPhase<T>>::put(Phase::Emergency);
				Err(why)
			},
		}
	}
}

/// convert a DispatchError to a custom InvalidTransaction with the inner code being the error
/// number.
pub fn dispatch_error_to_invalid(error: DispatchError) -> InvalidTransaction {
	let error_number = match error {
		DispatchError::Module { error, .. } => error,
		_ => 0,
	};
	InvalidTransaction::Custom(error_number)
}

#[cfg(test)]
mod feasibility_check {
	//! All of the tests here should be dedicated to only testing the feasibility check and nothing
	//! more. The best way to audit and review these tests is to try and come up with a solution
	//! that is invalid, but gets through the system as valid.

	use super::*;
	use crate::mock::{
		raw_solution, roll_to, EpochLength, ExtBuilder, MultiPhase, Runtime, SignedPhase,
		TargetIndex, UnsignedPhase, VoterIndex,
	};
	use frame_support::assert_noop;

	const COMPUTE: ElectionCompute = ElectionCompute::OnChain;

	#[test]
	fn snapshot_is_there() {
		ExtBuilder::default().build_and_execute(|| {
			roll_to(<EpochLength>::get() - <SignedPhase>::get() - <UnsignedPhase>::get());
			assert!(MultiPhase::current_phase().is_signed());
			let solution = raw_solution();

			// For whatever reason it might be:
			<Snapshot<Runtime>>::kill();

			assert_noop!(
				MultiPhase::feasibility_check(solution, COMPUTE),
				FeasibilityError::SnapshotUnavailable
			);
		})
	}

	#[test]
	fn round() {
		ExtBuilder::default().build_and_execute(|| {
			roll_to(<EpochLength>::get() - <SignedPhase>::get() - <UnsignedPhase>::get());
			assert!(MultiPhase::current_phase().is_signed());

			let mut solution = raw_solution();
			solution.round += 1;
			assert_noop!(
				MultiPhase::feasibility_check(solution, COMPUTE),
				FeasibilityError::InvalidRound
			);
		})
	}

	#[test]
	fn desired_targets() {
		ExtBuilder::default().desired_targets(8).build_and_execute(|| {
			roll_to(<EpochLength>::get() - <SignedPhase>::get() - <UnsignedPhase>::get());
			assert!(MultiPhase::current_phase().is_signed());

			let raw = raw_solution();

			assert_eq!(raw.solution.unique_targets().len(), 4);
			assert_eq!(MultiPhase::desired_targets().unwrap(), 8);

			assert_noop!(
				MultiPhase::feasibility_check(raw, COMPUTE),
				FeasibilityError::WrongWinnerCount,
			);
		})
	}

	#[test]
	fn winner_indices() {
		ExtBuilder::default().desired_targets(2).build_and_execute(|| {
			roll_to(<EpochLength>::get() - <SignedPhase>::get() - <UnsignedPhase>::get());
			assert!(MultiPhase::current_phase().is_signed());

			let mut raw = raw_solution();
			assert_eq!(MultiPhase::snapshot().unwrap().targets.len(), 4);
			// ----------------------------------------------------^^ valid range is [0..3].

			// Swap all votes from 3 to 4. This will ensure that the number of unique winners will
			// still be 4, but one of the indices will be gibberish. Requirement is to make sure 3 a
			// winner, which we don't do here.
			raw.solution
				.votes1
				.iter_mut()
				.filter(|(_, t)| *t == TargetIndex::from(3u16))
				.for_each(|(_, t)| *t += 1);
			raw.solution.votes2.iter_mut().for_each(|(_, [(t0, _)], t1)| {
				if *t0 == TargetIndex::from(3u16) {
					*t0 += 1
				};
				if *t1 == TargetIndex::from(3u16) {
					*t1 += 1
				};
			});
			assert_noop!(
				MultiPhase::feasibility_check(raw, COMPUTE),
				FeasibilityError::NposElection(sp_npos_elections::Error::SolutionInvalidIndex)
			);
		})
	}

	#[test]
	fn voter_indices() {
		// Should be caught in `solution.into_assignment`.
		ExtBuilder::default().desired_targets(2).build_and_execute(|| {
			roll_to(<EpochLength>::get() - <SignedPhase>::get() - <UnsignedPhase>::get());
			assert!(MultiPhase::current_phase().is_signed());

			let mut solution = raw_solution();
			assert_eq!(MultiPhase::snapshot().unwrap().voters.len(), 8);
			// ----------------------------------------------------^^ valid range is [0..7].

			// Check that there is an index 7 in votes1, and flip to 8.
			assert!(
				solution
					.solution
					.votes1
					.iter_mut()
					.filter(|(v, _)| *v == VoterIndex::from(7u32))
					.map(|(v, _)| *v = 8)
					.count() > 0
			);
			assert_noop!(
				MultiPhase::feasibility_check(solution, COMPUTE),
				FeasibilityError::NposElection(sp_npos_elections::Error::SolutionInvalidIndex),
			);
		})
	}

	#[test]
	fn voter_votes() {
		ExtBuilder::default().desired_targets(2).build_and_execute(|| {
			roll_to(<EpochLength>::get() - <SignedPhase>::get() - <UnsignedPhase>::get());
			assert!(MultiPhase::current_phase().is_signed());

			let mut solution = raw_solution();
			assert_eq!(MultiPhase::snapshot().unwrap().voters.len(), 8);
			// ----------------------------------------------------^^ valid range is [0..7].

			// First, check that voter at index 7 (40) actually voted for 3 (40) -- this is self
			// vote. Then, change the vote to 2 (30).
			assert_eq!(
				solution
					.solution
					.votes1
					.iter_mut()
					.filter(|(v, t)| *v == 7 && *t == 3)
					.map(|(_, t)| *t = 2)
					.count(),
				1,
			);
			assert_noop!(
				MultiPhase::feasibility_check(solution, COMPUTE),
				FeasibilityError::InvalidVote,
			);
		})
	}

	#[test]
	fn score() {
		ExtBuilder::default().desired_targets(2).build_and_execute(|| {
			roll_to(<EpochLength>::get() - <SignedPhase>::get() - <UnsignedPhase>::get());
			assert!(MultiPhase::current_phase().is_signed());

			let mut solution = raw_solution();
			assert_eq!(MultiPhase::snapshot().unwrap().voters.len(), 8);

			// Simply faff with the score.
			solution.score[0] += 1;

			assert_noop!(
				MultiPhase::feasibility_check(solution, COMPUTE),
				FeasibilityError::InvalidScore,
			);
		})
	}
}

#[cfg(test)]
mod tests {
	use super::*;
	use crate::{
		mock::{
			multi_phase_events, roll_to, AccountId, ExtBuilder, MockWeightInfo, MultiPhase,
			Runtime, SignedMaxSubmissions, System, TargetIndex, Targets,
		},
		Phase,
	};
	use frame_election_provider_support::ElectionProvider;
	use frame_support::{assert_noop, assert_ok};
	use sp_npos_elections::Support;

	#[test]
	fn phase_rotation_works() {
		ExtBuilder::default().build_and_execute(|| {
			// 0 ------- 15 ------- 25 ------- 30 ------- ------- 45 ------- 55 ------- 60
			//           |           |          |                 |           |          |
			//         Signed      Unsigned   Elect             Signed     Unsigned    Elect

			assert_eq!(System::block_number(), 0);
			assert_eq!(MultiPhase::current_phase(), Phase::Off);
			assert_eq!(MultiPhase::round(), 1);

			roll_to(4);
			assert_eq!(MultiPhase::current_phase(), Phase::Off);
			assert!(MultiPhase::snapshot().is_none());
			assert_eq!(MultiPhase::round(), 1);

			roll_to(15);
			assert_eq!(MultiPhase::current_phase(), Phase::Signed);
			assert_eq!(multi_phase_events(), vec![Event::SignedPhaseStarted { round: 1 }]);
			assert!(MultiPhase::snapshot().is_some());
			assert_eq!(MultiPhase::round(), 1);

			roll_to(24);
			assert_eq!(MultiPhase::current_phase(), Phase::Signed);
			assert!(MultiPhase::snapshot().is_some());
			assert_eq!(MultiPhase::round(), 1);

			roll_to(25);
			assert_eq!(MultiPhase::current_phase(), Phase::Unsigned((true, 25)));
			assert_eq!(
				multi_phase_events(),
				vec![
					Event::SignedPhaseStarted { round: 1 },
					Event::UnsignedPhaseStarted { round: 1 }
				],
			);
			assert!(MultiPhase::snapshot().is_some());

			roll_to(29);
			assert_eq!(MultiPhase::current_phase(), Phase::Unsigned((true, 25)));
			assert!(MultiPhase::snapshot().is_some());

			roll_to(30);
			assert_eq!(MultiPhase::current_phase(), Phase::Unsigned((true, 25)));
			assert!(MultiPhase::snapshot().is_some());

			// We close when upstream tells us to elect.
			roll_to(32);
			assert_eq!(MultiPhase::current_phase(), Phase::Unsigned((true, 25)));
			assert!(MultiPhase::snapshot().is_some());

			assert_ok!(MultiPhase::elect(0));

			assert!(MultiPhase::current_phase().is_off());
			assert!(MultiPhase::snapshot().is_none());
			assert_eq!(MultiPhase::round(), 2);

			roll_to(44);
			assert!(MultiPhase::current_phase().is_off());

			roll_to(45);
			assert!(MultiPhase::current_phase().is_signed());

			roll_to(55);
			assert!(MultiPhase::current_phase().is_unsigned_open_at(55));
		})
	}

	#[test]
	fn signed_phase_void() {
		ExtBuilder::default().phases(0, 10).build_and_execute(|| {
			roll_to(15);
			assert!(MultiPhase::current_phase().is_off());

			roll_to(19);
			assert!(MultiPhase::current_phase().is_off());

			roll_to(20);
			assert!(MultiPhase::current_phase().is_unsigned_open_at(20));
			assert!(MultiPhase::snapshot().is_some());

			roll_to(30);
			assert!(MultiPhase::current_phase().is_unsigned_open_at(20));

			assert_ok!(MultiPhase::elect(0));

			assert!(MultiPhase::current_phase().is_off());
			assert!(MultiPhase::snapshot().is_none());
		});
	}

	#[test]
	fn unsigned_phase_void() {
		ExtBuilder::default().phases(10, 0).build_and_execute(|| {
			roll_to(15);
			assert!(MultiPhase::current_phase().is_off());

			roll_to(19);
			assert!(MultiPhase::current_phase().is_off());

			roll_to(20);
			assert!(MultiPhase::current_phase().is_signed());
			assert!(MultiPhase::snapshot().is_some());

			roll_to(30);
			assert!(MultiPhase::current_phase().is_signed());

			assert_ok!(MultiPhase::elect(0));

			assert!(MultiPhase::current_phase().is_off());
			assert!(MultiPhase::snapshot().is_none());
		});
	}

	#[test]
	fn both_phases_void() {
		ExtBuilder::default().phases(0, 0).build_and_execute(|| {
			roll_to(15);
			assert!(MultiPhase::current_phase().is_off());

			roll_to(19);
			assert!(MultiPhase::current_phase().is_off());

			roll_to(20);
			assert!(MultiPhase::current_phase().is_off());

			roll_to(30);
			assert!(MultiPhase::current_phase().is_off());

			// This module is now only capable of doing on-chain backup.
			assert_ok!(MultiPhase::elect(0));

			assert!(MultiPhase::current_phase().is_off());
		});
	}

	#[test]
	fn early_termination() {
		// An early termination in the signed phase, with no queued solution.
		ExtBuilder::default().build_and_execute(|| {
			// Signed phase started at block 15 and will end at 25.
			roll_to(14);
			assert_eq!(MultiPhase::current_phase(), Phase::Off);

			roll_to(15);
			assert_eq!(multi_phase_events(), vec![Event::SignedPhaseStarted { round: 1 }]);
			assert_eq!(MultiPhase::current_phase(), Phase::Signed);
			assert_eq!(MultiPhase::round(), 1);

			// An unexpected call to elect.
			roll_to(20);
			assert_ok!(MultiPhase::elect(0));

			// We surely can't have any feasible solutions. This will cause an on-chain election.
			assert_eq!(
				multi_phase_events(),
				vec![
					Event::SignedPhaseStarted { round: 1 },
					Event::ElectionFinalized { election_compute: Some(ElectionCompute::Fallback) }
				],
			);
			// All storage items must be cleared.
			assert_eq!(MultiPhase::round(), 2);
			assert!(MultiPhase::snapshot().is_none());
			assert!(MultiPhase::snapshot_metadata().is_none());
			assert!(MultiPhase::desired_targets().is_none());
			assert!(MultiPhase::queued_solution().is_none());
			assert!(MultiPhase::signed_submissions().is_empty());
		})
	}

	#[test]
	fn early_termination_with_submissions() {
		// an early termination in the signed phase, with no queued solution.
		ExtBuilder::default().build_and_execute(|| {
			// signed phase started at block 15 and will end at 25.
			roll_to(14);
			assert_eq!(MultiPhase::current_phase(), Phase::Off);

			roll_to(15);
			assert_eq!(multi_phase_events(), vec![Event::SignedPhaseStarted { round: 1 }]);
			assert_eq!(MultiPhase::current_phase(), Phase::Signed);
			assert_eq!(MultiPhase::round(), 1);

			// fill the queue with signed submissions
			for s in 0..SignedMaxSubmissions::get() {
				let solution = RawSolution { score: [(5 + s).into(), 0, 0], ..Default::default() };
				assert_ok!(MultiPhase::submit(
					crate::mock::Origin::signed(99),
					Box::new(solution),
					MultiPhase::signed_submissions().len() as u32
				));
			}

			// an unexpected call to elect.
			roll_to(20);
			assert_ok!(MultiPhase::elect(0));

			// all storage items must be cleared.
			assert_eq!(MultiPhase::round(), 2);
			assert!(MultiPhase::snapshot().is_none());
			assert!(MultiPhase::snapshot_metadata().is_none());
			assert!(MultiPhase::desired_targets().is_none());
			assert!(MultiPhase::queued_solution().is_none());
			assert!(MultiPhase::signed_submissions().is_empty());
		})
	}

	#[test]
	fn fallback_strategy_works() {
		ExtBuilder::default().onchain_fallback(true).build_and_execute(|| {
			roll_to(25);
			assert_eq!(MultiPhase::current_phase(), Phase::Unsigned((true, 25)));

			// Zilch solutions thus far, but we get a result.
			assert!(MultiPhase::queued_solution().is_none());
			let supports = MultiPhase::elect(0).unwrap();

			assert_eq!(
				supports,
				vec![
					(30, Support { total: 40, voters: vec![(2, 5), (4, 5), (30, 30)] }),
					(40, Support { total: 60, voters: vec![(2, 5), (3, 10), (4, 5), (40, 40)] })
				]
				.try_into_bounded_supports()
				.unwrap()
			)
		});

		ExtBuilder::default().onchain_fallback(false).build_and_execute(|| {
			roll_to(25);
			assert_eq!(MultiPhase::current_phase(), Phase::Unsigned((true, 25)));

			// Zilch solutions thus far.
			assert!(MultiPhase::queued_solution().is_none());
			assert_eq!(
				MultiPhase::elect(0).unwrap_err(),
				ElectionError::Fallback("NoFallback. Entering Emergency Phase.")
			);
			// phase is now emergency.
			assert_eq!(MultiPhase::current_phase(), Phase::Emergency);
		})
	}

	#[test]
	fn snapshot_too_big_failure_onchain_fallback() {
		// the `MockStaking` is designed such that if it has too many targets, it simply fails.
		ExtBuilder::default().build_and_execute(|| {
			Targets::set((0..(TargetIndex::max_value() as AccountId) + 1).collect::<Vec<_>>());

			// Signed phase failed to open.
			roll_to(15);
			assert_eq!(MultiPhase::current_phase(), Phase::Off);

			// Unsigned phase failed to open.
			roll_to(25);
			assert_eq!(MultiPhase::current_phase(), Phase::Off);

			// On-chain backup works though.
			roll_to(29);
			let supports = MultiPhase::elect(0).unwrap();
			assert!(supports.len() > 0);
		});
	}

	#[test]
	fn snapshot_too_big_failure_no_fallback() {
		// and if the backup mode is nothing, we go into the emergency mode..
		ExtBuilder::default().onchain_fallback(false).build_and_execute(|| {
			crate::mock::Targets::set(
				(0..(TargetIndex::max_value() as AccountId) + 1).collect::<Vec<_>>(),
			);

			// Signed phase failed to open.
			roll_to(15);
			assert_eq!(MultiPhase::current_phase(), Phase::Off);

			// Unsigned phase failed to open.
			roll_to(25);
			assert_eq!(MultiPhase::current_phase(), Phase::Off);

			roll_to(29);
			let err = MultiPhase::elect(0).unwrap_err();
			assert_eq!(err, ElectionError::Fallback("NoFallback. Entering Emergency Phase."));
			assert_eq!(MultiPhase::current_phase(), Phase::Emergency);
		});
	}

	#[test]
	fn snapshot_too_big_truncate() {
		// but if there are too many voters, we simply truncate them.
		ExtBuilder::default().build_and_execute(|| {
			// we have 8 voters in total.
			assert_eq!(crate::mock::Voters::get().len(), 8);
			// but we want to take 2.
			crate::mock::VoterSnapshotPerBlock::set(2);

			// Signed phase opens just fine.
			roll_to(15);
			assert_eq!(MultiPhase::current_phase(), Phase::Signed);

			assert_eq!(
				MultiPhase::snapshot_metadata().unwrap(),
				SolutionOrSnapshotSize { voters: 2, targets: 4 }
			);
		})
	}

	#[test]
	fn untrusted_score_verification_is_respected() {
		ExtBuilder::default().build_and_execute(|| {
			roll_to(15);
			assert_eq!(MultiPhase::current_phase(), Phase::Signed);

			// set the solution balancing to get the desired score.
			crate::mock::Balancing::set(Some((2, 0)));

			let (solution, _) = MultiPhase::mine_solution::<<Runtime as Config>::Solver>().unwrap();
			// Default solution has a score of [50, 100, 5000].
			assert_eq!(solution.score, [50, 100, 5000]);

			<MinimumUntrustedScore<Runtime>>::put([49, 0, 0]);
			assert_ok!(MultiPhase::feasibility_check(solution.clone(), ElectionCompute::Signed));

			<MinimumUntrustedScore<Runtime>>::put([51, 0, 0]);
			assert_noop!(
				MultiPhase::feasibility_check(solution, ElectionCompute::Signed),
				FeasibilityError::UntrustedScoreTooLow,
			);
		})
	}

	#[test]
	fn number_of_voters_allowed_2sec_block() {
		// Just a rough estimate with the substrate weights.
		assert!(!MockWeightInfo::get());

		let all_voters: u32 = 10_000;
		let all_targets: u32 = 5_000;
		let desired: u32 = 1_000;
		let weight_with = |active| {
			<Runtime as Config>::WeightInfo::submit_unsigned(
				all_voters,
				all_targets,
				active,
				desired,
			)
		};

		let mut active = 1;
		while weight_with(active) <=
			<Runtime as frame_system::Config>::BlockWeights::get().max_block ||
			active == all_voters
		{
			active += 1;
		}

		println!("can support {} voters to yield a weight of {}", active, weight_with(active));
	}
}<|MERGE_RESOLUTION|>--- conflicted
+++ resolved
@@ -231,11 +231,8 @@
 
 use codec::{Decode, Encode};
 use frame_election_provider_support::{
-<<<<<<< HEAD
-	BoundedSupportsOf, ElectionDataProvider, ElectionProvider, PageIndex, TryIntoBoundedSupports,
-=======
-	ElectionDataProvider, ElectionProvider, InstantElectionProvider,
->>>>>>> 13076478
+	BoundedSupportsOf, ElectionDataProvider, ElectionProvider, InstantElectionProvider, PageIndex,
+	TryIntoBoundedSupports,
 };
 use frame_support::{
 	dispatch::DispatchResultWithPostInfo,
@@ -335,7 +332,8 @@
 	fn instant_elect(
 		_: Option<usize>,
 		_: Option<usize>,
-	) -> Result<Supports<T::AccountId>, Self::Error> {
+		_: PageIndex,
+	) -> Result<BoundedSupportsOf<Self>, Self::Error> {
 		Err("NoFallback.")
 	}
 }
@@ -1061,15 +1059,17 @@
 			let maybe_max_targets = maybe_max_targets.map(|x| x as usize);
 
 			let supports =
-				T::GovernanceFallback::instant_elect(maybe_max_voters, maybe_max_targets).map_err(
-					|e| {
+				T::GovernanceFallback::instant_elect(maybe_max_voters, maybe_max_targets, 0)
+					.map_err(|e| {
 						log!(error, "GovernanceFallback failed: {:?}", e);
 						Error::<T>::FallbackFailed
-					},
-				)?;
-
-			let solution =
-				ReadySolution { supports, score: [0, 0, 0], compute: ElectionCompute::Fallback };
+					})?;
+
+			let solution = ReadySolution {
+				supports: supports.into(),
+				score: [0, 0, 0],
+				compute: ElectionCompute::Fallback,
+			};
 
 			<QueuedSolution<T>>::put(solution);
 			Ok(())
@@ -1528,6 +1528,8 @@
 		<QueuedSolution<T>>::take()
 			.map_or_else(
 				|| {
+					// TODO: this is not the best abstraction, we need a way to tell elect with the
+					// MSP, not just page 0. Same applies to our call to `T::GovernanceFallback`.
 					T::Fallback::elect(0)
 						.map_err(|fe| ElectionError::Fallback(fe))
 						.map(|supports| (supports, ElectionCompute::Fallback))
