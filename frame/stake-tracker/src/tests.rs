// This file is part of Substrate.

// Copyright (C) 2023 Parity Technologies (UK) Ltd.
// SPDX-License-Identifier: Apache-2.0

// Licensed under the Apache License, Version 2.0 (the "License");
// you may not use this file except in compliance with the License.
// You may obtain a copy of the License at
//
// 	http://www.apache.org/licenses/LICENSE-2.0
//
// Unless required by applicable law or agreed to in writing, software
// distributed under the License is distributed on an "AS IS" BASIS,
// WITHOUT WARRANTIES OR CONDITIONS OF ANY KIND, either express or implied.
// See the License for the specific language governing permissions and
// limitations under the License.

use super::mock::*;
use crate as pallet_stake_tracker;
use frame_election_provider_support::SortedListProvider;

use crate::ApprovalStake;
use frame_support::{
	assert_err, assert_ok, assert_storage_noop,
	traits::fungible::{Inspect, Mutate, Unbalanced},
};
use sp_staking::{OnStakingUpdate, StakingInterface};

pub(crate) type VoterList = <Runtime as pallet_stake_tracker::Config>::VoterList;
pub(crate) type TargetList = <Runtime as pallet_stake_tracker::Config>::TargetList;

// Note that the total stake is ignored in the implementation, so we just keep it at 0 for
// convenience.
mod on_stake_update {
	use super::*;
	use frame_support::traits::tokens::Precision::Exact;

	#[test]
	#[should_panic(expected = "on_stake_update is called on a bonded account; qed")]
	fn defensive_when_not_bonded() {
		ExtBuilder::default().build_and_execute(|| {
			// user without stake
			assert_storage_noop!(StakeTracker::on_stake_update(&30, None));
		});
	}

	#[test]
	fn validator_works() {
		ExtBuilder::default().build_and_execute(|| {
			let validator_id = 10;

			StakeTracker::on_validator_add(&validator_id);
			assert_eq!(
				VoterList::get_score(&validator_id).unwrap(),
				StakeTracker::to_vote(StakeTracker::active_stake_of(&validator_id))
			);
			assert_eq!(
				TargetList::get_score(&validator_id).unwrap(),
				StakeTracker::active_stake_of(&validator_id)
			);
			assert_eq!(
				StakeTracker::approval_stake(&validator_id).unwrap(),
				StakeTracker::active_stake_of(&validator_id)
			);
			let mut prev_stake = Staking::stake(&validator_id).unwrap();

			// test stake update logic
			for balance in vec![
				// same
				Balances::balance(&validator_id),
				// lower
				Balances::balance(&validator_id) - 2,
				// higher
				Balances::balance(&validator_id) + 2,
			] {
				Balances::set_balance(&validator_id, balance);

				StakeTracker::on_stake_update(&validator_id, Some(prev_stake.clone()));
				assert_eq!(
					VoterList::get_score(&validator_id).unwrap(),
					StakeTracker::to_vote(StakeTracker::active_stake_of(&validator_id))
				);
				assert_eq!(
					TargetList::get_score(&validator_id).unwrap(),
					StakeTracker::active_stake_of(&validator_id)
				);
				assert_eq!(
					StakeTracker::approval_stake(&validator_id).unwrap(),
					StakeTracker::active_stake_of(&validator_id)
				);
				prev_stake = Staking::stake(&validator_id).unwrap();
			}
		});
	}

	#[test]
	fn nominator_works() {
		ExtBuilder::default().build_and_execute(|| {
			let nominator_id = 20;
			let nominations = Staking::nominations(&nominator_id).unwrap();

			StakeTracker::on_nominator_add(&nominator_id);

			let mut prev_stake = Staking::stake(&nominator_id).unwrap();

			for validator in &nominations {
				StakeTracker::on_validator_add(validator);
			}

			// test stake update logic
			for balance in vec![
				// same
				Balances::balance(&nominator_id),
				// lower
				Balances::balance(&nominator_id) - 2,
				// higher
				Balances::balance(&nominator_id) + 2,
			] {
				Balances::set_balance(&nominator_id, balance);

				let nominator_stake = StakeTracker::active_stake_of(&nominator_id);

				StakeTracker::on_stake_update(&nominator_id, Some(prev_stake.clone()));
				assert_eq!(
					VoterList::get_score(&nominator_id).unwrap(),
					StakeTracker::to_vote(nominator_stake)
				);

				for validator in &nominations {
					let validator_stake = StakeTracker::active_stake_of(validator);
					assert_eq!(
						TargetList::get_score(validator).unwrap(),
						validator_stake + nominator_stake
					);
					assert_eq!(
						StakeTracker::approval_stake(validator).unwrap(),
						validator_stake + nominator_stake
					);
				}

				assert_eq!(TargetList::count(), nominations.len() as u32);

				prev_stake = Staking::stake(&nominator_id).unwrap();
			}

			// test that this works even if validators are not in the TargetList

			for validator in &nominations {
				StakeTracker::on_validator_remove(validator);
			}

			assert_eq!(TargetList::count(), 0);

			assert_ok!(Balances::increase_balance(&nominator_id, 10, Exact));

			StakeTracker::on_stake_update(&nominator_id, Some(prev_stake.clone()));
			assert_eq!(
				VoterList::get_score(&nominator_id).unwrap(),
				StakeTracker::to_vote(StakeTracker::active_stake_of(&nominator_id))
			);

			for validator in &nominations {
				assert_eq!(
					StakeTracker::approval_stake(validator).unwrap(),
					StakeTracker::active_stake_of(&nominator_id)
				);
			}

			assert_eq!(TargetList::count(), 0);
		});
	}

	#[test]
	#[should_panic(expected = "Nominator's position in VoterList updated; qed")]
	fn defensive_when_not_in_list_nominator() {
		ExtBuilder::default().build_and_execute(|| {
			assert_eq!(VoterList::count(), 0);
			StakeTracker::on_stake_update(&20, None);
		});
	}

	#[test]
	#[should_panic(expected = "Validator's position in VoterList updated; qed")]
	fn defensive_when_not_in_voter_list_validator() {
		ExtBuilder::default().build_and_execute(|| {
			assert_eq!(VoterList::count(), 0);
<<<<<<< HEAD
			assert_ok!(TargetList::on_insert(10, 1));
			StakeTracker::on_stake_update(&10, None);
		});
	}

	#[test]
	#[should_panic(expected = "Validator exists in TargetList; qed.")]
	fn defensive_when_not_in_target_list_validator() {
		ExtBuilder::default().build_and_execute(|| {
			assert_eq!(VoterList::count(), 0);
=======

>>>>>>> 03154ecf
			StakeTracker::on_stake_update(&10, None);
		});
	}
}

mod on_nominator_add {
	use super::*;

	#[test]
	fn works_with_empty_lists() {
		ExtBuilder::default().build_and_execute(|| {
			assert_eq!(VoterList::count(), 0);
			assert_eq!(TargetList::count(), 0);

			let nominations = nominations();

			for id in Nominators::get() {
				StakeTracker::on_nominator_add(&id);
				assert_eq!(
					VoterList::get_score(&id).unwrap(),
					StakeTracker::to_vote(StakeTracker::active_stake_of(&id))
				);
			}

			for (nomination, score) in nominations.clone() {
				assert_eq!(StakeTracker::approval_stake(&nomination).unwrap_or_default(), score);
			}

			assert_eq!(VoterList::count(), Nominators::get().len() as u32);
			// does not update the TargetList as the validators were not added to it
			assert_eq!(TargetList::count(), 0);
		});
	}

	#[test]
	fn works_with_prepopulated_target_list() {
		ExtBuilder::default().build_and_execute(|| {
			assert_eq!(VoterList::count(), 0);
<<<<<<< HEAD
			assert_eq!(TargetList::count(), 0);

			let nominations = nominations();

			// prepopulate the TargetList with nominated validators
			for (nomination, _) in &nominations {
				StakeTracker::on_validator_add(&nomination);
			}

			// nominators
			for id in Nominators::get() {
				StakeTracker::on_nominator_add(&id);
				assert_eq!(
					VoterList::get_score(&id).unwrap(),
					StakeTracker::to_vote(StakeTracker::active_stake_of(&id))
				);
			}

			for (nomination, score) in &nominations {
				let approval_stake = *score + StakeTracker::active_stake_of(nomination);
				assert_eq!(
					StakeTracker::approval_stake(nomination).unwrap_or_default(),
					approval_stake
				);
				assert_eq!(
					StakeTracker::approval_stake(nomination).unwrap_or_default(),
					TargetList::get_score(nomination).unwrap()
				);
			}

			assert_eq!(VoterList::count(), (Nominators::get().len() + nominations.len()) as u32);
			assert_eq!(TargetList::count(), nominations.len() as u32);
		});
	}

	#[test]
	#[should_panic(expected = "Nominator inserted into VoterList; qed")]
	fn defensive_when_in_list() {
		ExtBuilder::default().build_and_execute(|| {
			assert_eq!(VoterList::count(), 0);
=======
>>>>>>> 03154ecf
			StakeTracker::on_nominator_add(&20);
			StakeTracker::on_nominator_add(&20);
		});
	}
}

mod on_nominator_update {
	use super::*;

	#[test]
	fn noop_for_empty_nominations() {
		ExtBuilder::default().build_and_execute(|| {
			// nominators with no nominations
			for id in Nominators::get()
				.iter()
				.filter(|id| Staking::nominations(&id).unwrap().len() == 0)
			{
				StakeTracker::on_nominator_add(&id);
				assert_storage_noop!(StakeTracker::on_nominator_update(&id, Vec::new()));
			}
		});
	}

	#[test]
	#[should_panic(expected = "Active nominator is in the VoterList; qed")]
	fn defensive_not_in_list() {
		ExtBuilder::default().build_and_execute(|| {
			assert_eq!(VoterList::count(), 0);
			StakeTracker::on_nominator_update(&20, Vec::new())
		});
	}

	#[test]
	fn nomination_scenarios() {
		ExtBuilder::default().build_and_execute(|| {
			let nominator_id = 20;
			StakeTracker::on_nominator_add(&nominator_id);

			// nominations are not in TargetList
			StakeTracker::on_nominator_update(
				&nominator_id,
				Staking::nominations(&nominator_id).unwrap(),
			);

			for nomination in Staking::nominations(&nominator_id).unwrap() {
				assert_err!(
					TargetList::get_score(&nomination),
					pallet_bags_list::ListError::NodeNotFound
				);
				assert_eq!(
					StakeTracker::approval_stake(&nomination).unwrap(),
					StakeTracker::active_stake_of(&nominator_id)
				);
			}

			assert_eq!(ApprovalStake::<Runtime>::count(), 2);
			let _ = ApprovalStake::<Runtime>::clear(100, None);

			// no prev nominations and nominations are in TargetList
			for nomination in Staking::nominations(&nominator_id).unwrap() {
				let _ = StakeTracker::on_validator_add(&nomination);
			}

			StakeTracker::on_nominator_update(&nominator_id, Vec::new());

			for nomination in Staking::nominations(&nominator_id).unwrap() {
				assert_eq!(
					TargetList::get_score(&nomination).unwrap(),
					StakeTracker::active_stake_of(&nominator_id)
						.saturating_add(StakeTracker::active_stake_of(&nomination))
				);
				assert_eq!(
					StakeTracker::approval_stake(&nomination).unwrap(),
					StakeTracker::active_stake_of(&nominator_id)
						.saturating_add(StakeTracker::active_stake_of(&nomination))
				);
			}

			// some previous nominations

			// reset two validators to have something new to nominate and something that won't
			// be touched
			for nomination in vec![10, 11] {
				StakeTracker::on_validator_remove(&nomination);
				StakeTracker::on_unstake(&nomination);
				StakeTracker::on_validator_add(&nomination);
			}

			// add a validator to have something to de-nominate
			StakeTracker::on_validator_add(&12);
			StakeTracker::on_nominator_update(&nominator_id, vec![11, 12]);

			assert_eq!(
				TargetList::get_score(&12).unwrap(),
				StakeTracker::active_stake_of(&12)
					.saturating_sub(StakeTracker::active_stake_of(&nominator_id))
			);
			assert_eq!(
				StakeTracker::approval_stake(&12).unwrap(),
				StakeTracker::active_stake_of(&12)
					.saturating_sub(StakeTracker::active_stake_of(&nominator_id))
			);

			assert_eq!(
				TargetList::get_score(&10).unwrap(),
				StakeTracker::active_stake_of(&nominator_id)
					.saturating_add(StakeTracker::active_stake_of(&10))
			);
			assert_eq!(
				StakeTracker::approval_stake(&10).unwrap(),
				StakeTracker::active_stake_of(&nominator_id)
					.saturating_add(StakeTracker::active_stake_of(&10))
			);

			// this is untouched as it was present in both current and prev nominations
			assert_eq!(TargetList::get_score(&11).unwrap(), StakeTracker::active_stake_of(&11));
			assert_eq!(
				StakeTracker::approval_stake(&11).unwrap(),
				StakeTracker::active_stake_of(&11)
			);
		});
	}
}

mod on_validator_add {
	use super::*;

	#[test]
	fn works() {
		ExtBuilder::default().build_and_execute(|| {
			assert_eq!(VoterList::count(), 0);
			assert_eq!(TargetList::count(), 0);

			for id in Validators::get() {
				StakeTracker::on_validator_add(&id);
				assert_eq!(
					VoterList::get_score(&id).unwrap(),
					StakeTracker::to_vote(StakeTracker::active_stake_of(&id))
				);
				assert_eq!(
					TargetList::get_score(&id).unwrap(),
					StakeTracker::approval_stake(&id).unwrap()
				);
			}

			assert_eq!(VoterList::count(), Validators::get().len() as u32);
			assert_eq!(TargetList::count(), Validators::get().len() as u32);
		});
	}

	#[test]
	fn works_with_existing_approval_stake() {
		ExtBuilder::default().build_and_execute(|| {
			let nominator_id = 20;

			assert_eq!(VoterList::count(), 0);
			assert_eq!(TargetList::count(), 0);

			StakeTracker::on_nominator_add(&nominator_id);

			// validators
			for id in Staking::nominations(&nominator_id).unwrap() {
				StakeTracker::on_validator_add(&id);
				assert_eq!(
					VoterList::get_score(&id).unwrap(),
					StakeTracker::to_vote(StakeTracker::active_stake_of(&id))
				);
				assert_eq!(
					TargetList::get_score(&id).unwrap(),
					StakeTracker::approval_stake(&id).unwrap()
				);
				assert_eq!(
					StakeTracker::approval_stake(&id).unwrap(),
					StakeTracker::active_stake_of(&id) +
						StakeTracker::active_stake_of(&nominator_id),
				);
			}

			// nominations + nominator
			assert_eq!(
				VoterList::count(),
				(Staking::nominations(&nominator_id).unwrap().len() + 1) as u32
			);

			// validators
			assert_eq!(
				TargetList::count(),
				Staking::nominations(&nominator_id).unwrap().len() as u32
			);
		});
	}

	#[test]
	#[should_panic(expected = "Validator inserted into VoterList; qed")]
	fn defensive_when_in_list() {
		ExtBuilder::default().build_and_execute(|| {
			let id = 10;
			assert_eq!(VoterList::count(), 0);
			let _ = VoterList::on_insert(10, 100);
			StakeTracker::on_validator_add(&id);
		});
	}

	#[test]
	#[should_panic(expected = "Validator inserted into TargetList; qed")]
	fn defensive_when_in_target_list() {
		ExtBuilder::default().build_and_execute(|| {
			let id = 10;
			assert_eq!(TargetList::count(), 0);
			let _ = TargetList::on_insert(id, 100);
			StakeTracker::on_validator_add(&id);
		});
	}
}

mod on_validator_update {
	use super::*;

	#[test]
	fn noop() {
		ExtBuilder::default().build_and_execute(|| {
			assert_eq!(VoterList::count(), 0);

			let id = 10;

			StakeTracker::on_validator_add(&id);
			assert_storage_noop!(StakeTracker::on_validator_update(&id));
			assert_eq!(VoterList::count(), 1);
		});
	}

	#[test]
	#[should_panic(expected = "Active validator is in the VoterList; qed")]
	fn defensive_not_in_voter_list() {
		ExtBuilder::default().build_and_execute(|| {
			assert_eq!(VoterList::count(), 0);
			StakeTracker::on_validator_update(&10)
		});
	}

	#[test]
	#[should_panic(expected = "Active validator is in the TargetList; qed")]
	fn defensive_not_in_target_list() {
		ExtBuilder::default().build_and_execute(|| {
			assert_ok!(VoterList::on_insert(10, 10));
			assert_eq!(TargetList::count(), 0);
			StakeTracker::on_validator_update(&10)
		});
	}
}

mod on_validator_remove {
	use super::*;

	#[test]
	fn works() {
		ExtBuilder::default().build_and_execute(|| {
			assert_eq!(VoterList::count(), 0);
			assert_eq!(TargetList::count(), 0);

			let validator_id = 10;
			let nominator_id = 20;

			StakeTracker::on_validator_add(&validator_id);
			assert_eq!(VoterList::count(), 1);
			assert_eq!(TargetList::count(), 1);
			assert_eq!(
				StakeTracker::approval_stake(&validator_id).unwrap(),
				TargetList::get_score(&validator_id).unwrap()
			);
			assert_eq!(
				StakeTracker::approval_stake(&validator_id).unwrap(),
				StakeTracker::active_stake_of(&validator_id)
			);
			StakeTracker::on_validator_remove(&validator_id);
			assert_eq!(StakeTracker::approval_stake(&validator_id).unwrap(), 0);
			assert_eq!(VoterList::count(), 0);
			assert_eq!(TargetList::count(), 0);

			// with a nomination

			StakeTracker::on_nominator_add(&nominator_id);

			for validator_id in Staking::nominations(&nominator_id).unwrap() {
				StakeTracker::on_validator_add(&validator_id);
				assert_eq!(VoterList::count(), 2);
				assert_eq!(TargetList::count(), 1);
				assert_eq!(
					StakeTracker::approval_stake(&validator_id).unwrap(),
					TargetList::get_score(&validator_id).unwrap()
				);
				assert_eq!(
					StakeTracker::approval_stake(&validator_id).unwrap(),
					StakeTracker::active_stake_of(&validator_id) +
						StakeTracker::active_stake_of(&nominator_id)
				);
				StakeTracker::on_validator_remove(&validator_id);
				assert_eq!(
					StakeTracker::approval_stake(&validator_id).unwrap(),
					StakeTracker::active_stake_of(&nominator_id)
				);
				assert_eq!(VoterList::count(), 1);
				assert_eq!(TargetList::count(), 0);
			}
		});
	}

	#[test]
	#[should_panic(expected = "Validator removed from TargetList; qed")]
	fn defensive_when_not_in_target_list() {
		ExtBuilder::default().build_and_execute(|| {
			assert_eq!(TargetList::count(), 0);
			StakeTracker::on_validator_remove(&10);
		});
	}

	#[test]
	#[should_panic(expected = "on_validator_remove is called for a validator; qed")]
	fn defensive_nominator() {
		ExtBuilder::default().build_and_execute(|| {
			let id = 20;
			assert_eq!(TargetList::count(), 0);
			StakeTracker::on_nominator_add(&id);
			StakeTracker::on_validator_remove(&id);
		});
	}

	#[test]
	#[should_panic(expected = "Validator removed from VoterList; qed")]
	fn defensive_when_not_in_list() {
		ExtBuilder::default().build_and_execute(|| {
			assert_eq!(VoterList::count(), 0);
			assert_ok!(TargetList::on_insert(10, 10));
			StakeTracker::on_validator_remove(&10);
		});
	}
}

mod on_nominator_remove {
	use super::*;

	#[test]
	#[should_panic(expected = "Nominator removed from VoterList; qed")]
	fn defensive_when_not_in_list() {
		ExtBuilder::default().build_and_execute(|| {
			assert_eq!(VoterList::count(), 0);
			StakeTracker::on_nominator_remove(&20, Vec::new());
		});
	}

	#[test]
	fn works_with_and_without_nominations() {
		ExtBuilder::default().build_and_execute(|| {
			let nominator_id = 20;

			let nominations = Staking::nominations(&nominator_id).unwrap();

			StakeTracker::on_nominator_add(&20);
			StakeTracker::on_validator_add(&10);
			StakeTracker::on_validator_add(&11);

			let check_nominations = || {
				for id in &nominations {
					assert_eq!(
						TargetList::get_score(id).unwrap(),
						StakeTracker::active_stake_of(id)
							.saturating_add(StakeTracker::active_stake_of(&nominator_id))
					);
					assert_eq!(
						StakeTracker::approval_stake(id).unwrap(),
						StakeTracker::active_stake_of(id)
							.saturating_add(StakeTracker::active_stake_of(&nominator_id))
					);
				}
			};

			check_nominations();

			StakeTracker::on_nominator_remove(&20, nominations.clone());

			for id in &nominations {
				assert_eq!(TargetList::get_score(id).unwrap(), StakeTracker::active_stake_of(id));
				assert_eq!(
					StakeTracker::approval_stake(id).unwrap(),
					StakeTracker::active_stake_of(id)
				);
			}

			StakeTracker::on_nominator_add(&20);
			StakeTracker::on_nominator_remove(&20, Vec::new());

			check_nominations();
		});
	}

	#[test]
	fn works_for_nominator_and_validator() {
		ExtBuilder::default().build_and_execute(|| {
			assert_eq!(VoterList::count(), 0);

			let validator_id = 10;
			let nominator_id = 20;

			StakeTracker::on_nominator_add(&nominator_id);
			StakeTracker::on_nominator_remove(&nominator_id, Vec::new());

			assert_eq!(VoterList::count(), 0);

			StakeTracker::on_validator_add(&validator_id);
			StakeTracker::on_nominator_remove(&validator_id, Vec::new());

			assert_eq!(VoterList::count(), 0);
		});
	}
<<<<<<< HEAD
=======

	#[test]
	#[should_panic(expected = "Nominator removed from VoterList; qed")]
	fn defensive_when_not_in_list() {
		ExtBuilder::default().build_and_execute(|| {
			assert_eq!(VoterList::count(), 0);
			StakeTracker::on_nominator_remove(&20, vec![]);
		});
	}
>>>>>>> 03154ecf
}

mod on_unstake {
	use super::*;

	#[test]
	fn noop_when_no_approval_stake() {
		ExtBuilder::default().build_and_execute(|| {
			assert_eq!(VoterList::count(), 0);

			// any staker
			for id in stakers() {
				assert_storage_noop!(StakeTracker::on_unstake(&id));
			}
		});
	}

	#[test]
	fn removes_approval_stake() {
		ExtBuilder::default().build_and_execute(|| {
			let validator_id = 10;
			ApprovalStake::<Runtime>::set(&validator_id, Some(1));
			StakeTracker::on_unstake(&validator_id);
			assert_eq!(StakeTracker::approval_stake(&validator_id), None);
		});
	}

	#[test]
	#[should_panic(expected = "The staker has already been removed from VoterList; qed")]
	fn defensive_when_in_list() {
		ExtBuilder::default().build_and_execute(|| {
			assert_eq!(VoterList::count(), 0);
			let _ = VoterList::on_insert(10, 100);
			StakeTracker::on_unstake(&10);
		});
	}

	#[test]
	#[should_panic(expected = "The validator has already been removed from TargetList; qed")]
	fn defensive_when_in_target_list() {
		ExtBuilder::default().build_and_execute(|| {
			assert_eq!(TargetList::count(), 0);
			for id in stakers() {
				let _ = TargetList::on_insert(id, 100);
				StakeTracker::on_unstake(&id);
			}
		});
	}
}<|MERGE_RESOLUTION|>--- conflicted
+++ resolved
@@ -184,7 +184,6 @@
 	fn defensive_when_not_in_voter_list_validator() {
 		ExtBuilder::default().build_and_execute(|| {
 			assert_eq!(VoterList::count(), 0);
-<<<<<<< HEAD
 			assert_ok!(TargetList::on_insert(10, 1));
 			StakeTracker::on_stake_update(&10, None);
 		});
@@ -195,9 +194,6 @@
 	fn defensive_when_not_in_target_list_validator() {
 		ExtBuilder::default().build_and_execute(|| {
 			assert_eq!(VoterList::count(), 0);
-=======
-
->>>>>>> 03154ecf
 			StakeTracker::on_stake_update(&10, None);
 		});
 	}
@@ -236,7 +232,6 @@
 	fn works_with_prepopulated_target_list() {
 		ExtBuilder::default().build_and_execute(|| {
 			assert_eq!(VoterList::count(), 0);
-<<<<<<< HEAD
 			assert_eq!(TargetList::count(), 0);
 
 			let nominations = nominations();
@@ -277,8 +272,6 @@
 	fn defensive_when_in_list() {
 		ExtBuilder::default().build_and_execute(|| {
 			assert_eq!(VoterList::count(), 0);
-=======
->>>>>>> 03154ecf
 			StakeTracker::on_nominator_add(&20);
 			StakeTracker::on_nominator_add(&20);
 		});
@@ -693,18 +686,6 @@
 			assert_eq!(VoterList::count(), 0);
 		});
 	}
-<<<<<<< HEAD
-=======
-
-	#[test]
-	#[should_panic(expected = "Nominator removed from VoterList; qed")]
-	fn defensive_when_not_in_list() {
-		ExtBuilder::default().build_and_execute(|| {
-			assert_eq!(VoterList::count(), 0);
-			StakeTracker::on_nominator_remove(&20, vec![]);
-		});
-	}
->>>>>>> 03154ecf
 }
 
 mod on_unstake {
