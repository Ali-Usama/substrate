--- conflicted
+++ resolved
@@ -285,13 +285,7 @@
 		///
 		/// Tries to come as close to the limit as possible.
 		pub(crate) fn waste_at_most_proof_size(meter: &mut WeightMeter) {
-<<<<<<< HEAD
-			let Ok(n) = Self::calculate_proof_size_iters(&meter) else {
-				return
-			};
-=======
 			let Ok(n) = Self::calculate_proof_size_iters(&meter) else { return };
->>>>>>> 57d2e53b
 
 			meter.consume(T::WeightInfo::waste_proof_size_some(n));
 
@@ -321,15 +315,8 @@
 		///
 		/// Tries to come as close to the limit as possible.
 		pub(crate) fn waste_at_most_ref_time(meter: &mut WeightMeter) {
-<<<<<<< HEAD
-			let Ok(n) = Self::calculate_ref_time_iters(&meter) else {
-				return
-			};
-			meter.defensive_saturating_accrue(T::WeightInfo::waste_ref_time_iter(n));
-=======
 			let Ok(n) = Self::calculate_ref_time_iters(&meter) else { return };
 			meter.consume(T::WeightInfo::waste_ref_time_iter(n));
->>>>>>> 57d2e53b
 
 			let clobber = Self::waste_ref_time_iter(vec![0u8; 64], n);
 
