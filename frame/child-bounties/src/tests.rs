// This file is part of Substrate.

// Copyright (C) Parity Technologies (UK) Ltd.
// SPDX-License-Identifier: Apache-2.0

// Licensed under the Apache License, Version 2.0 (the "License");
// you may not use this file except in compliance with the License.
// You may obtain a copy of the License at
//
// 	http://www.apache.org/licenses/LICENSE-2.0
//
// Unless required by applicable law or agreed to in writing, software
// distributed under the License is distributed on an "AS IS" BASIS,
// WITHOUT WARRANTIES OR CONDITIONS OF ANY KIND, either express or implied.
// See the License for the specific language governing permissions and
// limitations under the License.

//! Child-bounties pallet tests.

#![cfg(test)]

use super::*;
use crate as pallet_child_bounties;

use frame_support::{
<<<<<<< HEAD
	assert_noop, assert_ok,
	pallet_prelude::GenesisBuild,
	parameter_types,
	traits::{
		tokens::{PayFromAccount, UnityAssetBalanceConversion},
		ConstU32, ConstU64, OnInitialize,
	},
=======
	assert_noop, assert_ok, parameter_types,
	traits::{ConstU32, ConstU64, OnInitialize},
>>>>>>> 7b5a4d22
	weights::Weight,
	PalletId,
};

use sp_core::H256;
use sp_runtime::{
	testing::Header,
	traits::{BadOrigin, BlakeTwo256, IdentityLookup},
	BuildStorage, Perbill, Permill, TokenError,
};

use super::Event as ChildBountiesEvent;

type UncheckedExtrinsic = frame_system::mocking::MockUncheckedExtrinsic<Test>;
type Block = frame_system::mocking::MockBlock<Test>;
type BountiesError = pallet_bounties::Error<Test>;

frame_support::construct_runtime!(
	pub enum Test where
		Block = Block,
		NodeBlock = Block,
		UncheckedExtrinsic = UncheckedExtrinsic,
	{
		System: frame_system::{Pallet, Call, Config<T>, Storage, Event<T>},
		Balances: pallet_balances::{Pallet, Call, Storage, Config<T>, Event<T>},
		Bounties: pallet_bounties::{Pallet, Call, Storage, Event<T>},
		Treasury: pallet_treasury::{Pallet, Call, Storage, Config<T>, Event<T>},
		ChildBounties: pallet_child_bounties::{Pallet, Call, Storage, Event<T>},
	}
);

parameter_types! {
	pub const MaximumBlockWeight: Weight = Weight::from_parts(1024, 0);
	pub const MaximumBlockLength: u32 = 2 * 1024;
	pub const AvailableBlockRatio: Perbill = Perbill::one();
}

type Balance = u64;

impl frame_system::Config for Test {
	type BaseCallFilter = frame_support::traits::Everything;
	type BlockWeights = ();
	type BlockLength = ();
	type DbWeight = ();
	type RuntimeOrigin = RuntimeOrigin;
	type Index = u64;
	type BlockNumber = u64;
	type RuntimeCall = RuntimeCall;
	type Hash = H256;
	type Hashing = BlakeTwo256;
	type AccountId = u128;
	type Lookup = IdentityLookup<Self::AccountId>;
	type Header = Header;
	type RuntimeEvent = RuntimeEvent;
	type BlockHashCount = ConstU64<250>;
	type Version = ();
	type PalletInfo = PalletInfo;
	type AccountData = pallet_balances::AccountData<u64>;
	type OnNewAccount = ();
	type OnKilledAccount = ();
	type SystemWeightInfo = ();
	type SS58Prefix = ();
	type OnSetCode = ();
	type MaxConsumers = ConstU32<16>;
}

impl pallet_balances::Config for Test {
	type MaxLocks = ();
	type MaxReserves = ();
	type ReserveIdentifier = [u8; 8];
	type Balance = Balance;
	type RuntimeEvent = RuntimeEvent;
	type DustRemoval = ();
	type ExistentialDeposit = ConstU64<1>;
	type AccountStore = System;
	type WeightInfo = ();
	type FreezeIdentifier = ();
	type MaxFreezes = ();
	type RuntimeHoldReason = ();
	type MaxHolds = ();
}
parameter_types! {
	pub const ProposalBond: Permill = Permill::from_percent(5);
	pub const Burn: Permill = Permill::from_percent(50);
	pub const TreasuryPalletId: PalletId = PalletId(*b"py/trsry");
	pub TreasuryAccount: u128 = Treasury::account_id();
	pub const SpendLimit: Balance = u64::MAX;
}

impl pallet_treasury::Config for Test {
	type PalletId = TreasuryPalletId;
	type Currency = pallet_balances::Pallet<Test>;
	type ApproveOrigin = frame_system::EnsureRoot<u128>;
	type RejectOrigin = frame_system::EnsureRoot<u128>;
	type RuntimeEvent = RuntimeEvent;
	type OnSlash = ();
	type ProposalBond = ProposalBond;
	type ProposalBondMinimum = ConstU64<1>;
	type ProposalBondMaximum = ();
	type SpendPeriod = ConstU64<2>;
	type Burn = Burn;
	type BurnDestination = ();
	type WeightInfo = ();
	type SpendFunds = Bounties;
	type MaxApprovals = ConstU32<100>;
	type SpendOrigin = frame_system::EnsureRootWithSuccess<Self::AccountId, SpendLimit>;
	type AssetKind = ();
	type Beneficiary = Self::AccountId;
	type BeneficiaryLookup = IdentityLookup<Self::Beneficiary>;
	type Paymaster = PayFromAccount<Balances, TreasuryAccount>;
	type BalanceConverter = UnityAssetBalanceConversion;
	type PayoutPeriod = ConstU64<10>;
	#[cfg(feature = "runtime-benchmarks")]
	type BenchmarkHelper = ();
}
parameter_types! {
	// This will be 50% of the bounty fee.
	pub const CuratorDepositMultiplier: Permill = Permill::from_percent(50);
	pub const CuratorDepositMax: Balance = 1_000;
	pub const CuratorDepositMin: Balance = 3;

}
impl pallet_bounties::Config for Test {
	type RuntimeEvent = RuntimeEvent;
	type BountyDepositBase = ConstU64<80>;
	type BountyDepositPayoutDelay = ConstU64<3>;
	type BountyUpdatePeriod = ConstU64<10>;
	type CuratorDepositMultiplier = CuratorDepositMultiplier;
	type CuratorDepositMax = CuratorDepositMax;
	type CuratorDepositMin = CuratorDepositMin;
	type BountyValueMinimum = ConstU64<5>;
	type DataDepositPerByte = ConstU64<1>;
	type MaximumReasonLength = ConstU32<300>;
	type WeightInfo = ();
	type ChildBountyManager = ChildBounties;
}
impl pallet_child_bounties::Config for Test {
	type RuntimeEvent = RuntimeEvent;
	type MaxActiveChildBountyCount = ConstU32<2>;
	type ChildBountyValueMinimum = ConstU64<1>;
	type WeightInfo = ();
}

pub fn new_test_ext() -> sp_io::TestExternalities {
	let mut t = frame_system::GenesisConfig::<Test>::default().build_storage().unwrap();
	pallet_balances::GenesisConfig::<Test> {
		// Total issuance will be 200 with treasury account initialized at ED.
		balances: vec![(0, 100), (1, 98), (2, 1)],
	}
	.assimilate_storage(&mut t)
	.unwrap();
	pallet_treasury::GenesisConfig::<Test>::default()
		.assimilate_storage(&mut t)
		.unwrap();
	t.into()
}

fn last_event() -> ChildBountiesEvent<Test> {
	System::events()
		.into_iter()
		.map(|r| r.event)
		.filter_map(|e| if let RuntimeEvent::ChildBounties(inner) = e { Some(inner) } else { None })
		.last()
		.unwrap()
}

#[test]
fn genesis_config_works() {
	new_test_ext().execute_with(|| {
		assert_eq!(Treasury::pot(), 0);
		assert_eq!(Treasury::proposal_count(), 0);
	});
}

#[test]
fn minting_works() {
	new_test_ext().execute_with(|| {
		// Check that accumulate works when we have Some value in Dummy already.
		Balances::make_free_balance_be(&Treasury::account_id(), 101);
		assert_eq!(Treasury::pot(), 100);
	});
}

#[test]
fn add_child_bounty() {
	new_test_ext().execute_with(|| {
		// TestProcedure.
		// 1, Create bounty & move to active state with enough bounty fund & parent curator.
		// 2, Parent curator adds child-bounty child-bounty-1, test for error like RequireCurator
		//    ,InsufficientProposersBalance, InsufficientBountyBalance with invalid arguments.
		// 3, Parent curator adds child-bounty child-bounty-1, moves to "Approved" state &
		//    test for the event Added.
		// 4, Test for DB state of `Bounties` & `ChildBounties`.
		// 5, Observe fund transaction moment between Bounty, Child-bounty,
		//    Curator, child-bounty curator & beneficiary.

		// Make the parent bounty.
		System::set_block_number(1);
		Balances::make_free_balance_be(&Treasury::account_id(), 101);

		assert_ok!(Bounties::propose_bounty(RuntimeOrigin::signed(0), 50, b"12345".to_vec()));

		assert_ok!(Bounties::approve_bounty(RuntimeOrigin::root(), 0));

		System::set_block_number(2);
		<Treasury as OnInitialize<u64>>::on_initialize(2);

		let fee = 8;
		assert_ok!(Bounties::propose_curator(RuntimeOrigin::root(), 0, 4, fee));

		Balances::make_free_balance_be(&4, 10);

		assert_ok!(Bounties::accept_curator(RuntimeOrigin::signed(4), 0));

		// This verifies that the accept curator logic took a deposit.
		let expected_deposit = CuratorDepositMultiplier::get() * fee;
		assert_eq!(Balances::reserved_balance(&4), expected_deposit);
		assert_eq!(Balances::free_balance(&4), 10 - expected_deposit);

		// Add child-bounty.
		// Acc-4 is the parent curator.
		// Call from invalid origin & check for error "RequireCurator".
		assert_noop!(
			ChildBounties::add_child_bounty(RuntimeOrigin::signed(0), 0, 10, b"12345-p1".to_vec()),
			BountiesError::RequireCurator,
		);

		// Update the parent curator balance.
		Balances::make_free_balance_be(&4, 101);

		// parent curator fee is reserved on parent bounty account.
		assert_eq!(Balances::free_balance(Bounties::bounty_account_id(0)), 50);
		assert_eq!(Balances::reserved_balance(Bounties::bounty_account_id(0)), 0);

		assert_noop!(
			ChildBounties::add_child_bounty(RuntimeOrigin::signed(4), 0, 50, b"12345-p1".to_vec()),
			TokenError::NotExpendable,
		);

		assert_noop!(
			ChildBounties::add_child_bounty(RuntimeOrigin::signed(4), 0, 100, b"12345-p1".to_vec()),
			Error::<Test>::InsufficientBountyBalance,
		);

		// Add child-bounty with valid value, which can be funded by parent bounty.
		assert_ok!(ChildBounties::add_child_bounty(
			RuntimeOrigin::signed(4),
			0,
			10,
			b"12345-p1".to_vec()
		));

		// Check for the event child-bounty added.
		assert_eq!(last_event(), ChildBountiesEvent::Added { index: 0, child_index: 0 });

		assert_eq!(Balances::free_balance(4), 101);
		assert_eq!(Balances::reserved_balance(4), expected_deposit);

		// DB check.
		// Check the child-bounty status.
		assert_eq!(
			ChildBounties::child_bounties(0, 0).unwrap(),
			ChildBounty {
				parent_bounty: 0,
				value: 10,
				fee: 0,
				curator_deposit: 0,
				status: ChildBountyStatus::Added,
			}
		);

		// Check the child-bounty count.
		assert_eq!(ChildBounties::parent_child_bounties(0), 1);

		// Check the child-bounty description status.
		assert_eq!(ChildBounties::child_bounty_descriptions(0).unwrap(), b"12345-p1".to_vec(),);
	});
}

#[test]
fn child_bounty_assign_curator() {
	new_test_ext().execute_with(|| {
		// TestProcedure
		// 1, Create bounty & move to active state with enough bounty fund & parent curator.
		// 2, Parent curator adds child-bounty child-bounty-1, moves to "Active" state.
		// 3, Test for DB state of `ChildBounties`.

		// Make the parent bounty.
		System::set_block_number(1);
		Balances::make_free_balance_be(&Treasury::account_id(), 101);
		Balances::make_free_balance_be(&4, 101);
		Balances::make_free_balance_be(&8, 101);

		assert_ok!(Bounties::propose_bounty(RuntimeOrigin::signed(0), 50, b"12345".to_vec()));

		assert_ok!(Bounties::approve_bounty(RuntimeOrigin::root(), 0));

		System::set_block_number(2);
		<Treasury as OnInitialize<u64>>::on_initialize(2);

		let fee = 4;
		assert_ok!(Bounties::propose_curator(RuntimeOrigin::root(), 0, 4, fee));
		assert_ok!(Bounties::accept_curator(RuntimeOrigin::signed(4), 0));

		// Bounty account status before adding child-bounty.
		assert_eq!(Balances::free_balance(Bounties::bounty_account_id(0)), 50);
		assert_eq!(Balances::reserved_balance(Bounties::bounty_account_id(0)), 0);

		// Check the balance of parent curator.
		// Curator deposit is reserved for parent curator on parent bounty.
		let expected_deposit = Bounties::calculate_curator_deposit(&fee);
		assert_eq!(Balances::free_balance(4), 101 - expected_deposit);
		assert_eq!(Balances::reserved_balance(4), expected_deposit);

		// Add child-bounty.
		// Acc-4 is the parent curator & make sure enough deposit.
		assert_ok!(ChildBounties::add_child_bounty(
			RuntimeOrigin::signed(4),
			0,
			10,
			b"12345-p1".to_vec()
		));

		assert_eq!(last_event(), ChildBountiesEvent::Added { index: 0, child_index: 0 });

		// Bounty account status after adding child-bounty.
		assert_eq!(Balances::free_balance(Bounties::bounty_account_id(0)), 40);
		assert_eq!(Balances::reserved_balance(Bounties::bounty_account_id(0)), 0);

		// Child-bounty account status.
		assert_eq!(Balances::free_balance(ChildBounties::child_bounty_account_id(0)), 10);
		assert_eq!(Balances::reserved_balance(ChildBounties::child_bounty_account_id(0)), 0);

		let fee = 6u64;
		assert_ok!(ChildBounties::propose_curator(RuntimeOrigin::signed(4), 0, 0, 8, fee));

		assert_eq!(
			ChildBounties::child_bounties(0, 0).unwrap(),
			ChildBounty {
				parent_bounty: 0,
				value: 10,
				fee,
				curator_deposit: 0,
				status: ChildBountyStatus::CuratorProposed { curator: 8 },
			}
		);

		// Check the balance of parent curator.
		assert_eq!(Balances::free_balance(4), 101 - expected_deposit);
		assert_eq!(Balances::reserved_balance(4), expected_deposit);

		assert_noop!(
			ChildBounties::accept_curator(RuntimeOrigin::signed(3), 0, 0),
			BountiesError::RequireCurator,
		);

		assert_ok!(ChildBounties::accept_curator(RuntimeOrigin::signed(8), 0, 0));

		let expected_child_deposit = CuratorDepositMultiplier::get() * fee;

		assert_eq!(
			ChildBounties::child_bounties(0, 0).unwrap(),
			ChildBounty {
				parent_bounty: 0,
				value: 10,
				fee,
				curator_deposit: expected_child_deposit,
				status: ChildBountyStatus::Active { curator: 8 },
			}
		);

		// Deposit for child-bounty curator deposit is reserved.
		assert_eq!(Balances::free_balance(8), 101 - expected_child_deposit);
		assert_eq!(Balances::reserved_balance(8), expected_child_deposit);

		// Bounty account status at exit.
		assert_eq!(Balances::free_balance(Bounties::bounty_account_id(0)), 40);
		assert_eq!(Balances::reserved_balance(Bounties::bounty_account_id(0)), 0);

		// Child-bounty account status at exit.
		assert_eq!(Balances::free_balance(ChildBounties::child_bounty_account_id(0)), 10);
		assert_eq!(Balances::reserved_balance(ChildBounties::child_bounty_account_id(0)), 0);

		// Treasury account status at exit.
		assert_eq!(Balances::free_balance(Treasury::account_id()), 26);
		assert_eq!(Balances::reserved_balance(Treasury::account_id()), 0);
	});
}

#[test]
fn award_claim_child_bounty() {
	new_test_ext().execute_with(|| {
		// Make the parent bounty.
		System::set_block_number(1);
		Balances::make_free_balance_be(&Treasury::account_id(), 101);
		assert_eq!(Balances::free_balance(Treasury::account_id()), 101);
		assert_eq!(Balances::reserved_balance(Treasury::account_id()), 0);

		// Bounty curator initial balance.
		Balances::make_free_balance_be(&4, 101); // Parent-bounty curator.
		Balances::make_free_balance_be(&8, 101); // Child-bounty curator.

		assert_ok!(Bounties::propose_bounty(RuntimeOrigin::signed(0), 50, b"12345".to_vec()));

		assert_ok!(Bounties::approve_bounty(RuntimeOrigin::root(), 0));

		System::set_block_number(2);
		<Treasury as OnInitialize<u64>>::on_initialize(2);

		assert_ok!(Bounties::propose_curator(RuntimeOrigin::root(), 0, 4, 6));
		assert_ok!(Bounties::accept_curator(RuntimeOrigin::signed(4), 0));

		// Child-bounty.
		assert_ok!(ChildBounties::add_child_bounty(
			RuntimeOrigin::signed(4),
			0,
			10,
			b"12345-p1".to_vec()
		));

		assert_eq!(last_event(), ChildBountiesEvent::Added { index: 0, child_index: 0 });

		// Propose and accept curator for child-bounty.
		let fee = 8;
		assert_ok!(ChildBounties::propose_curator(RuntimeOrigin::signed(4), 0, 0, 8, fee));
		assert_ok!(ChildBounties::accept_curator(RuntimeOrigin::signed(8), 0, 0));

		// Award child-bounty.
		// Test for non child-bounty curator.
		assert_noop!(
			ChildBounties::award_child_bounty(RuntimeOrigin::signed(3), 0, 0, 7),
			BountiesError::RequireCurator,
		);

		assert_ok!(ChildBounties::award_child_bounty(RuntimeOrigin::signed(8), 0, 0, 7));

		let expected_deposit = CuratorDepositMultiplier::get() * fee;
		assert_eq!(
			ChildBounties::child_bounties(0, 0).unwrap(),
			ChildBounty {
				parent_bounty: 0,
				value: 10,
				fee,
				curator_deposit: expected_deposit,
				status: ChildBountyStatus::PendingPayout {
					curator: 8,
					beneficiary: 7,
					unlock_at: 5
				},
			}
		);

		// Claim child-bounty.
		// Test for Premature condition.
		assert_noop!(
			ChildBounties::claim_child_bounty(RuntimeOrigin::signed(7), 0, 0),
			BountiesError::Premature
		);

		System::set_block_number(9);

		assert_ok!(ChildBounties::claim_child_bounty(RuntimeOrigin::signed(7), 0, 0));

		// Ensure child-bounty curator is paid with curator fee & deposit refund.
		assert_eq!(Balances::free_balance(8), 101 + fee);
		assert_eq!(Balances::reserved_balance(8), 0);

		// Ensure executor is paid with beneficiary amount.
		assert_eq!(Balances::free_balance(7), 10 - fee);
		assert_eq!(Balances::reserved_balance(7), 0);

		// Child-bounty account status.
		assert_eq!(Balances::free_balance(ChildBounties::child_bounty_account_id(0)), 0);
		assert_eq!(Balances::reserved_balance(ChildBounties::child_bounty_account_id(0)), 0);

		// Check the child-bounty count.
		assert_eq!(ChildBounties::parent_child_bounties(0), 0);
	});
}

#[test]
fn close_child_bounty_added() {
	new_test_ext().execute_with(|| {
		// Make the parent bounty.
		System::set_block_number(1);
		Balances::make_free_balance_be(&Treasury::account_id(), 101);
		assert_eq!(Balances::free_balance(Treasury::account_id()), 101);
		assert_eq!(Balances::reserved_balance(Treasury::account_id()), 0);

		// Bounty curator initial balance.
		Balances::make_free_balance_be(&4, 101); // Parent-bounty curator.
		Balances::make_free_balance_be(&8, 101); // Child-bounty curator.

		assert_ok!(Bounties::propose_bounty(RuntimeOrigin::signed(0), 50, b"12345".to_vec()));

		assert_ok!(Bounties::approve_bounty(RuntimeOrigin::root(), 0));

		System::set_block_number(2);
		<Treasury as OnInitialize<u64>>::on_initialize(2);

		assert_ok!(Bounties::propose_curator(RuntimeOrigin::root(), 0, 4, 6));

		assert_ok!(Bounties::accept_curator(RuntimeOrigin::signed(4), 0));

		// Child-bounty.
		assert_ok!(ChildBounties::add_child_bounty(
			RuntimeOrigin::signed(4),
			0,
			10,
			b"12345-p1".to_vec()
		));

		assert_eq!(last_event(), ChildBountiesEvent::Added { index: 0, child_index: 0 });

		System::set_block_number(4);

		// Close child-bounty.
		// Wrong origin.
		assert_noop!(ChildBounties::close_child_bounty(RuntimeOrigin::signed(7), 0, 0), BadOrigin);
		assert_noop!(ChildBounties::close_child_bounty(RuntimeOrigin::signed(8), 0, 0), BadOrigin);

		// Correct origin - parent curator.
		assert_ok!(ChildBounties::close_child_bounty(RuntimeOrigin::signed(4), 0, 0));

		// Check the child-bounty count.
		assert_eq!(ChildBounties::parent_child_bounties(0), 0);

		// Parent-bounty account status.
		assert_eq!(Balances::free_balance(Bounties::bounty_account_id(0)), 50);
		assert_eq!(Balances::reserved_balance(Bounties::bounty_account_id(0)), 0);

		// Child-bounty account status.
		assert_eq!(Balances::free_balance(ChildBounties::child_bounty_account_id(0)), 0);
		assert_eq!(Balances::reserved_balance(ChildBounties::child_bounty_account_id(0)), 0);
	});
}

#[test]
fn close_child_bounty_active() {
	new_test_ext().execute_with(|| {
		// Make the parent bounty.
		System::set_block_number(1);
		Balances::make_free_balance_be(&Treasury::account_id(), 101);
		assert_eq!(Balances::free_balance(Treasury::account_id()), 101);
		assert_eq!(Balances::reserved_balance(Treasury::account_id()), 0);

		// Bounty curator initial balance.
		Balances::make_free_balance_be(&4, 101); // Parent-bounty curator.
		Balances::make_free_balance_be(&8, 101); // Child-bounty curator.

		assert_ok!(Bounties::propose_bounty(RuntimeOrigin::signed(0), 50, b"12345".to_vec()));

		assert_ok!(Bounties::approve_bounty(RuntimeOrigin::root(), 0));

		System::set_block_number(2);
		<Treasury as OnInitialize<u64>>::on_initialize(2);

		assert_ok!(Bounties::propose_curator(RuntimeOrigin::root(), 0, 4, 6));

		assert_ok!(Bounties::accept_curator(RuntimeOrigin::signed(4), 0));

		// Child-bounty.
		assert_ok!(ChildBounties::add_child_bounty(
			RuntimeOrigin::signed(4),
			0,
			10,
			b"12345-p1".to_vec()
		));

		assert_eq!(last_event(), ChildBountiesEvent::Added { index: 0, child_index: 0 });

		// Propose and accept curator for child-bounty.
		assert_ok!(ChildBounties::propose_curator(RuntimeOrigin::signed(4), 0, 0, 8, 2));
		assert_ok!(ChildBounties::accept_curator(RuntimeOrigin::signed(8), 0, 0));

		// Close child-bounty in active state.
		assert_ok!(ChildBounties::close_child_bounty(RuntimeOrigin::signed(4), 0, 0));

		// Check the child-bounty count.
		assert_eq!(ChildBounties::parent_child_bounties(0), 0);

		// Ensure child-bounty curator balance is unreserved.
		assert_eq!(Balances::free_balance(8), 101);
		assert_eq!(Balances::reserved_balance(8), 0);

		// Parent-bounty account status.
		assert_eq!(Balances::free_balance(Bounties::bounty_account_id(0)), 50);
		assert_eq!(Balances::reserved_balance(Bounties::bounty_account_id(0)), 0);

		// Child-bounty account status.
		assert_eq!(Balances::free_balance(ChildBounties::child_bounty_account_id(0)), 0);
		assert_eq!(Balances::reserved_balance(ChildBounties::child_bounty_account_id(0)), 0);
	});
}

#[test]
fn close_child_bounty_pending() {
	new_test_ext().execute_with(|| {
		// Make the parent bounty.
		System::set_block_number(1);
		Balances::make_free_balance_be(&Treasury::account_id(), 101);
		assert_eq!(Balances::free_balance(Treasury::account_id()), 101);
		assert_eq!(Balances::reserved_balance(Treasury::account_id()), 0);

		// Bounty curator initial balance.
		Balances::make_free_balance_be(&4, 101); // Parent-bounty curator.
		Balances::make_free_balance_be(&8, 101); // Child-bounty curator.

		assert_ok!(Bounties::propose_bounty(RuntimeOrigin::signed(0), 50, b"12345".to_vec()));

		assert_ok!(Bounties::approve_bounty(RuntimeOrigin::root(), 0));

		System::set_block_number(2);
		<Treasury as OnInitialize<u64>>::on_initialize(2);

		let parent_fee = 6;
		assert_ok!(Bounties::propose_curator(RuntimeOrigin::root(), 0, 4, parent_fee));
		assert_ok!(Bounties::accept_curator(RuntimeOrigin::signed(4), 0));

		// Child-bounty.
		assert_ok!(ChildBounties::add_child_bounty(
			RuntimeOrigin::signed(4),
			0,
			10,
			b"12345-p1".to_vec()
		));

		assert_eq!(last_event(), ChildBountiesEvent::Added { index: 0, child_index: 0 });

		// Propose and accept curator for child-bounty.
		let child_fee = 4;
		assert_ok!(ChildBounties::propose_curator(RuntimeOrigin::signed(4), 0, 0, 8, child_fee));
		assert_ok!(ChildBounties::accept_curator(RuntimeOrigin::signed(8), 0, 0));
		let expected_child_deposit = CuratorDepositMin::get();

		assert_ok!(ChildBounties::award_child_bounty(RuntimeOrigin::signed(8), 0, 0, 7));

		// Close child-bounty in pending_payout state.
		assert_noop!(
			ChildBounties::close_child_bounty(RuntimeOrigin::signed(4), 0, 0),
			BountiesError::PendingPayout
		);

		// Check the child-bounty count.
		assert_eq!(ChildBounties::parent_child_bounties(0), 1);

		// Ensure no changes in child-bounty curator balance.
		assert_eq!(Balances::reserved_balance(8), expected_child_deposit);
		assert_eq!(Balances::free_balance(8), 101 - expected_child_deposit);

		// Child-bounty account status.
		assert_eq!(Balances::free_balance(ChildBounties::child_bounty_account_id(0)), 10);
		assert_eq!(Balances::reserved_balance(ChildBounties::child_bounty_account_id(0)), 0);
	});
}

#[test]
fn child_bounty_added_unassign_curator() {
	new_test_ext().execute_with(|| {
		// Make the parent bounty.
		System::set_block_number(1);
		Balances::make_free_balance_be(&Treasury::account_id(), 101);
		assert_eq!(Balances::free_balance(Treasury::account_id()), 101);
		assert_eq!(Balances::reserved_balance(Treasury::account_id()), 0);

		// Bounty curator initial balance.
		Balances::make_free_balance_be(&4, 101); // Parent-bounty curator.
		Balances::make_free_balance_be(&8, 101); // Child-bounty curator.

		assert_ok!(Bounties::propose_bounty(RuntimeOrigin::signed(0), 50, b"12345".to_vec()));

		assert_ok!(Bounties::approve_bounty(RuntimeOrigin::root(), 0));

		System::set_block_number(2);
		<Treasury as OnInitialize<u64>>::on_initialize(2);

		assert_ok!(Bounties::propose_curator(RuntimeOrigin::root(), 0, 4, 6));

		assert_ok!(Bounties::accept_curator(RuntimeOrigin::signed(4), 0));

		// Child-bounty.
		assert_ok!(ChildBounties::add_child_bounty(
			RuntimeOrigin::signed(4),
			0,
			10,
			b"12345-p1".to_vec()
		));

		assert_eq!(last_event(), ChildBountiesEvent::Added { index: 0, child_index: 0 });

		// Unassign curator in added state.
		assert_noop!(
			ChildBounties::unassign_curator(RuntimeOrigin::signed(4), 0, 0),
			BountiesError::UnexpectedStatus
		);
	});
}

#[test]
fn child_bounty_curator_proposed_unassign_curator() {
	new_test_ext().execute_with(|| {
		// Make the parent bounty.
		System::set_block_number(1);
		Balances::make_free_balance_be(&Treasury::account_id(), 101);
		assert_eq!(Balances::free_balance(Treasury::account_id()), 101);
		assert_eq!(Balances::reserved_balance(Treasury::account_id()), 0);

		// Bounty curator initial balance.
		Balances::make_free_balance_be(&4, 101); // Parent-bounty curator.
		Balances::make_free_balance_be(&8, 101); // Child-bounty curator.

		assert_ok!(Bounties::propose_bounty(RuntimeOrigin::signed(0), 50, b"12345".to_vec()));

		assert_ok!(Bounties::approve_bounty(RuntimeOrigin::root(), 0));

		System::set_block_number(2);
		<Treasury as OnInitialize<u64>>::on_initialize(2);

		assert_ok!(Bounties::propose_curator(RuntimeOrigin::root(), 0, 4, 6));

		assert_ok!(Bounties::accept_curator(RuntimeOrigin::signed(4), 0));

		// Child-bounty.
		assert_ok!(ChildBounties::add_child_bounty(
			RuntimeOrigin::signed(4),
			0,
			10,
			b"12345-p1".to_vec()
		));

		assert_eq!(last_event(), ChildBountiesEvent::Added { index: 0, child_index: 0 });

		// Propose curator for child-bounty.
		assert_ok!(ChildBounties::propose_curator(RuntimeOrigin::signed(4), 0, 0, 8, 2));

		assert_eq!(
			ChildBounties::child_bounties(0, 0).unwrap(),
			ChildBounty {
				parent_bounty: 0,
				value: 10,
				fee: 2,
				curator_deposit: 0,
				status: ChildBountyStatus::CuratorProposed { curator: 8 },
			}
		);

		// Random account cannot unassign the curator when in proposed state.
		assert_noop!(ChildBounties::unassign_curator(RuntimeOrigin::signed(99), 0, 0), BadOrigin);

		// Unassign curator.
		assert_ok!(ChildBounties::unassign_curator(RuntimeOrigin::signed(4), 0, 0));

		// Verify updated child-bounty status.
		assert_eq!(
			ChildBounties::child_bounties(0, 0).unwrap(),
			ChildBounty {
				parent_bounty: 0,
				value: 10,
				fee: 2,
				curator_deposit: 0,
				status: ChildBountyStatus::Added,
			}
		);
	});
}

#[test]
fn child_bounty_active_unassign_curator() {
	// Covers all scenarios with all origin types.
	// Step 1: Setup bounty, child bounty.
	// Step 2: Assign, accept curator for child bounty. Unassign from reject origin. Should slash.
	// Step 3: Assign, accept another curator for child bounty. Unassign from parent-bounty curator.
	// Should slash. Step 4: Assign, accept another curator for child bounty. Unassign from
	// child-bounty curator. Should NOT slash. Step 5: Assign, accept another curator for child
	// bounty. Unassign from random account. Should slash.
	new_test_ext().execute_with(|| {
		// Make the parent bounty.
		System::set_block_number(1);
		Balances::make_free_balance_be(&Treasury::account_id(), 101);
		assert_eq!(Balances::free_balance(Treasury::account_id()), 101);
		assert_eq!(Balances::reserved_balance(Treasury::account_id()), 0);

		// Bounty curator initial balance.
		Balances::make_free_balance_be(&4, 101); // Parent-bounty curator.
		Balances::make_free_balance_be(&6, 101); // Child-bounty curator 1.
		Balances::make_free_balance_be(&7, 101); // Child-bounty curator 2.
		Balances::make_free_balance_be(&8, 101); // Child-bounty curator 3.

		assert_ok!(Bounties::propose_bounty(RuntimeOrigin::signed(0), 50, b"12345".to_vec()));

		assert_ok!(Bounties::approve_bounty(RuntimeOrigin::root(), 0));

		System::set_block_number(2);
		<Treasury as OnInitialize<u64>>::on_initialize(2);

		assert_ok!(Bounties::propose_curator(RuntimeOrigin::root(), 0, 4, 6));
		assert_ok!(Bounties::accept_curator(RuntimeOrigin::signed(4), 0));

		// Create Child-bounty.
		assert_ok!(ChildBounties::add_child_bounty(
			RuntimeOrigin::signed(4),
			0,
			10,
			b"12345-p1".to_vec()
		));
		assert_eq!(last_event(), ChildBountiesEvent::Added { index: 0, child_index: 0 });

		System::set_block_number(3);
		<Treasury as OnInitialize<u64>>::on_initialize(3);

		// Propose and accept curator for child-bounty.
		let fee = 6;
		assert_ok!(ChildBounties::propose_curator(RuntimeOrigin::signed(4), 0, 0, 8, fee));
		assert_ok!(ChildBounties::accept_curator(RuntimeOrigin::signed(8), 0, 0));
		let expected_child_deposit = CuratorDepositMultiplier::get() * fee;

		assert_eq!(
			ChildBounties::child_bounties(0, 0).unwrap(),
			ChildBounty {
				parent_bounty: 0,
				value: 10,
				fee,
				curator_deposit: expected_child_deposit,
				status: ChildBountyStatus::Active { curator: 8 },
			}
		);

		System::set_block_number(4);
		<Treasury as OnInitialize<u64>>::on_initialize(4);

		// Unassign curator - from reject origin.
		assert_ok!(ChildBounties::unassign_curator(RuntimeOrigin::root(), 0, 0));

		// Verify updated child-bounty status.
		assert_eq!(
			ChildBounties::child_bounties(0, 0).unwrap(),
			ChildBounty {
				parent_bounty: 0,
				value: 10,
				fee,
				curator_deposit: 0,
				status: ChildBountyStatus::Added,
			}
		);

		// Ensure child-bounty curator was slashed.
		assert_eq!(Balances::free_balance(8), 101 - expected_child_deposit);
		assert_eq!(Balances::reserved_balance(8), 0); // slashed

		// Propose and accept curator for child-bounty again.
		let fee = 2;
		assert_ok!(ChildBounties::propose_curator(RuntimeOrigin::signed(4), 0, 0, 7, fee));
		assert_ok!(ChildBounties::accept_curator(RuntimeOrigin::signed(7), 0, 0));
		let expected_child_deposit = CuratorDepositMin::get();

		assert_eq!(
			ChildBounties::child_bounties(0, 0).unwrap(),
			ChildBounty {
				parent_bounty: 0,
				value: 10,
				fee,
				curator_deposit: expected_child_deposit,
				status: ChildBountyStatus::Active { curator: 7 },
			}
		);

		System::set_block_number(5);
		<Treasury as OnInitialize<u64>>::on_initialize(5);

		// Unassign curator again - from parent curator.
		assert_ok!(ChildBounties::unassign_curator(RuntimeOrigin::signed(4), 0, 0));

		// Verify updated child-bounty status.
		assert_eq!(
			ChildBounties::child_bounties(0, 0).unwrap(),
			ChildBounty {
				parent_bounty: 0,
				value: 10,
				fee: 2,
				curator_deposit: 0,
				status: ChildBountyStatus::Added,
			}
		);

		// Ensure child-bounty curator was slashed.
		assert_eq!(Balances::free_balance(7), 101 - expected_child_deposit);
		assert_eq!(Balances::reserved_balance(7), 0); // slashed

		// Propose and accept curator for child-bounty again.
		assert_ok!(ChildBounties::propose_curator(RuntimeOrigin::signed(4), 0, 0, 6, 2));
		assert_ok!(ChildBounties::accept_curator(RuntimeOrigin::signed(6), 0, 0));

		assert_eq!(
			ChildBounties::child_bounties(0, 0).unwrap(),
			ChildBounty {
				parent_bounty: 0,
				value: 10,
				fee,
				curator_deposit: expected_child_deposit,
				status: ChildBountyStatus::Active { curator: 6 },
			}
		);

		System::set_block_number(6);
		<Treasury as OnInitialize<u64>>::on_initialize(6);

		// Unassign curator again - from child-bounty curator.
		assert_ok!(ChildBounties::unassign_curator(RuntimeOrigin::signed(6), 0, 0));

		// Verify updated child-bounty status.
		assert_eq!(
			ChildBounties::child_bounties(0, 0).unwrap(),
			ChildBounty {
				parent_bounty: 0,
				value: 10,
				fee: 2,
				curator_deposit: 0,
				status: ChildBountyStatus::Added,
			}
		);

		// Ensure child-bounty curator was **not** slashed.
		assert_eq!(Balances::free_balance(6), 101); // not slashed
		assert_eq!(Balances::reserved_balance(6), 0);

		// Propose and accept curator for child-bounty one last time.
		let fee = 2;
		assert_ok!(ChildBounties::propose_curator(RuntimeOrigin::signed(4), 0, 0, 6, fee));
		assert_ok!(ChildBounties::accept_curator(RuntimeOrigin::signed(6), 0, 0));
		let expected_child_deposit = CuratorDepositMin::get();

		assert_eq!(
			ChildBounties::child_bounties(0, 0).unwrap(),
			ChildBounty {
				parent_bounty: 0,
				value: 10,
				fee,
				curator_deposit: expected_child_deposit,
				status: ChildBountyStatus::Active { curator: 6 },
			}
		);

		System::set_block_number(7);
		<Treasury as OnInitialize<u64>>::on_initialize(7);

		// Unassign curator again - from non curator; non reject origin; some random guy.
		// Bounty update period is not yet complete.
		assert_noop!(
			ChildBounties::unassign_curator(RuntimeOrigin::signed(3), 0, 0),
			BountiesError::Premature
		);

		System::set_block_number(20);
		<Treasury as OnInitialize<u64>>::on_initialize(20);

		// Unassign child curator from random account after inactivity.
		assert_ok!(ChildBounties::unassign_curator(RuntimeOrigin::signed(3), 0, 0));

		// Verify updated child-bounty status.
		assert_eq!(
			ChildBounties::child_bounties(0, 0).unwrap(),
			ChildBounty {
				parent_bounty: 0,
				value: 10,
				fee: 2,
				curator_deposit: 0,
				status: ChildBountyStatus::Added,
			}
		);

		// Ensure child-bounty curator was slashed.
		assert_eq!(Balances::free_balance(6), 101 - expected_child_deposit); // slashed
		assert_eq!(Balances::reserved_balance(6), 0);
	});
}

#[test]
fn parent_bounty_inactive_unassign_curator_child_bounty() {
	// Unassign curator when parent bounty in not in active state.
	// This can happen when the curator of parent bounty has been unassigned.
	new_test_ext().execute_with(|| {
		// Make the parent bounty.
		System::set_block_number(1);
		Balances::make_free_balance_be(&Treasury::account_id(), 101);
		assert_eq!(Balances::free_balance(Treasury::account_id()), 101);
		assert_eq!(Balances::reserved_balance(Treasury::account_id()), 0);

		// Bounty curator initial balance.
		Balances::make_free_balance_be(&4, 101); // Parent-bounty curator 1.
		Balances::make_free_balance_be(&5, 101); // Parent-bounty curator 2.
		Balances::make_free_balance_be(&6, 101); // Child-bounty curator 1.
		Balances::make_free_balance_be(&7, 101); // Child-bounty curator 2.
		Balances::make_free_balance_be(&8, 101); // Child-bounty curator 3.

		assert_ok!(Bounties::propose_bounty(RuntimeOrigin::signed(0), 50, b"12345".to_vec()));
		assert_ok!(Bounties::approve_bounty(RuntimeOrigin::root(), 0));

		System::set_block_number(2);
		<Treasury as OnInitialize<u64>>::on_initialize(2);

		assert_ok!(Bounties::propose_curator(RuntimeOrigin::root(), 0, 4, 6));
		assert_ok!(Bounties::accept_curator(RuntimeOrigin::signed(4), 0));

		// Create Child-bounty.
		assert_ok!(ChildBounties::add_child_bounty(
			RuntimeOrigin::signed(4),
			0,
			10,
			b"12345-p1".to_vec()
		));
		assert_eq!(last_event(), ChildBountiesEvent::Added { index: 0, child_index: 0 });

		System::set_block_number(3);
		<Treasury as OnInitialize<u64>>::on_initialize(3);

		// Propose and accept curator for child-bounty.
		let fee = 8;
		assert_ok!(ChildBounties::propose_curator(RuntimeOrigin::signed(4), 0, 0, 8, fee));
		assert_ok!(ChildBounties::accept_curator(RuntimeOrigin::signed(8), 0, 0));
		let expected_child_deposit = CuratorDepositMultiplier::get() * fee;

		assert_eq!(
			ChildBounties::child_bounties(0, 0).unwrap(),
			ChildBounty {
				parent_bounty: 0,
				value: 10,
				fee,
				curator_deposit: expected_child_deposit,
				status: ChildBountyStatus::Active { curator: 8 },
			}
		);

		System::set_block_number(4);
		<Treasury as OnInitialize<u64>>::on_initialize(4);

		// Unassign parent bounty curator.
		assert_ok!(Bounties::unassign_curator(RuntimeOrigin::root(), 0));

		System::set_block_number(5);
		<Treasury as OnInitialize<u64>>::on_initialize(5);

		// Try unassign child-bounty curator - from non curator; non reject
		// origin; some random guy. Bounty update period is not yet complete.
		assert_noop!(
			ChildBounties::unassign_curator(RuntimeOrigin::signed(3), 0, 0),
			Error::<Test>::ParentBountyNotActive
		);

		// Unassign curator - from reject origin.
		assert_ok!(ChildBounties::unassign_curator(RuntimeOrigin::root(), 0, 0));

		// Verify updated child-bounty status.
		assert_eq!(
			ChildBounties::child_bounties(0, 0).unwrap(),
			ChildBounty {
				parent_bounty: 0,
				value: 10,
				fee,
				curator_deposit: 0,
				status: ChildBountyStatus::Added,
			}
		);

		// Ensure child-bounty curator was slashed.
		assert_eq!(Balances::free_balance(8), 101 - expected_child_deposit);
		assert_eq!(Balances::reserved_balance(8), 0); // slashed

		System::set_block_number(6);
		<Treasury as OnInitialize<u64>>::on_initialize(6);

		// Propose and accept curator for parent-bounty again.
		assert_ok!(Bounties::propose_curator(RuntimeOrigin::root(), 0, 5, 6));
		assert_ok!(Bounties::accept_curator(RuntimeOrigin::signed(5), 0));

		System::set_block_number(7);
		<Treasury as OnInitialize<u64>>::on_initialize(7);

		// Propose and accept curator for child-bounty again.
		let fee = 2;
		assert_ok!(ChildBounties::propose_curator(RuntimeOrigin::signed(5), 0, 0, 7, fee));
		assert_ok!(ChildBounties::accept_curator(RuntimeOrigin::signed(7), 0, 0));
		let expected_deposit = CuratorDepositMin::get();

		assert_eq!(
			ChildBounties::child_bounties(0, 0).unwrap(),
			ChildBounty {
				parent_bounty: 0,
				value: 10,
				fee,
				curator_deposit: expected_deposit,
				status: ChildBountyStatus::Active { curator: 7 },
			}
		);

		System::set_block_number(8);
		<Treasury as OnInitialize<u64>>::on_initialize(8);

		assert_noop!(
			ChildBounties::unassign_curator(RuntimeOrigin::signed(3), 0, 0),
			BountiesError::Premature
		);

		// Unassign parent bounty curator again.
		assert_ok!(Bounties::unassign_curator(RuntimeOrigin::signed(5), 0));

		System::set_block_number(9);
		<Treasury as OnInitialize<u64>>::on_initialize(9);

		// Unassign curator again - from parent curator.
		assert_ok!(ChildBounties::unassign_curator(RuntimeOrigin::signed(7), 0, 0));

		// Verify updated child-bounty status.
		assert_eq!(
			ChildBounties::child_bounties(0, 0).unwrap(),
			ChildBounty {
				parent_bounty: 0,
				value: 10,
				fee: 2,
				curator_deposit: 0,
				status: ChildBountyStatus::Added,
			}
		);

		// Ensure child-bounty curator was not slashed.
		assert_eq!(Balances::free_balance(7), 101);
		assert_eq!(Balances::reserved_balance(7), 0); // slashed
	});
}

#[test]
fn close_parent_with_child_bounty() {
	new_test_ext().execute_with(|| {
		// Make the parent bounty.
		System::set_block_number(1);
		Balances::make_free_balance_be(&Treasury::account_id(), 101);
		assert_eq!(Balances::free_balance(Treasury::account_id()), 101);
		assert_eq!(Balances::reserved_balance(Treasury::account_id()), 0);

		// Bounty curator initial balance.
		Balances::make_free_balance_be(&4, 101); // Parent-bounty curator.
		Balances::make_free_balance_be(&8, 101); // Child-bounty curator.

		assert_ok!(Bounties::propose_bounty(RuntimeOrigin::signed(0), 50, b"12345".to_vec()));
		assert_ok!(Bounties::approve_bounty(RuntimeOrigin::root(), 0));

		// Try add child-bounty.
		// Should fail, parent bounty not active yet.
		assert_noop!(
			ChildBounties::add_child_bounty(RuntimeOrigin::signed(4), 0, 10, b"12345-p1".to_vec()),
			Error::<Test>::ParentBountyNotActive
		);

		System::set_block_number(2);
		<Treasury as OnInitialize<u64>>::on_initialize(2);

		assert_ok!(Bounties::propose_curator(RuntimeOrigin::root(), 0, 4, 6));
		assert_ok!(Bounties::accept_curator(RuntimeOrigin::signed(4), 0));

		// Child-bounty.
		assert_ok!(ChildBounties::add_child_bounty(
			RuntimeOrigin::signed(4),
			0,
			10,
			b"12345-p1".to_vec()
		));
		assert_eq!(last_event(), ChildBountiesEvent::Added { index: 0, child_index: 0 });

		System::set_block_number(4);
		<Treasury as OnInitialize<u64>>::on_initialize(4);

		// Try close parent-bounty.
		// Child bounty active, can't close parent.
		assert_noop!(
			Bounties::close_bounty(RuntimeOrigin::root(), 0),
			BountiesError::HasActiveChildBounty
		);

		System::set_block_number(2);

		// Close child-bounty.
		assert_ok!(ChildBounties::close_child_bounty(RuntimeOrigin::root(), 0, 0));

		// Check the child-bounty count.
		assert_eq!(ChildBounties::parent_child_bounties(0), 0);

		// Try close parent-bounty again.
		// Should pass this time.
		assert_ok!(Bounties::close_bounty(RuntimeOrigin::root(), 0));
	});
}

#[test]
fn children_curator_fee_calculation_test() {
	// Tests the calculation of subtracting child-bounty curator fee
	// from parent bounty fee when claiming bounties.
	new_test_ext().execute_with(|| {
		// Make the parent bounty.
		System::set_block_number(1);
		Balances::make_free_balance_be(&Treasury::account_id(), 101);
		assert_eq!(Balances::free_balance(Treasury::account_id()), 101);
		assert_eq!(Balances::reserved_balance(Treasury::account_id()), 0);

		// Bounty curator initial balance.
		Balances::make_free_balance_be(&4, 101); // Parent-bounty curator.
		Balances::make_free_balance_be(&8, 101); // Child-bounty curator.

		assert_ok!(Bounties::propose_bounty(RuntimeOrigin::signed(0), 50, b"12345".to_vec()));
		assert_ok!(Bounties::approve_bounty(RuntimeOrigin::root(), 0));

		System::set_block_number(2);
		<Treasury as OnInitialize<u64>>::on_initialize(2);

		assert_ok!(Bounties::propose_curator(RuntimeOrigin::root(), 0, 4, 6));
		assert_ok!(Bounties::accept_curator(RuntimeOrigin::signed(4), 0));

		// Child-bounty.
		assert_ok!(ChildBounties::add_child_bounty(
			RuntimeOrigin::signed(4),
			0,
			10,
			b"12345-p1".to_vec()
		));
		assert_eq!(last_event(), ChildBountiesEvent::Added { index: 0, child_index: 0 });

		System::set_block_number(4);
		<Treasury as OnInitialize<u64>>::on_initialize(4);

		let fee = 6;

		// Propose curator for child-bounty.
		assert_ok!(ChildBounties::propose_curator(RuntimeOrigin::signed(4), 0, 0, 8, fee));
		// Check curator fee added to the sum.
		assert_eq!(ChildBounties::children_curator_fees(0), fee);
		// Accept curator for child-bounty.
		assert_ok!(ChildBounties::accept_curator(RuntimeOrigin::signed(8), 0, 0));
		// Award child-bounty.
		assert_ok!(ChildBounties::award_child_bounty(RuntimeOrigin::signed(8), 0, 0, 7));

		let expected_child_deposit = CuratorDepositMultiplier::get() * fee;

		assert_eq!(
			ChildBounties::child_bounties(0, 0).unwrap(),
			ChildBounty {
				parent_bounty: 0,
				value: 10,
				fee,
				curator_deposit: expected_child_deposit,
				status: ChildBountyStatus::PendingPayout {
					curator: 8,
					beneficiary: 7,
					unlock_at: 7
				},
			}
		);

		System::set_block_number(9);

		// Claim child-bounty.
		assert_ok!(ChildBounties::claim_child_bounty(RuntimeOrigin::signed(7), 0, 0));

		// Check the child-bounty count.
		assert_eq!(ChildBounties::parent_child_bounties(0), 0);

		// Award the parent bounty.
		assert_ok!(Bounties::award_bounty(RuntimeOrigin::signed(4), 0, 9));

		System::set_block_number(15);

		// Claim the parent bounty.
		assert_ok!(Bounties::claim_bounty(RuntimeOrigin::signed(9), 0));

		// Ensure parent-bounty curator received correctly reduced fee.
		assert_eq!(Balances::free_balance(4), 101 + 6 - fee); // 101 + 6 - 2
		assert_eq!(Balances::reserved_balance(4), 0);

		// Verify parent-bounty beneficiary balance.
		assert_eq!(Balances::free_balance(9), 34);
		assert_eq!(Balances::reserved_balance(9), 0);
	});
}

#[test]
fn accept_curator_handles_different_deposit_calculations() {
	// This test will verify that a bounty with and without a fee results
	// in a different curator deposit, and if the child curator matches the parent curator.
	new_test_ext().execute_with(|| {
		// Setup a parent bounty.
		let parent_curator = 0;
		let parent_index = 0;
		let parent_value = 1_000_000;
		let parent_fee = 10_000;

		System::set_block_number(1);
		Balances::make_free_balance_be(&Treasury::account_id(), parent_value * 3);
		Balances::make_free_balance_be(&parent_curator, parent_fee * 100);
		assert_ok!(Bounties::propose_bounty(
			RuntimeOrigin::signed(parent_curator),
			parent_value,
			b"12345".to_vec()
		));
		assert_ok!(Bounties::approve_bounty(RuntimeOrigin::root(), parent_index));

		System::set_block_number(2);
		<Treasury as OnInitialize<u64>>::on_initialize(2);

		assert_ok!(Bounties::propose_curator(
			RuntimeOrigin::root(),
			parent_index,
			parent_curator,
			parent_fee
		));
		assert_ok!(Bounties::accept_curator(RuntimeOrigin::signed(parent_curator), parent_index));

		// Now we can start creating some child bounties.
		// Case 1: Parent and child curator are not the same.

		let child_index = 0;
		let child_curator = 1;
		let child_value = 1_000;
		let child_fee = 100;
		let starting_balance = 100 * child_fee + child_value;

		Balances::make_free_balance_be(&child_curator, starting_balance);
		assert_ok!(ChildBounties::add_child_bounty(
			RuntimeOrigin::signed(parent_curator),
			parent_index,
			child_value,
			b"12345-p1".to_vec()
		));
		System::set_block_number(3);
		<Treasury as OnInitialize<u64>>::on_initialize(3);
		assert_ok!(ChildBounties::propose_curator(
			RuntimeOrigin::signed(parent_curator),
			parent_index,
			child_index,
			child_curator,
			child_fee
		));
		assert_ok!(ChildBounties::accept_curator(
			RuntimeOrigin::signed(child_curator),
			parent_index,
			child_index
		));

		let expected_deposit = CuratorDepositMultiplier::get() * child_fee;
		assert_eq!(Balances::free_balance(child_curator), starting_balance - expected_deposit);
		assert_eq!(Balances::reserved_balance(child_curator), expected_deposit);

		// Case 2: Parent and child curator are the same.

		let child_index = 1;
		let child_curator = parent_curator; // The same as parent bounty curator
		let child_value = 1_000;
		let child_fee = 10;

		let free_before = Balances::free_balance(&parent_curator);
		let reserved_before = Balances::reserved_balance(&parent_curator);

		assert_ok!(ChildBounties::add_child_bounty(
			RuntimeOrigin::signed(parent_curator),
			parent_index,
			child_value,
			b"12345-p1".to_vec()
		));
		System::set_block_number(4);
		<Treasury as OnInitialize<u64>>::on_initialize(4);
		assert_ok!(ChildBounties::propose_curator(
			RuntimeOrigin::signed(parent_curator),
			parent_index,
			child_index,
			child_curator,
			child_fee
		));
		assert_ok!(ChildBounties::accept_curator(
			RuntimeOrigin::signed(child_curator),
			parent_index,
			child_index
		));

		// No expected deposit
		assert_eq!(Balances::free_balance(child_curator), free_before);
		assert_eq!(Balances::reserved_balance(child_curator), reserved_before);

		// Case 3: Upper Limit

		let child_index = 2;
		let child_curator = 2;
		let child_value = 10_000;
		let child_fee = 5_000;

		Balances::make_free_balance_be(&child_curator, starting_balance);
		assert_ok!(ChildBounties::add_child_bounty(
			RuntimeOrigin::signed(parent_curator),
			parent_index,
			child_value,
			b"12345-p1".to_vec()
		));
		System::set_block_number(5);
		<Treasury as OnInitialize<u64>>::on_initialize(5);
		assert_ok!(ChildBounties::propose_curator(
			RuntimeOrigin::signed(parent_curator),
			parent_index,
			child_index,
			child_curator,
			child_fee
		));
		assert_ok!(ChildBounties::accept_curator(
			RuntimeOrigin::signed(child_curator),
			parent_index,
			child_index
		));

		let expected_deposit = CuratorDepositMax::get();
		assert_eq!(Balances::free_balance(child_curator), starting_balance - expected_deposit);
		assert_eq!(Balances::reserved_balance(child_curator), expected_deposit);

		// There is a max number of child bounties at a time.
		assert_ok!(ChildBounties::impl_close_child_bounty(parent_index, child_index));

		// Case 4: Lower Limit

		let child_index = 3;
		let child_curator = 3;
		let child_value = 10_000;
		let child_fee = 0;

		Balances::make_free_balance_be(&child_curator, starting_balance);
		assert_ok!(ChildBounties::add_child_bounty(
			RuntimeOrigin::signed(parent_curator),
			parent_index,
			child_value,
			b"12345-p1".to_vec()
		));
		System::set_block_number(5);
		<Treasury as OnInitialize<u64>>::on_initialize(5);
		assert_ok!(ChildBounties::propose_curator(
			RuntimeOrigin::signed(parent_curator),
			parent_index,
			child_index,
			child_curator,
			child_fee
		));
		assert_ok!(ChildBounties::accept_curator(
			RuntimeOrigin::signed(child_curator),
			parent_index,
			child_index
		));

		let expected_deposit = CuratorDepositMin::get();
		assert_eq!(Balances::free_balance(child_curator), starting_balance - expected_deposit);
		assert_eq!(Balances::reserved_balance(child_curator), expected_deposit);
	});
}<|MERGE_RESOLUTION|>--- conflicted
+++ resolved
@@ -23,18 +23,11 @@
 use crate as pallet_child_bounties;
 
 use frame_support::{
-<<<<<<< HEAD
-	assert_noop, assert_ok,
-	pallet_prelude::GenesisBuild,
-	parameter_types,
+	assert_noop, assert_ok, parameter_types,
 	traits::{
 		tokens::{PayFromAccount, UnityAssetBalanceConversion},
 		ConstU32, ConstU64, OnInitialize,
 	},
-=======
-	assert_noop, assert_ok, parameter_types,
-	traits::{ConstU32, ConstU64, OnInitialize},
->>>>>>> 7b5a4d22
 	weights::Weight,
 	PalletId,
 };
